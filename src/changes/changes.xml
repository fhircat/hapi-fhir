<?xml version="1.0"?>
<document xmlns="http://maven.apache.org/changes/1.0.0" xmlns:xsi="http://www.w3.org/2001/XMLSchema-instance"
	xsi:schemaLocation="http://maven.apache.org/changes/1.0.0 ./changes.xsd">
	<properties>
		<author>James Agnew</author>
		<title>HAPI FHIR Changelog</title>
	</properties>
	<body>
		<release version="1.6" date="TBD">
			<action type="fix">
				Performance has been improved for the initial FhirContext
				object creation by avoiding a lot of unnecessary reflection. HAPI FHIR
				1.5 had a regression compared to previous releases
				and this has been corrected, but other improvements have been
				made so that this release is faster than previous releases too.
				<![CDATA[<br/><br/>]]>
				In addition, a new "deferred scan" mode has been implemented for
				even faster initialization on slower environments (e.g. Android).
				See the <![CDATA[<a href="./doc_rest_client_http_config.html#performance">performance documentation</a>]]>
				for more information.
				<![CDATA[<br/><br/>]]>
				The following shows our benchmarks for context initialization across several
				versions of HAPI:
				<![CDATA[
					<ul>
						<li>Version 1.4: <b>560ms</b></li>
						<li>Version 1.5: <b>800ms</b></li>
						<li>Version 1.6: <b>340ms</b></li>
						<li>Version 1.6 (deferred mode): <b>240ms</b></li>
					</ul>
				]]>
			</action>
			<action type="add">
				Bump the version of a few dependencies to the
				latest versions (dependent HAPI modules listed in brackets):
				<![CDATA[
					<ul>
						<li>Spring (JPA, Web Tester): 4.2.5 -&gt; 4.2.6</li>
						<li>Spring-Data (JPA): 1.9.2 -&gt; 1.10.1</li>
						<li>Hibernate Search (JPA): 5.5.2 -&gt; 5.5.3</li>
					</ul>
				]]>
			</action>
			<action type="remove">
				Remove some clases that were deprecated over a year ago and have
				suitable replacements:
				<![CDATA[
					<ul>
						<li>QualifiedDateParam has been removed, but DateParam may be used instead</li>
						<li>PathSpecification has been removedm but Include may be used instead</li>
					</ul>
				]]>
			</action>
			<action type="fix" issue="345">
				ResponseValidatingInterceptor threw an InternalErrorException (HTTP 500) for operations
				that do not return any content (e.g. delete). Thanks to Mohammad Jafari for reporting!
			</action>
			<action type="fix" issue="342">
				REST server now throws an HTTP 400 instead of an HTTP 500 if an operation which takes
				a FHIR resource in the request body (e.g. create, update) contains invalid content that
				the parser is unable to parse. Thanks to Jim Steel for the suggestion!				
			</action>
			<action type="add">
				Deprecate fluent client search operations without an explicit declaration of the
				bundle type being used. This also means that in a client 
				<![CDATA[<code>.search()</code>]]>
				operation, the
				<![CDATA[<code>.returnBundle(Bundle.class)</code>]]>
				needs to be the last statement before
				<![CDATA[<code>.execute()</code>]]>
			</action>
			<action type="add" issue="346">
				Server now respects the parameter <![CDATA[<code>_format=application/xml+fhir"</code>]]>
				which is technically invalid since the + should be escaped, but is likely to be used. Also,
				a parameter of <![CDATA[<code>_format=html</code>]]> can now be used, which 
				forces SyntaxHighlightingInterceptor to use HTML even
				if the headers wouldn't otherwise trigger it.
				Thanks to Jim Steel for reporting!
			</action>
			<action type="fix">
				Improve performance when parsing large bundles by fixing a loop over all of the
				entries inthe bundle to stitch together cross-references, which was happening once
				per entry instead of once overall. Thanks to Erick on the HAPI FHIR Google Group for
				noticing that this was an issue!
			</action>
			<action type="remove">
				JSON parser no longer allows the resource ID to be specified in an element called "_id"
				(the correct one is "id"). Previously _id was allowed because some early FHIR examples
				used that form, but this was never actually valid so it is now being removed.
			</action>
			<action type="add">
				JPA server now allows "forced IDs" (ids containing non-numeric, client assigned IDs)
				to use the same logical ID part on different resource types. E.g. A server may now have
				both Patient/foo and Obervation/foo on the same server.<![CDATA[<br/><br/>]]>
				Note that existing databases will need to modify index "IDX_FORCEDID" as
				it is no longer unique, and perform a reindexing pass.
			</action>
			<action type="fix" issue="350">
				When serializing/encoding custom types which replace exsting choice fields by
				fixing the choice to a single type, the parser would forget that the
				field was a choice and would use the wrong name (e.g. "abatement" instead of
				"abatementDateType"). Thanks to Yaroslav Kovbas for reporting and
				providing a unit test! 
			</action>
			<action type="fix">
				JPA server transactions sometimes created an incorrect resource reference
				if a resource being saved contained references that had a display value but
				not an actual reference. Thanks to David Hay for reporting!
			</action>
			<action type="add" issue="352">
				When performing a REST Client create or update with
				<![CDATA[<code>Prefer: return=representation</code>]]> set,
				if the server does not honour the Prefer header, the client
				will automatically fetch the resource before returning. Thanks
				to Ewout Kramer for the idea!  
			</action>
			<action type="add" issue="354">
				DSTU3 structures now have 
				<![CDATA[<code>setFoo(List)</code>]]>
				and 
				<![CDATA[<code>setGetFooFirstRep()</code>]]>
				methods, bringing them back to parity with the HAPI
				DSTU2 structures. Thanks to Rahul Somasunderam and
				Claude Nanjo for the suggestions! 
			</action>
			<action type="add">
				JPA server has now been refactored to use the
				new FluentPath search parameter definitions
				for DSTU3 resources.
			</action>
			<action type="add">
				RequestValidatingInterceptor and ResponseValidatingInterceptor
				both have new method <![CDATA[<code>setIgnoreValidatorExceptions</code>]]>
				which causes validator exceptions to be ignored, rather than causing
				processing to be aborted.
			</action>
			<action type="add">
				LoggingInterceptor on server has a new parameter 
				<![CDATA[<code>${requestBodyFhir}</code>]]> which logs the entire request body.
			</action>
			<action type="add" issue="355">
				JAX-RS server module now supports DSTU3 resources (previously it only supported DSTU2). Thanks
				to Phillip Warner for implementing this, and providing a pull request!
			</action>
			<action type="fix" issue="356">
				Generated conformance statements for DSTU3 servers did not properly reference their
				OperationDefinitions. Thanks
				to Phillip Warner for implementing this, and providing a pull request!
			</action>
			<action type="fix" issue="359">
				Properly handle null arrays when parsing JSON resources. Thanks to Subhro for
				fixing this and providing a pull request!
			</action>
			<action type="fix">
				STU3 validator failed to validate codes where the
				code was a child code within the code system that contained it
				(i.e. not a top level code). Thanks to Jon
				Zammit for reporting!
			</action>
			<action type="fix" issue="361">
				Restore the setType method in the DSTU1 Bundle
				class, as it was accidentally commented out. Thanks
				to GitHub user @Virdulys for the pull request!
			</action>
			<action type="add">
				JPA server now supports composite search parameters
				where the type of the composite parameter is
				a quantity (e.g. Observation:component-code-component-value-quantity)
			</action>
			<action type="remove">
				Remove the Remittance resource from DSTU2
				structures, as it is not a real resource and
				was causing issues with interoperability
				with the .NET client.
			</action>
			<action type="fix">
				CLI tool cache feature (-c) for upload-example task sometimes failed
				to write cache file and exited with an exception.
			</action>
			<action type="fix">
				Fix error message in web testing UI when loading pages in a search
				result for STU3 endpoints.
			</action>
			<action type="fix">
				When encoding JSON resource, the parser will now always
				ensure that XHTML narrative content has an 
				XHTML namespace declaration on the first
				DIV tag. This was preventing validation for
				some resources using the official validator
				rules.
			</action>
			<action type="fix">
				Server failed to invoke operations when the name
				was escaped (%24execute instead of $execute). 
				Thanks to Michael Lawley for reporting!
			</action>
			<action type="fix">
				JPA server transactions containing a bundle that has multiple entries
				trying to delete the same resource caused a 500 internal error
			</action>
			<action type="fix">
				JPA module failed to index search parameters that mapped to a Timing datatype,
				e.g. CarePlan:activitydate
			</action>
			<action type="add">
				Add a new option to the CLI run-server command called <![CDATA[<code>--lowmem</code>]]>.
				This option disables some features (e.g. fulltext search) in order to allow the
				server to start in memory-constrained environments (e.g Raspberry Pi)
			</action>
			<action type="add">
				When updating a resource via an update operation on the server, if the ID of the
				resource is not present in the resource body but is present on the URL, this will
				now be treated as a warning instead of as a failure in order to be a bit more
				tolerant of errors. If the ID is present in the body but does not agree with the 
				ID in the URL this remains an error.
			</action>
			<action type="fix">
				Server / JPA server date range search params (e.g. Encounter:date) now treat
				a single date with no comparator (or the eq comparator) as requiring that the
				value be completely contained by the range specified. Thanks to Chris Moesel
				for the suggestion.
			</action>
			<action type="fix">
				In server, if a parameter was annotated with the <![CDATA[@Count]]> annotation, the
				count would not appear in the self/prev/next links and would not actually be applied
				to the search results by the server. Thanks to Jim Steele for letting us know!
			</action>
			<action type="fix">
				Conditional update on server failed to process if the conditional URL did not have any
				search parameters that did not start with an underscore. E.g. "Patient?_id=1" failed
				even though this is a valid conditional reference.
			</action>
			<action type="add" issue="363">
				JPA server can now be configured to allow external references (i.e. references that
				point to resources on other servers). See 
				<![CDATA[<a href="./doc_jpa.html">JPA Documentation</a>]]> for information on
				how to use this. Thanks to Naminder Soorma for the suggestion! 
			</action>
			<action type="fix" issue="366">
				When posting a resource to a server that contains an invalid value in a boolean field
				(e.g. Patient with an active value of "1") the server should return an HTTP 400, not
				an HTTP 500. Thanks to Jim Steel for reporting!
			</action>
			<action type="fix" issue="364">
				Enable parsers to parse and serialize custom resources that contain custom datatypes.
				An example has been added which shows how to do this
				<![CDATA[<a href="./doc_custom_structures.html">here</a>]]>
			</action>
			<action type="fix">
				JSON parser was incorrectly encoding resource language attribute in JSON as an 
				array instead of a string. Thanks to David Hay for reporting! 
			</action>
			<action type="add" issue="367">
				Sébastien Rivière contributed an excellent pull request which adds a 
				number of enhancements to JAX-RS module:
				<![CDATA[
				<ul>
				<li>Enable the conditional update and delete</li>
				<li>Creation of a bundle provider, and support of the @Transaction</li>
				<li>Bug fix on the exceptions handling as some exceptions throw outside bean context were not intercept.</li>
				<li>Add the possibility to have the stacktrace in the jaxrsException</li>
				</ul>
				]]>
			</action>
			<action type="fix" issue="369">
				FhirTerser.cloneInto method failed to clone correctly if the source 
				had any extensions. Thanks to GitHub user @Virdulys for submitting and
				providing a test case!
			</action>
			<action type="add">
				Update DSTU2 InstanceValidator to latest version from upstream 
			</action>
			<action type="fix">
				Web Testing UI was not able to correctly post an STU3 transaction
			</action>
			<action type="fix">
				DateTime parser incorrectly parsed times where more than 3 digits of
				precision were provided on the seconds after the decimal point
			</action>
			<action type="add">
				Improve error messages when the $validate operation is called but no resource
				is actually supplied to validate
			</action>
			<action type="remove">
				DSTU2+ servers no longer return the Category header, as this has been
				removed from the FHIR specification (and tags are now available in the
				resource body so the header was duplication/wasted bandwidth)
			</action>
			<action type="fix" issue="374">
				Create and Update operations in server did not
				include ETag or Last-Modified headers even though
				the spec says they should. Thanks to Jim Steel for
				reporting!
			</action>
			<action type="fix" issue="371">
				Update STU3 client and server to use the new sort parameter style (param1,-param2,param). Thanks to GitHub user @euz1e4r for
				reporting!
			</action>
			<action type="fix">
				QuantityClientParam#withUnit(String) put the unit into the system part of the
				parameter value
			</action>
			<action type="fix">
				Fluent client searches with date parameters were not correctly using
				new prefix style (e.g. gt) instead of old one (e.g. &gt;) 
			</action>
			<action type="fix" issue="370">
				Some built-in v3 code systems for STU3 resources were missing
				certain codes, which caused false failures when validating
				resources. Thanks to GitHub user @Xoude for reporting!
			</action>
			<action type="fix" issue="365">
				Some methods on DSTU2 model structures have JavaDocs that
				incorrectly claim that the method will not return null when
				in fact it can. Thanks to Rick Riemer for reporting!
			</action>
			<action type="add">
				ResponseHighlightingInterceptor has been modified based on consensus
				on Zulip with Grahame that requests that have a parameter of
				<![CDATA[<code>_format=json</code>]]> or
				<![CDATA[<code>_format=xml</code>]]> will output raw FHIR content
				instead of HTML highlighting the content as they previously did. 
				HTML content can now be forced via the (previously existing)
				<![CDATA[<code>_format=html</code>]]> or via the two newly added
				values
				<![CDATA[<code>_format=html/json</code>]]> and
				<![CDATA[<code>_format=html/xml</code>]]>. Because of this
				change, the custom
				<![CDATA[<code>_raw=true</code>]]> mode has been deprecated and
				will be removed at some point.
			</action>
			<action type="fix" issue="267">
				Operation definitions (e.g. for $everything operation) in the generated
				server conformance statement should not include the $ prefix in the operation
				name or code. Thanks to Dion McMurtrie for reporting!
			</action>
			<action type="fix" issue="378">
				Server generated OperationDefinition resources did not validate
				due to some missing elements (kind, status, etc.).
				Thanks to
				Michael Lawley for reporting!
			</action>
			<action type="fix" issue="379">
				Operations that are defined on multiple resource provider types with
				the same name (e.g. "$everything") are now automatically exposed by the server
				as separate OperationDefinition resources per resource type. Thanks to
				Michael Lawley for reporting!
			</action>
			<action type="fix" issue="380">
				OperationDefinition resources generated automatically by the server for operations
				that are defined within resource/plain providers incorrectly stated that
				the maximum cardinality was "*" for non-collection types with no explicit
				maximum stated, which is not the behaviour that the JavaDoc on the
				<![CDATA[@OperationParam]]> annotation describes. Thanks to Michael Lawley
				for reporting!
			</action>
			<action type="fix">
				Server parameters annotated with 
				<![CDATA[<code>@Since</code>]]>
				or
				<![CDATA[<code>@CountS</code>]]>
				which are of a FHIR type such as IntegerDt or DateTimeType will
				now be set to null if the client's URL does not
				contain this parameter. Previously they would be populated
				with an empty instance of the FHIR type, which was inconsistent with
				the way other server parameters worked.
			</action>
			<action type="add">
				Server now supports the _at parameter (including multiple repetitions) 
				for history operation
			</action>
<<<<<<< HEAD
			<action type="fix">
				DecimalType used BigDecimal constructor instead of valueOf method to
				create a BigDecimal from a double, resulting in weird floating point
				conversions. Thanks to Craig McClendon for reporting!
=======
			<!--
			This one actually doesn't seem possible without using a deprecated servlet API
			<action type="fix">
				When throwing UnclassifiedServerException in server methods, the HTTP response
				status line contained the response code specified in the exception, but not the
				response message
			</action>
			-->
			<action type="add">
				AuthorizationInterceptor can now allow or deny requests to extended
				operations (e.g. $everything)
>>>>>>> f4c6f09f
			</action>
		</release>
		<release version="1.5" date="2016-04-20">
			<action type="fix" issue="339">
				Security Fix: XML parser was vulnerable to XXE (XML External Entity) 
				processing, which could result in local files on disk being disclosed.
				See <![CDATA[<a href="https://www.owasp.org/index.php/XML_External_Entity_(XXE)_Processing">this page</a>]]>
				for more information.
				Thanks to Jim Steel for reporting!
			</action>
			<action type="add">
				Bump the version of a few dependencies to the
				latest versions (dependent HAPI modules listed in brackets):
				<![CDATA[
					<ul>
						<li>Hibernate (JPA, Web Tester): 5.0.7 -&gt; 5.1.0</li>
						<li>Spring (JPA, Web Tester): 4.2.4 -&gt; 4.2.5</li>
						<li>SLF4j (All): 1.7.14 -&gt; 1.7.21</li>
					</ul>
				]]>
			</action>
			<action type="add">
				Support comments when parsing and encoding both JSON and XML. Comments are retrieved
				and added to the newly created methods 
				IBase#getFormatCommentsPre() and
				IBase#getFormatCommentsPost()
			</action>
			<action type="add" issue="293">
				Added options to the CLI upload-examples command which allow it to cache
				the downloaded content file, or use an arbitrary one. Thanks to Adam Carbone
				for the pull request!
			</action>
			<action type="fix">
				REST search parameters with a prefix/comparator had not been updated to use
				the DSTU2 style prefixes (gt2011-01-10) instead of the DSTU1 style prefixes
				(&gt;2011-01-01). The client has been updated so that it uses the new prefixes
				if the client has a DSTU2+ context. The server has been updated so that it now
				supports both styles.
				<![CDATA[<br/><br/>]]>
				As a part of this change, a new enum called
				<![CDATA[<a href="./apidocs/ca/uhn/fhir/rest/param/ParamPrefixEnum.html">ParamPrefixEnum</a>]]>
				has been introduced. This enum replaces the old 
				<![CDATA[<a href="./apidocs/ca/uhn/fhir/model/dstu/valueset/QuantityCompararatorEnum.html">QuantityCompararatorEnum</a>]]>
				which has a typo in its name and can not represent several new prefixes added since 
				DSTU1.
			</action>
			<action type="add">
				JPA server number and quantity search params now follow the rules for the
				use of precision in search terms outlined in the
				<![CDATA[<a href="https://www.hl7.org/fhir/search.html">search page</a>]]> of the
				FHIR specification. For example, previously a 1% tolerance was applied for
				all searches (10% for approximate search). Now, a tolerance which respects the
				precision of the search term is used (but still 10% for approximate search).
			</action>
			<action type="fix" issue="291">
				Fix a failure starting the REST server if a method returns an untyped List, which
				among other things prevented resource provider added to the server
				as CDI beans in a JBoss enviroment. Thanks to GitHub user fw060 (Fei) for
				reporting and figuring out exactly why this wasn't working!
			</action>
			<action type="add">
				JPA server now supports :above and :below qualifiers on URI search params
			</action>
			<action type="add">
				Add optional support (disabled by default for now) to JPA server to support
				inline references containing search URLs. These URLs will be resolved when
				a resource is being created/updated and replaced with the single matching
				resource. This is being used as a part of the May 2016 Connectathon for
				a testing scenario.
			</action>
			<action type="add">
				The server no longer adds a 
				<![CDATA[<code>WWW-Authenticate</code>]]>
				header to the response if any resource provider code throws an
				<![CDATA[<code>AuthenticationException</code>]]>. This header is 
				used for interactive authentication, which isn't generally 
				appropriate for FHIR. We added code to add this header a long time
				ago for testing purposes and it never got removed. Please let us
				know if you need the ability to add this header automatically. Thanks
				to Lars Kristian Roland for pointing this out.
			</action>
			<action type="fix">
				In the client, the create/update operations on a Binary resource 
				(which use the raw binary's content type as opposed to the FHIR
				content type) were not including any request headers (Content-Type, 
				User-Agent, etc.) Thanks to Peter Van Houte of Agfa Healthcare for
				reporting!
			</action>
			<action type="fix">
				Handling of Binary resources containing embedded FHIR resources for
				create/update/etc operations has been corrected per the FHIR rules
				outlined at
				<![CDATA[<a href="http://hl7.org/fhir/binary.html">Binary Resource</a>]]>
				in both the client and server. 
				<![CDATA[<br/><br/>]]>
				Essentially, if the Binary contains something
				that isn't FHIR (e.g. an image with an image content-type) the
				client will send the raw data with the image content type to the server. The
				server will place the content type and raw data into a Binary resource instance
				and pass those to the resource provider. This part was already correct previous
				to 1.5. 
				<![CDATA[<br/><br/>]]>
				On the other hand, if the Binary contains a FHIR content type, the Binary
				is now sent by the client to the server as a Binary resource with a FHIR content-type,
				and the embedded FHIR content is contained in the appropriate fields. The server
				will pass this &quot;outer&quot; Binary resource to the resource provider code. 
			</action>
			<action type="add">
				The RequestDetails and ActionRequestDetails objects which are passed to 
				server interceptor methods and may also be used as server provider method
				arguments now has a new method 
				<![CDATA[
				<code>Map&lt;String, String&gt; getUserData()</code>
				]]>
				which can be used to pass data and objects between interceptor methods to
				to providers. This can be useful, for instance, if an authorization
				interceptor wants to pass the logged in user's details to other parts
				of the server.
			</action>
			<action type="fix" issue="297">
				<![CDATA[When <code>IServerInterceptor#incomingRequestPreHandled()</code> is called 
				for a <code>@Validate</code> method, the resource was not populated in the
				<code>ActionRequestDetails</code> argument. Thanks to Ravi Kuchi for reporting!	
				]]>
			</action>
			<action type="fix" issue="298">
				<![CDATA[
					Request to server at <code>[baseUrl]/metadata</code> with an HTTP method
					other than GET (e.g. POST, PUT) should result in an HTTP 405. Thanks to 
					Michael Lawley for reporting! 
				]]>
			</action>
			<action type="fix" issue="302">
				Fix a server exception when trying to automatically add the profile tag
				to a resource which already has one or more profiles set. Thanks to
				Magnus Vinther for reporting!
			</action>
			<action type="fix" issue="296">
				QuantityParam parameters being used in the RESTful server were ignoring
				the 
				<![CDATA[<code>:missing</code>]]> 
				qualifier. Thanks to Alexander Takacs for reporting!
			</action>
			<action type="fix" issue="299">
				Annotation client failed with an exception if the response contained
				extensions on fields in the resonse Bundle (e.g. Bundle.entry.search).
				Thanks to GitHub user am202 for reporting! 
			</action>
			<action type="fix" issue="274">
				Primitive elements with no value but an extension were sometimes not
				encoded correctly in XML, and sometimes not parsed correctly in JSON.
				Thanks to Bill de Beaubien for reporting!
			</action>
			<action type="fix" issue="280">
				The Web Testing UI has long had an issue where if you click on a button which 
				navigates to a new page (e.g. search, read, etc) and then click the back button
				to return to the original page, the button you clicked remains disabled and can't
				be clicked again (on Firefox and Safari). This is now fixed. Unfortunately the fix means that the
				buttom will no longer show a "loading" spinner, but there doesn't seem to 
				be another way of fixing this. Thanks to Mark Scrimshire for reporting! 
			</action>
			<action type="fix">
				Extensions found while parsing an object that doesn't support extensions are now
				reported using the IParserErrorHandler framework in the same way that
				other similar errors are handled. This allows the parser to be more lenient
				when needed.
			</action>
			<action type="add" issue="304">
				Improve error message if incorrect type is placed in a list field in the data model. Java
				uses generics to prevent this at compile time, but if someone is in an environment without 
				generics this helps improve the error message at runtime. Thanks to Hugo Soares for
				suggesting.
			</action>
			<action type="fix" issue="308">
				Prevent an unneeded warning when parsing a resource containing
				a declared extension. Thanks to Matt Blanchette for reporting!
			</action>
			<action type="fix">
				Web Tester UI did not invoke VRead even if a version ID was specified. Thanks
				to Poseidon for reporting!
			</action>
			<action type="add">
				Per discussion on the FHIR implementer chat, the JPA server no
				longer includes _revinclude matches in the Bundle.total count, or the
				page size limit.
			</action>
			<action type="add">
				JPA server now persists search results to the database in a new table where they 
				can be temporaily preserved. This makes the JPA server much more scalable, since it
				no longer needs to store large lists of pages in memory between search invocations.
				<![CDATA[<br/><br/>]]>
				Old searches are deleted after an hour by default, but this can be changed
				via a setting in the DaoConfig.
			</action>
			<action type="add">
				JPA servers' resource version history mechanism 
				has been adjusted so that the history table
				keeps a record of all versions including the
				current version. This has the very helpful
				side effect that history no longer needs to be
				paged into memory as a complete set. Previously
				history had a hard limit of only being able to 
				page the most recent 20000 entries. Now it has
				no limit.
			</action>
			<action type="fix">
				JPA server returned the wrong Bundle.type value (COLLECTION, should be SEARCHSET)
				for $everything operation responses. Thanks to Sonali Somase for reporting!				
			</action>
			<action type="fix" issue="305">
				REST and JPA server should reject update requests where the resource body does not
				contain an ID, or contains an ID which does not match the URL. Previously these
				were accepted (the URL ID was trusted) which is incorrect according to the
				FHIR specification. Thanks to GitHub user ametke for reporting!
				<![CDATA[<br/><br/>]]>
				As a part of this change, server error messages were also improved for
				requests where the URL does not contain an ID but needs to (e.g. for
				an update) or contains an ID but shouldn't (e.g. for a create)				
			</action>
			<action type="fix">
				When fields of type BoundCodeDt (e.g. Patient.gender)
				are serialized and deserialized using Java's native
				object serialization, the enum binder was not
				serialized too. This meant that values for the
				field in the deserialized object could not be
				modified. Thanks to Thomas Andersen for reporting!
			</action>
			<action type="fix" issue="313">
				REST Server responded to HTTP OPTIONS requests with 
				any URI as being a request for the server's
				Conformance statement. This is incorrect, as only
				a request for <![CDATA[<code>OPTIONS [base url]</code>]]> should be treated as such. Thanks to Michael Lawley for reporting!
			</action>
			<action type="fix">
				REST annotation style client was not able to handle extended operations
				($foo) where the response from the server was a raw resource instead
				of a Parameters resource. Thanks to Andrew Michael Martin for reporting!
			</action>
			<action type="add">
				JPA server applies _lastUpdated filter inline with other searches wherever possible
				instead of applying this filter as a second query against the results of the 
				first query. This should improve performance when searching against large
				datasets.
			</action>
			<action type="add">
				Parsers have new method 
				<![CDATA[<code>setDontEncodeElements</code>]]>
				which can be used to force the parser to not encode certain elements
				in a resource when serializing. For example this can be used to omit
				sensitive data or skip the resource metadata.
			</action>
			<action type="add">
				JPA server database design has been adjusted
				so that different tables use different sequences
				to generate their indexes, resulting in more sequential
				resource IDs being assigned by the server
			</action>
			<action type="fix">
				Server now correctly serves up Binary resources
				using their native content type (instead of as a
				FHIR resource) if the request contains an accept
				header containing "application/xml" as some browsers
				do.
			</action>
			<action type="add">
				DSTU2 resources now have a 
				<![CDATA[<code>getMeta()</code>]]> method which returns a
				modifiable view of the resource metadata for convenience. This
				matches the equivalent method in the DSTU3 structures.
			</action>
			<action type="add" issue="315">
				Add a new method to FhirContext called
				<![CDATA[
				<code><a href="./apidocs/ca/uhn/fhir/context/FhirContext.html#setDefaultTypeForProfile-java.lang.String-java.lang.Class-">setDefaultTypeForProfile</a></code>
				]]>
				which can be used to specify that when recources are received which declare
				support for specific profiles, a specific custom structures should be used 
				instead of the default. For example, if you have created a custom Observation
				class for a specific profile, you could use this method to cause your custom
				type to be used by the parser for resources in a search bundle you receive.
				<![CDATA[
				<br/><br/>
				See the documentation page on
				<a href="./doc_extensions.html">Profiles and Extensions</a>
				for more information.
				]]>
			</action>
			<action type="fix" issue="315">
				Parsing/Encoding a custom resource type which extends a
				base type sometimes caused the FhirContext to treat all future
				parses of the same resource as using the custom type even when
				this was not wanted.
				<![CDATA[<br/><br/>]]>
				Custom structures may now be explicitly declared by profile
				using the
				<![CDATA[
				<code><a href="./apidocs/ca/uhn/fhir/context/FhirContext.html#setDefaultTypeForProfile-java.lang.String-java.lang.Class-">setDefaultTypeForProfile</a></code>
				]]>
				method.
				<![CDATA[<br/><br/>]]>
				This issue was discovered and fixed as a part of the implementation of issue #315.
			</action>
			<action type="add" issue="321">
				Set up the tinder plugin to work as an ant task
				as well as a Maven plugin, and to use external
				sources. Thanks to Bill Denton for the pull
				request!
			</action>
			<action type="fix">
				JPA server now allows searching by token
				parameter using a system only and no code,
				giving a search for any tokens which match
				the given token with any code. Previously the
				expected behaviour for this search 
				was not clear in the spec and HAPI had different
				behaviour from the other reference servers.
			</action>
			<action type="add">
				Introduce a JAX-RS client provider which can be used instead of the
				default Apache HTTP Client provider to provide low level HTTP
				services to HAPI's REST client. See
				<![CDATA[<a href="./doc_rest_client_alternate_provider.html">JAX-RS &amp; Alternate HTTP Client Providers</a>]]>
				for more information.
				<![CDATA[<br/><br/>]]>
				This is useful in cases where you have other non-FHIR REST clients
				using a JAX-RS provider and want to take advantage of the
				rest of the framework. 
				<![CDATA[<br/><br/>]]>
				Thanks to Peter Van Houte from Agfa for the amazing work!
			</action>
			<action type="fix" issue="312">
				Parser failed with a NPE while encoding resources if the
				resource contained a null extension. Thanks to 
				steve1medix for reporting!
			</action>
			<action type="fix" issue="320">
				In generated model classes (DSTU1/2) don't
				use BoundCodeDt and BoundCodeableConceptDt for
				coded fields which use example bindings. Thanks
				to GitHub user Ricq for reporting!
			</action>
			<action type="add">
				<![CDATA[
				Operations methods defined using 
				<code>@Operation</code> will now infer the maximum number of repetitions
				of their parameters by the type of the parameter. Previously if
				a default <code>max()</code> value was not specified in the
				<code>@OperationParam</code> annotation on a parameter, the maximum
				was assumed to be 1. Now, if a max value is not explicitly specified 
				and the type of the parameter is a basic type (e.g. <code>StringDt</code>) the
				max will be 1. If the parameter is a collection type (e.g. <code>List&lt;StringDt&gt;</code>)
				the max will be *
				]]>
			</action>
			<action type="add" issue="317">
				<![CDATA[
				Operation methods defined using
				<code>@Operation</code>
				may now use search parameter types, such as 
				<code>TokenParam</code> and
				<code>TokenAndListParam</code> as values. Thanks to 
				Christian Ohr for reporting!
				]]>
			</action>
			<action type="add">
				Add databases indexes to JPA module search index tables
				for the RES_ID column on each. This should help
				performance when searching over large datasets.
				Thanks to Emmanuel Duviviers for the suggestion!
			</action>
			<action type="fix">
				DateTimeType should fail to parse 1974-12-25+10:00 as this is not
				a valid time in FHIR. Thanks to Grahame Grieve for reporting!
			</action>
			<action type="fix">
				When parsing a Bundle resource, if the Bundle.entry.request.url contains a UUID
				but the resource body has no ID, the Resource.id will be populated with the ID from the
				Bundle.entry.request.url. This is helpful when round tripping Bundles containing
				UUIDs.
			</action>
			<action type="fix">
				When parsing a DSTU3 bundle, references between resources did not have
				the actual resource instance populated into the reference if the
				IDs matched as they did in DSTU1/2.
			</action>
			<action type="fix" issue="326">
				Contained resource references on DSTU3
				resources were not serialized correctly when
				using the Json Parser. Thanks to GitHub user
				@fw060 for reporting and supplying a patch
				which corrects the issue!
			</action>
			<action type="fix" issue="325">
				DSTU3 model classes equalsShallow and equalsDeep both did not work
				correctly if a field was null in one object, but contained an empty
				object in the other (e.g. a StringType with no actual value in it). These
				two should be considered equal, since they would produce the exact same
				wire format.<![CDATA[<br/><br/>]]>
				Thanks to GitHub user @ipropper for reporting and providing
				a test case!
			</action>
			<action type="add">
				JPA server now supports searching for <![CDATA[<code>_tag:not=[tag]</code>]]>
				which enables finding resources that to not have a given tag/profile/security tag.
				Thanks to Lars Kristian Roland for the suggestion!
			</action>
			<action type="fix">
				Extensions containing resource references did not get encoded correctly
				some of the time. Thanks to Poseidon for reporting!
			</action>
			<action type="fix">
				Parsers (both XML and JSON) encoded the first few elements of DSTU3 structures in the wrong order:
				Extensions were placed before any other content, which is incorrect (several
				elements come first: meta, text, etc.)
			</action>
			<action type="fix">
				In server implementations, the Bundle.entry.fullUrl was not getting correctly
				populated on Hl7OrgDstu2 servers. Thanks to Christian Ohr for reporting!
			</action>
			<action type="fix" issue="335">
				Ensure that element IDs within resources (i.e. IDs on elements other than the
				resource itself) get serialized and parsed correctly. Previously, these didn't get
				serialized in a bunch of circumstances. Thanks to Vadim Peretokin for reporting
				and providing test cases!
			</action>
			<action type="add">
				Improve CLI error message if the tool can't bind to the requested port. Thanks
				to Claude Nanjo for the suggestion!
			</action>
			<action type="fix">
				Server param of <![CDATA[<code>_summary=text</code>]]> did not
				include mandatory elements in return as well as
				the text element, even though the FHIR specification
				required it.
			</action>
			<action type="fix">
				Remove invalid resource type "Documentation" from DSTU2
				structures.
			</action>
			<action type="fix">
				JPA server did not respect target types for search parameters. E.g. Appointment:patient has
				a path of "Appointment.participant.actor" and a target type of "Patient". The search path
				was being correctly handled, but the target type was being ignored.
			</action>
			<action type="add">
				RestfulServer now manually parses URL parameters instead of relying on the container's
				parsed parameters. This is useful because many Java servlet containers (e.g. Tomcat, Glassfish)
				default to ISO-8859-1 encoding for URLs insetad of the UTF-8 encoding specified by
				FHIR.
			</action>
			<action type="add">
				ResponseHighlightingInterceptor now doesn't highlight if the request
				has an Origin header, since this probably denotes an AJAX request.
			</action>
		</release>
		<release version="1.4" date="2016-02-04">
			<action type="add">
				Bump the version of a few dependencies to the
				latest versions (dependent HAPI modules listed in brackets):
				<![CDATA[
					<ul>
						<li>Hibernate (JPA, Web Tester): 5.0.3 -&gt; 5.0.7</li>
						<li>Springframework (JPA, Web Tester): 4.2.2 -&gt; 4.2.4</li>
						<li>Phloc-Commons (Schematron Validator): 4.3.6 -&gt; 4.4.4</li>
						<li>Apache httpclient (Client): 4.4 -&gt; 4.5.1</li>
						<li>Apache httpcore (Client): 4.4 -&gt; 4.4.4</li>
						<li>SLF4j (All): 1.7.13 -&gt; 1.7.14</li>
					</ul>
				]]>
			</action>
			<action type="fix">
				Remove a dependency on a Java 1.7 class 
				(ReflectiveOperationException) in several spots in the 
				codebase. This dependency was accidentally introduced in
				1.3, and animal-sniffer-plugin failed to detect it (sigh).
			</action>
			<action type="add">
				Add two new server interceptors: 
				<![CDATA[
				<a href="./apidocs/ca/uhn/fhir/rest/server/interceptor/RequestValidatingInterceptor.html">RequestValidatingInterceptor</a> 
				and 
				<a href="./apidocs/ca/uhn/fhir/rest/server/interceptor/ResponseValidatingInterceptor.html">ResponseValidatingInterceptor</a>
				]]>
				which can be used to validate incoming requests or outgoing responses using the standard FHIR validation
				tools. See the 
				<![CDATA[
				<a href="./doc_rest_server_interceptor.html#RequestResponse_Validation">Server Validation Page</a>
				]]>
				for examples of how to use these interceptors. These intereptors have both
				been enabled on the
				<![CDATA[
				<a href="http://fhirtest.uhn.ca">public test page</a>.
				]]>
			</action>
			<action type="fix" issue="259">
				Make IBoundCodeableConcept and IValueSetEnumBinder serializable,
				fixing an issue when trying to serialize model classes containing
				bound codes. Thanks to Nick Peterson for the Pull Request!
			</action>
			<action type="add" issue="251">
				Introduce a JAX-RS version of the REST server, which can be used
				to deploy the same resource provider implementations which work
				on the existing REST server into a JAX-RS (e.g. Jersey) environment.
				Thanks to Peter Van Houte from Agfa for the amazing work!
			</action>
			<action type="add">
				CLI now supports writing to file:// URL for 'upload-examples' command
			</action>
			<action type="add">
				GZipped content is now supported for client-to-server uploads (create, update, transaction, etc.).
				The server will not automatically detect compressed incoming content and decompress it (this can be
				disabled using a RestfulServer configuration setting). A new client interceptor has been added
				which compresses outgoing content from the client.
			</action>
			<action type="fix">
				JPA server transaction attempted to validate resources twice each,
				with one of these times being before anything had been committed to the
				database. This meant that if a transaction contained both a Questionnaire
				and a QuestionnaireResponse, it would fail because the QuestionnaireResponse
				validator wouldn't be able to find the questionnaire. This is now corrected.
			</action>
			<action type="add">
				Add a new method to the generic/fluent client for searching: 
				<![CDATA[<code>.count(int)</code><br/>]]>
				This replaces the existing ".limitTo(int)" method which has
				now been deprocated because it was badly named and undocumented.
			</action>
			<action type="add">
				Profile validator has been configured to allow extensions even if they
				aren't explicitly declared in the profile.
			</action>
			<action type="add" issue="265">
				Add a constraint that the Maven build will only run in JDK 8+. HAPI
				remains committed to supporting JDK 6+ in the compiled library, but these
				days it can only be built using JDK 8. Thanks to joelsch for the PR!
			</action>
			<action type="fix">
				When serializing a value[x] field, if the value type was a profiled type (e.g. markdown is a 
				profile of string) HAPI 1.3 would use the base type in the element name, e.g.
				valueString instead of valueMarkdown. After discussion with Grahame, this appears to
				be incorrect behaviour so it has been fixed.
			</action>
			<action type="add" issue="240">
				Support target parameter type in _include / _revinclude values, e.g.
				_include=Patient:careProvider:Organization. Thanks to Joe Portner
				for reporting!
			</action>
			<action type="add">
				Use ResponseHighlighterInterceptor in the hapi-fhir-jpaserver-example
				project to provide nice syntax highlighting. Thanks to Rob Hausam for
				noting that this wasn't there.
			</action>
			<action type="add">
				Introduce custom @CoverageIgnore annotation to hapi-fhir-base in order to 
				remove dependency on cobertura during build and in runtime.
			</action>
			<action type="fix">
				Server-generated conformance statements incorrectly used /Profile/ instead
				of /StructureDefinition/ in URL links to structures.
			</action>
			<action type="add">
				JsonParser has been changed so that when serializing numbers it will use
				plain format (0.001) instead of scientific format (1e-3). The latter is
				valid JSON, and the parser will still correctly parse either format (all
				clients should be prepared to) but this change makes serialized
				resources appear more consistent between XML and JSON. As a result of this
				change, trailing zeros will now be preserved when serializing as well.
			</action>
			<action type="add" issue="278">
				Add DSTU3 example to hapi-fhir-jpaserver-example. Thanks to Karl 
				Davis for the Pull Request!
			</action>
			<action type="add">
				RestfulServer#setUseBrowserFriendlyContentTypes has been deprecated and its
				functionality removed. The intention of this feature was that if it 
				detected a request coming in from a browser, it would serve up JSON/XML 
				using content types that caused the browsers to pretty print. But 
				each browser has different rules for when to pretty print, and 
				after we wrote that feature both Chrome and FF changed their rules to break it anyhow.
				ResponseHighlightingInterceptor provides a better implementation of
				this functionality and should be used instead.
			</action>
			<action type="remove">
				Narrative generator framework has removed the
				ability to generate resource titles. This
				functionality was only useful for DSTU1
				implementations and wasn't compatible
				with coming changes to that API.
			</action>
			<action type="fix" issue="283">
				Remove dependency on Servlet-API 3.0+ by using methods available in 2.5 where possible.
				Note that we continue to use Servlet-API 3.0+ features in some parts of the JPA API, so
				running in an old serlvet container should be tested well before use. Thanks to Bill Denton
				for reporting!
			</action>
			<action type="add" issue="288">
				Add new methods to RestfulClientFactory allowing you to configure the size of the
				client pool used by Apache HttpClient. Thanks to Matt Blanchette for the pull
				request!
			</action>
			<action type="add">
				Add support for new modifier types on Token search params in Server and 
				annotation client.
			</action>
			<action type="fix" issue="286">
				Server conformance statement should include search parameter chains if the
				chains are explicitly defined via @Search(whitelist={....}). Thanks to lcamilo15
				for reporting!
			</action>
			<action type="fix">
				Remove afterPropertiesSet() call in Java config for JPA
				server's EntityManagerFactory. This doesn't need to be called
				manually, the the manual call led to a warning about
				the EntityManager being created twice.
			</action>
			<action type="add" issue="289">
				Allow server to correctly figure out it's own address even if the container provides
				a Servlet Context Path which does not include the root. Thanks to Petro Mykhaylyshyn
				for the pull request!
			</action>
		</release>
		<release version="1.3" date="2015-11-14">
			<action type="add">
				Bump the version of a few dependencies to the
				latest versions (dependent HAPI modules listed in brackets):
				<![CDATA[
					<ul>
						<li>Commons-lang3 (Core): 3.3.2 -&gt; 3.4</li>
						<li>Logback (Core): 1.1.2 -&gt; 1.1.3</li>
						<li>SLF4j (Core): 1.7.102 -&gt; 1.7.12</li>
						<li>Springframework (JPA, Web Tester): 4.1.5 -&gt; 4.2.2</li>
						<li>Hibernate (JPA, Web Tester): 4.2.17 -&gt; 5."</li>
						<li>Hibernate Validator (JPA, Web Tester): 5.2.1 -&gt; 5.2.2</li>
						<li>Derby (JPA, CLI, Public Server): 10.11.1.1 -&gt; 10.12.1.1 </li>
						<li>Jetty (JPA, CLI, Public Server): 9.2.6.v20141205 -&gt; 9.3.4.v20151007 </li>
					</ul>
				]]>
			</action>
			<action type="add">
				JPA and Tester Overlay now use Spring Java config files instead
				of the older XML config files. All example projects have been updated. 
			</action>
			<action type="add">
				JPA server removes duplicate resource index entries before storing them 
				(e.g. if a patient has the same name twice, only one index entry is created
				for that name)
			</action>
			<action type="fix">
				JPA server did not correctly index search parameters of type "reference" where the
				path had multiple entries (i.e. "Resource.path1 | Resource.path2")
			</action>
			<action type="fix">
				JPA server _history operations (server, type, instance) not correctly set the
				Bundle.entry.request.method to POST or PUT for create and updates of the resource.
			</action>
			<action type="add" issue="225">
				Support AND/OR on _id search parameter in JPA
			</action>
			<action type="fix">
				Constructor for DateRanfeParam which dates in two DateParam instances was ignoring 
				comparators on the DateParam.
			</action>
			<action type="fix">
				In JSON parsing, finding an object where an array was expected led to an unhelpful
				error message. Thanks to Avinash Shanbhag for reporting!
			</action>
			<action type="add">
				JPA server gave an unhelpful error message if $meta-add or $meta-delete were called
				with no meta elements in the input Parameters
			</action>
			<action type="fix">
				Narrative generator did not include OperationOutcome.issue.diagnostics in the
				generated narrative.
			</action>
			<action type="add" issue="250">
				Clients (generic and annotation) did not populate the Accept header on outgoing
				requests. This is now populated to indicate that the client supports both XML and
				JSON unless the user has explicitly requested one or the other (in which case the
				appropriate type only will be send in the accept header). Thanks to
				Avinash Shanbhag for reporting!
			</action>
			<action type="add">
				QuestionnaireResponse validator now allows responses to questions of
				type OPENCHOICE to be of type 'string'
			</action>
			<action type="fix" issue="227">
				JPA server should reject resources with a reference that points to an incorrectly typed
				resource (e.g. points to Patient/123 but resource 123 is actually an Observation) or points
				to a resource that is not valid in the location it is found in (e.g. points to Patient/123 but
				the field supposed to reference an Organization). Thanks to Bill de Beaubien for reporting!
			</action>
			<action type="fix">
				In server, if a client request is received and it has an Accept header indicating
					 	that it supports both XML and JSON with equal weight, the server's default is used instead of the first entry in the list.
			</action>
			<action type="add">
				JPA server now supports searching with sort by token, quantity,
				number, Uri, and _lastUpdated (previously only string, date, and _id 
				were supported)
			</action>
			<action type="fix">
				Fix issue in JPA where a search with a _lastUpdated filter which matches no results
				would crash if the search also had a _sort
			</action>
			<action type="fix">
				Fix several cases where invalid requests would cause an HTTP 500 instead of
				a more appropriate 400/404 in the JPA server (vread on invalid version,
				delete with no ID, etc.)
			</action>
			<action type="fix">
				Fix narrative generation for DSTU2 Medication resource
			</action>
			<action type="fix">
				Profile validator now works for valuesets which use
				v2 tables
			</action>
			<action type="add">
				JPA server Patient/[id]/$everything operation now supports
				_lastUpdated filtering and _sort'ing of results.
			</action>
			<action type="fix" issue="233">
				Fix parser issue where profiled choice element datatypes (e.g. value[x] where one allowable
				type is Duration, which is a profile of Quantity) get incorrectly encoded using the
				profiled datatype name instead of the base datatype name as required by the FHIR
				spec. Thanks to Nehashri Puttu Lokesh for reporting!
			</action>
			<action type="fix">
				Some generated Enum types in DSTU2 HAPI structures 
				did not have latest valueset definitions applied. Thanks
				to Bill de Beaubien for reporting!
			</action>
			<action type="fix">
				JPA server can now successfully search for tokens pointing at code values
				(values with no explicit system but an implied one, such as Patient.gender)
				even if the system is supplied in the query.
			</action>
			<action type="fix" issue="235">
				Correct issues with Android library. Thanks to 
				Thomas Andersen for the submission!
			</action>
			<action type="fix">
				JPA server incorrectly rejected match URLs
				if they did not contain a question mark. Thanks
				to Bill de Beaubien for reporting!
			</action>
			<action type="fix" issue="234">
				Remove invalid entries in OSGi Manifest. Thanks
				to Alexander Kley for the fix!
			</action>
			<action type="add">
				JPA server now supports $everything on Patient and Encounter types (patient and encounter instance was already supported)
			</action>
			<action type="add">
				Generic client operation invocations now
				have an additional inline method for generating the input
				Parameters using chained method calls instead
				of by passing a Parameters resource in
			</action>
			<action type="fix">
				Parsing an XML resource where the XHTML
				namespace was declared before the beginning
				of the narrative section caused an invalid
				re-encoding when encoding to JSON.
			</action>
			<action type="fix">
				Conditional deletes in JPA did not correctly 
				process if the condition had a chain or a 
				qualifier, e.g. "Patient?organization.name" or
				"Patient.identifier:missing"
			</action>
			<action type="add">
				Generic/fluent client search can now be
				performed using a complete URL supplied
				by user code. Thanks to Simone Heckmann
				pointing out that this was needed!
			</action>
			<action type="add">
				Refactor JPA $everything operations so that
				they perform better
			</action>
			<action type="add">
				Server operation methods can now declare the
				ID optional, via 
				@IdParam(optional=true)
				meaning that the same operation can also be invoked
				at the type level.
			</action>
			<action type="add">
				Make JPA search queries with _lastUpdated parameter a bit more efficient
			</action>
			<action type="add" issue="239">
				Clean up Android project to make it more lightweight and remove a 
				number of unneeded dependencies. Thanks to Thomas Andersen
				for the pull request!
			</action>
			<action type="fix">
				Fix a crash when encoding a Binary resource in JSON encoding
				if the resource has no content-type
			</action>
			<action type="fix">
				JPA server now supports read/history/search in transaction entries
				by calling the actual implementing method in the server (previously
				the call was simulated, which meant that many features did not work)
			</action>
			<action type="fix">
				ResourceReferenceDt#loadResource(IRestfulClient) did not
				use the client's read functionality, so it did not
				handle JSON responses or use interceptors. Thanks to
				JT for reporting!
			</action>
			<action type="add">
				JPA server maximumn length for a URI search parameter has been reduced from
				256 to 255 in order to accomodate MySQL's indexing requirements
			</action>
			<action type="fix" issue="242">
				Server failed to respond correctly to compartment search operations
				if the same provider also contained a read operation. Thanks to GitHub user
				@am202 for reporting!
			</action>
			<action type="fix" issue="245">
				Fix issue in testpage-overlay's new Java configuration where only the first
				configured server actually gets used.
			</action>
			<action type="add">
				Introduce
				<![CDATA[<a href="./apidocs-jpaserver/ca/uhn/fhir/jpa/dao/IJpaServerInterceptor.html">IJpaServerInterceptor</a>]]>
				interceptors for JPA server which can be used for more fine grained operations.
			</action>
			<action type="fix" issue="241">
				Parser (XML and JSON) shouldn't encode an ID tag in resources
				which are part of a bundle when the resource has a UUID/OID
				ID.
			</action>
			<action type="add">
				Add ability for a server REST resource provider @Search method
				to declare that it should allow even parameters it doesn't 
				understand.
			</action>
			<action type="fix" issue="247">
				Correctly set the Bundle.type value on all pages of a search result in
				the server, and correcltly set the same value in JPA server $everything
				results.
			</action>
			<action type="add">
				JPA $everything operations now support new parameters _content 
				and _text, which work the same way as the same parameters on a 
				search. This is experimental, since it is not a part of the core
				FHIR specification.
			</action>
			<action type="add" fix="250">
				Process "Accept: text/xml" and "Accept: text/json" headers was
				wanting the equivalent FHIR encoding styles. These are not 
				correct, but the intention is clear so we will honour them
				just to be helpful.
			</action>
			<action type="fix">
				Generated Enum types for some ValueSets did not include all
				codes (specifically, ValueSets which defined concepts containing
				child concepts did not result in Enum values for the child concepts)
			</action>
			<action type="fix" fix="253">
				In the JPA server, order of transaction processing should be 
				DELETE, POST, PUT, GET, and the order should not matter
				within entries with the same verb. Thanks to Bill de Beaubien
				for reporting!
			</action>
			<action type="add" fix="254">
				Add the ability to wire JPA conformance providers
				using Spring (basically, add default constructors
				and setters to the conformance providers). Thanks
				to C. Mike Bylund for the pull request!
			</action>
		</release>
		<release version="1.2" date="2015-09-18">
			<action type="add">
				JPA server now validates QuestionnaireAnswers for conformance to their respective Questionnaire
				if one is declared.
			</action>
			<action type="add">
				SyntaxHighlightingInterceptor now also highlights OperationOutcome responses for errors/exceptions.
			</action>
			<action type="fix" issue="126">
				Model classes do not use BoundCodeableConcept for example bindings that do not
				actually point to any codes (e.g. Observation.interpretation). Thanks
				to GitHub user @steve1medix for reporting!
			</action>
			<action type="add">
				Server now exports operations as separate resources instead of as contained resources
				within Conformance
			</action>
			<action type="add">
				Add new operation $get-resource-counts which will replace the resource
				count extensions exported in the Conformance statement by the JPA
				server.
			</action>
			<action type="fix" issue="198">
				JPA server sorting often returned unexpected orders when multiple
				indexes of the same type were found on the same resource (e.g. multiple string indexed fields). Thanks to Travis Cummings for reporting!
			</action>
			<action type="add">
				Add another method to IServerInterceptor which converts an exception generated on the server
				into a BaseServerResponseException. This is useful so that servers using ResponseHighlighterInterceptor
				will highlight exceptions even if they aren't created with an OperationOutcome.
			</action>
			<action type="fix" issue="158">
				XmlParser and JsonParser in DSTU2 mode should not encode empty
				tags in resource. Thanks to Bill De Beaubien for reporting!
			</action>
			<action>
				OperationDefinitions generated by server did not properly document
				their return parameters or the type of their input parameters.
			</action>
			<action>
				Operations in server generated conformance statement should only
				appear once per name, since the name needs to be unique.
			</action>
			<action>
				Resources and datatypes are now serializable. This is an
				experimental feature which hasn't yet been extensively tested. Please test and give us your feedback!
			</action>
			<action type="add">
				Switch REST server to using HttpServletRequest#getContextPath() to get
				the servlet's context path. This means that the server should behave more
				predictably, and should work in servlet 2.4 environments. Thanks to 
				Ken Zeisset for the suggestion!
			</action>
			<action type="add" issue="200">
				Vagrant environment now has an apt recipt to ensure that
				package lists are up to date. Thanks to GitHub user
				Brian S. Corbin (@corbinbs) for thr contribution!
			</action>
			<action type="add">
				JPA server and generic client now both support the _tag search parameter
			</action>
			<action type="add">
				Add support for BATCH mode to JPA server transaction operation
			</action>
			<action type="fix" issue="192">
				Server was not correctly unescaping URL parameter values with
				a trailing comma or an escaped backslash. Thanks to GitHub user
				@SherryH for all of her help in diagnosing this issue!
			</action>
			<action type="fix">
				Avoid crash when parsing if an invalid child element is found in 
				a resource reference.
			</action>
			<action type="add">
				Create new android specialty libraries for DSTU1 and DSTU2
			</action>
			<action type="fix">
				Throwing a server exception (e.g. AuthenticationException) in a server interceptor's 
				incomingRequestPreProcessed method resulted in the server returning an HTTP 500 instead
				of the appropriate error code for the exception being thrown. Thanks to Nagesh Bashyam 
				for reporting!
			</action>
			<action type="fix" issue="207">
				Fix issue in JSON parser where invalid contained resources (missing
				a resourceType element) fail to parse with a confusing NullPointerException.
				Thanks to GitHub user @hugosoares for reporting!
			</action>
			<action type="add">
				JPA server now implements the $validate-code operation
			</action>
			<action type="add" fix="125">
				HAPI-FHIR now has support for _summary and _elements parameters, in server, client,
				and JPA server.
			</action>
			<action type="fix" fix="209">
				_revinclude results from JPA server should have a Bundle.entry.search.mode of
				"include" and not "match". Thanks to Josh Mandel for reporting!
			</action>
			<action type="add">
				Resource references using resource instance objects instead of resource IDs 
				will correctly qualify the IDs with the resource type if they aren't already qualified	
			</action>
			<action type="add" issue="211">
				Testpage Overlay project now properly allows a custom client
				factory to be used (e.g. for custom authentication, etc.) Thanks
				to Chin Huang (@pukkaone) for the pull request!
			</action>
			<action type="fix" issue="212">
				JPA server should reject IDs containing invalid characters (e.g. "abc:123")
				but should allow client assigned IDs that contain text but do not start with 
				text. Thanks to Josh Mandel for reporting! 
			</action>
			<action type="fix">
				:text modifier on server and JPA server did not work correctly. Thanks to
				Josh Mandel for reporting!
			</action>
			<action type="fix">
				Fix issue in client where parameter values containing a comma were
				sometimes double escaped.
			</action>
			<action type="add">
				_include parameters now support the new <![CDATA[<code>_include:recurse=FOO</code>]]>
				syntax that has been introduced in DSTU2 in the Client, Server, and JPA Server modules.
				Non-recursive behaviour is now the default (previously it was recursive) and :recurse
				needs to be explicitly stated in order to support recursion.
			</action>		
			<action type="add">
				New operations added to JPA server to force re-indexing of all
				resources (really only useful after indexes change or bugs are
				fixed)
			</action>
			<action type="fix">
				JPA server did not correctly index search parameters
				of type "URI". Thanks to David Hay for reporting! Note that if you are using the JPA server, this change means that
				there are two new tables added to the database schema. Updating existing resources in the database may fail unless you 
				set default values for the resource
				table by issuing a SQL command similar to the following (false may be 0 or something else, depending on the database platform in use)
				<![CDATA[<br/><code>update hfj_resource set sp_coords_present = false;<br/>
				update hfj_resource set sp_uri_present = false;</code>]]>
			</action>
			<action type="fix">
				FIx issue in JPA server where profile declarations, tags, and 
				security labels were not always properly removed by an update that
				was trying to remove them. Also don't store duplicates.
			</action>
			<action type="fix">
				Instance $meta operations on JPA server did not previously return the
				resource version and lastUpdated time
			</action>
			<action type="fix">
				Server responses populate Bundle.entry.fullUrl if possible. Thanks
				to Bill de Beaubien for reporting!
			</action>
			<action type="fix">
				XML parser failed to initialize in environments where a very old Woodstox
				library is in use (earlier than 4.0). Thanks to Bill de Beaubien for
				reporting!
			</action>
			<action type="fix" issue="216">
				Invalid/unexpected attributes found when parsing composite elements
				should be logged or reported to the parser error handler
			</action>
			<action type="add">
				JPA server can now store Conformance resources, per a request
				from David Hay
			</action>
			<action type="add">
				ResponseHighlightingInterceptor now skips handling responses if it 
				finds a URL parameter of <![CDATA[<code>_raw=true</code>]]> (in other
				words, if this parameter is found, the response won't be returned as
				HTML even if the request is detected as coming from a browser.
			</action>
			<action type="add">
				RestfulServer now supports dynamically adding and removing resource providers
				at runtime. Thanks to Bill Denton for adding this.
			</action>
			<action type="add">
				JPA server now correctly suppresses contents of deleted resources
				in history
			</action>
			<action type="fix" issue="222">
				JPA server returned deleted resources in search results when using the _tag, _id, _profile, or _security search parameters
			</action>
			<action type="fix" issue="223">
				Fix issue with build on Windows. Thanks to Bryce van Dyk for the pull request!
			</action>
			<action type="add">
				JPA server now supports $validate operation completely, including delete mode
				and profile validation using the RI InstanceValidator
			</action>
		</release>
		<release version="1.1" date="2015-07-13">
			<action type="add">
				Add support for reference implementation structures.
			</action>
			<action type="fix">
				Parsers did not encode the resource meta element if the resource 
				had tags but no other meta elements. Thanks to Bill de Beaubien and
				Claude Nanjo for finding this.
			</action>
			<action type="fix" issue="164">
				Correct performance issue with :missing=true search requests where the parameter is a resource link. Thanks to wanghaisheng for all his help in testing this.
			</action>
			<action type="fix" issue="149">
				The self link in the Bundle returned by searches on the server does not respect the
				server's address strategy (which resulted in an internal IP being shown on fhirtest.uhn.ca)
			</action>
			<action type="add">
				Introduce ResponseHighlighterInterceptor, which provides syntax highlighting on RESTful server responses
				if the server detects that the request is coming from a browser. This interceptor has been added
				to fhirtest.uhn.ca responses.
			</action>
			<action type="fix">
				Performing a create operation in a client used an incorrect URL if the
				resource had an ID set. ID should be ignored for creates. Thanks to 
				Peter Girard for reporting!
			</action>
			<action type="add" issue="170">
				Add better addXXX() methods to structures, which take the datatype being added as a parameter. Thanks to Claude Nanjo for the
				suggestion!
			</action>
			<action type="add" issue="152">
				Add a new parser validation mechanism (see the 
				<![CDATA[<a href="./doc_validation.html">validation page</a>]]> for info) which can be 
				used to validate resources as they are being parsed, and optionally fail if invalid/unexpected
				elements are found in resource bodies during parsing. 
			</action>
			<action type="fix">
				IParser#parseResource(Class, String) method, which is used to parse a resource into the given
				structure will now throw a DataFormatException if the structure is for the wrong type of
				resource for the one actually found in the input String (or Reader). For example, if a Patient
				resource is being parsed into Organization.class this will now cause an error. Previously,
				the XML parser would ignore the type and the JSON parser would fail. This also caused 
				operations to not parse correctly if they returned a resource type other than
				parameters with JSON encoding (e.g. the $everything operation on UHN's test server).
				Thanks to Avinash Shanbhag for reporting!
			</action>
			<action type="add">
				Web tester UI now supports _revinclude
			</action>
			<action type="fix" issue="178">
				Support link elements in Bundle.entry when parsing in DSTU2 mode
				using the old (non-resource) Bundle class. Thanks to GitHub user
				@joedai for reporting!
			</action>
			<action type="add">
				LoggingInterceptor for server now supports logging DSTU2 extended operations by name
			</action>
			<action type="fix">
				Woodstox XML parser has a default setting to limit the maximum
				length of an attribute to 512kb. This caused issues handling
				large attachments, so this setting has been increased to 100Mb.
				Thanks to Nikos Kyriakoulakos for reporting!
			</action>
			<action type="fix" issue="175">
				Some HTML entities were not correctly converted during parsing. Thanks to
				Nick Kitto for reporting!
			</action>
			<action type="fix">
				In the JPA Server:
				Transactions creating resources with temporary/placeholder resource IDs
				and other resources with references to those placeholder IDs previously
				did not work if the reference did not contain the resource type
				(e.g. Patient/urn:oid:0.1.2.3 instead of urn:oid:0.1.2.3). The
				latter is actually the correct way of specifying a reference to a
				placeholder, but the former was the only way that worked. Both forms
				now work, in order to be lenient. Thanks to Bill De Beaubien for
				reporting!
			</action>
			<action type="fix">
				When parsing Bundles, if Bundle.entry.base is set to "cid:" (for DSTU1) 
				or "urn:uuid:" / "urn:oid:" (for DSTU2) this is now correctly passed as
				the base in resource.getId(). Conversely, when
				encoding bundles, if a resource ID has a base defined,
				and Bundle.entry.base is empty, it will now be
				automatically set by the parser.
			</action>
			<action type="add" issue="179">
				Add fluent client method for validate operation, and support the
				new DSTU2 style extended operation for $validate if the client is
				in DSTU2 mode. Thanks to Eric from the FHIR Skype Implementers chat for
				reporting.
			</action>
			<action type="add">
				Server now supports complete Accept header content negotiation, including
				q values specifying order of preference. Previously the q value was ignored.
			</action>
			<action type="add">
				Server in DSTU2 mode now indicates that whether it has support for Transaction operation or not. Thanks to Kevin Paschke for pointing out that this wasn't working!
			</action>
			<action type="add" issue="166">
				Questionnaire.title now gets correctly indexed in JPA server (it has no path, so it is a special case)
			</action>
			<action type="add">
				JPA server now supports ifNoneMatch in GET within a transaction request.
			</action>
			<action type="add">
				DateRangeParam now supports null values in the constructor for lower or upper bounds (but 
				still not both)
			</action>
			<action type="add">
				Generic/fluent client and JPA server now both support _lastUpdated search parameter
				which was added in DSTU2
			</action>
			<action name="fix" issue="188">
				JPA server now supports sorting on reference parameters. Thanks to
				Vishal Kachroo for reporting that this wasn't working!
			</action>
			<action type="fix">
				Prevent Last-Updated header in responses coming back to the client from
				overwriting the 'lastUpdated' value in the meta element in DSTU2
				resources. This is important because 'lastUpdated' can have more
				precision than the equivalent header, but the client previously
				gave the header priority.
			</action>
			<action type="fix">
				JPA server supports _count parameter in transaction containing search URL (nested search)
			</action>
			<action type="fix">
				DSTU2 servers now indicate support for conditional create/update/delete in their
				conformance statement.
			</action>
			<action type="fix">
				Support for the Prefer header has been added to the server, client, and
				JPA modules.
			</action>
			<action type="fix" issue="196">
				JPA server failed to search for deep chained parameters across multiple references,
				e.g. "Location.partof.partof.organization". Thanks to Ismael Sarmento Jr for
				reporting!
			</action>
			<action type="fix">
				Prevent crash when encoding resources with contained resources 
				if the contained resources contained a circular reference to each other
			</action>
			<action type="add">
				Add $meta, $meta-add, and $meta-delete operations to generic client
			</action>
		</release>
		<release version="1.0" date="2015-04-08">
			<action type="add">
				Bump the version of a few dependencies to the
				latest versions:
				<![CDATA[
					<ul>
						<li>Phloc-commons (for schematron validation) 4.3.5 -> 4.3.6</li>
						<li>Apache HttpClient 4.3.6 -> 4.4</li>
						<li>Woodstox 4.4.0 -> 4.4.1</li>
						<li>SLF4j 1.7.9 -> 1.7.10</li>
						<li>Spring (used in hapi-fhir-jpaserver-base module) 4.1.3.RELEASE -> 4.1.5.RELEASE</li>
					</ul>
				]]>
			</action>
			<action type="add">
				Add support for "profile" and "tag" elements in the resource Meta block
				when parsing DSTU2 structures.
			</action>
			<action type="fix" issue="113">
				When a user manually creates the list of contained resources in a resource,
				the encoder fails to encode any resources that don't have a '#' at the
				start of their ID. This is unintuitive, so we now assume that '123' means '#123'.
				Thanks to myungchoi for reporting and providing a test case!
			</action>
			<action type="add">
				Add methods for setting the default encoding (XML/JSON) and
				oretty print behaviour in the Fluent Client. Thanks to Stackoverflow
				user ewall for the idea.
			</action>
			<action type="fix" issue="129">
				JPA Server did not mark a resource as "no longer deleted" if it
				was updated after being deleted. Thanks to Elliott Lavy and Lloyd
				McKenzie for reporting!
			</action>
			<action type="fix" issue="128">
				Fix regression in 0.9 - Server responds with an HTTP 500 and a NullPointerException instead of an HTTP 400 and a useful error message if the client requests an unknown resource type
			</action>
			<action type="add">
				Add support for 
				<![CDATA[<code>_revinclude</code>]]>
				parameter in client, server, and JPA.
			</action>
			<action type="add">
				Include constants on resources (such as 
				<![CDATA[<code>Observation.INCLUDE_VALUE_STRING</code>]]>)
				have been switched in the DSTU2 structures to use
				the new syntax required in DSTU2: [resource name]:[search param NAME]
				insead of the DSTU1 style [resource name].[search param PATH]
			</action>
			<action type="add" fix="124">
				When encoding resources, the parser will now convert any resource
				references to versionless references automatically (i.e. it will 
				omit the version part automatically if one is present in the reference)
				since references between resources must be versionless. Additionally,
				references in server responses will omit the server base URL part of the
				reference if the base matches the base for the server giving
				the response.
			</action>
			<action type="fix" fix="130">
				Narrative generator incorrectly sets the Resource.text.status to 'generated' even if the
				given resource type does not have a template (and therefore no narrative is actually generated).
				Thanks to Bill de Beaubien for reporting!
			</action>
			<action type="fix">
				Searching in JPA server with no search parameter returns deleted resources when it should exclude them.
			</action>
			<action type="add" fix="135">
				Remove Eclipse and IntelliJ artifacts (.project, *.iml, etc) from version control. Thanks
				to Doug Martin for the suggestion!
			</action>
			<action type="add">
				REST server methods may now have a parameter of
				type NarrativeModeEnum which will be populated with
				the value of the _narrative URL parameter
				if one was supplied. Annotation client methods 
				may also include a parameter of this type, and it
				will be used to populate this parameter on the request
				URL if it is not null. Thanks to Neal Acharya for the
				idea!
			</action>
			<action type="add">
				Android JAR now includes servlet-API classes, as the project will not
				work without them. Thanks 
			</action>
			<action type="fix" issue="116">
				Requested _include values are preserved across paging links when the
				server returns multiple pages. Thanks to Bill de Beaubien for 
				reporting! 
			</action>
			<action type="add" issue="138" dev="wdebeau1">
				Add new server address strategy "ApacheProxyAddressStrategy" which uses 
				headers "x-forwarded-host" and "x-forwarded-proto" to determine the
				server's address. This is useful if you are deploying a HAPI FHIR 
				server behind an Apache proxy (e.g. for load balancing or other reasons).
				Thanks to Bill de Beaubien for contributing!
			</action>
			<action type="fix" issue="143">
				Resource references between separate resources found in a single
				bundle did not get populated with the actual resource when parsing a
				DSTU2 style bundle. Thanks to Nick Peterson for reporting and figuring
				out why none of our unit tests were actually catching the problem!
			</action>
			<action type="fix" issue="146">
				JSON encoder did not encode contained resources when encoding
				a DSTU2 style bundle. Thanks to Mohammad Jafari and baopingle
				for all of their help in tracking this issue down and developing
				useful unit tests to demonstrate it.
			</action>
			<action type="add">
				Client now supports invoking transcation using a DSTU2-style
				Bundle resource as the input.
			</action>
			<action type="fix" issue="147">
				JPA Server $everything operation could sometimes include a duplicate copy of 
				the main focus resource if it was referred to in a deep chain. Thanks
				to David Hay for reporting!
			</action>
			<action type="add" issue="148">
				JPA Server $everything operation now allows a _count parameter
			</action>
			<action type="fix" issue="139">
				JPA server failed to index resources containing ContactPointDt elements with
				populated values (e.g. Patient.telecom). Thanks to Mohammad Jafari for reporting!
			</action>
			<action type="add">
				Add a new configuration method on the parsers, 
				<![CDATA[<code>setStripVersionsFromReferences(boolean)</code>]]> which
				configures the parser to preserve versions in resource reference links when
				encoding. By default, these are removed.
			</action>
			<action type="fix" issue="155" dev="wdebeau1">
				Terser's IModelVisitor now supplies to the path to the element. This is
				an API change, but I don't think there are many users of the IModelVisitor yet.
				Please let us know if this is a big hardship and we can find an alternate way
				of making this change.
			</action>
			<action type="fix">
				Prevent server from returning a Content-Location header for search
				response when using the DSTU2 bundle format
			</action>
			<action type="fix">
				JPA server (uhnfhirtest.uhn.ca) sometimes included an empty
				"text" element in Bundles being returned.
			</action>
			<action type="add" issue="162">
				Add a framework for the Web Tester UI to allow its internal FHIR client to 
				be configured (e.g. to add an authorization interceptor so that it adds
				credentials to client requests it makes). Thanks to Harsha Kumara for
				the suggestion!
			</action>
			<action type="fix" issue="163">
				Fix regression in early 1.0 builds where resource type sometimes does not get 
				populated in a resource ID when the resource is parsed. Thanks to
				Nick Peterson for reporting, and for providing a test case!
			</action>
			<action type="add">
				Allow fluent/generic client users to execute a transaction using a raw string (containing a bundle resource)
				as input instead of a Bundle resource class instance.
			</action>
			<action type="fix">
				Disable date validation in the web tester UI, so that it is possible to 
				enter partial dates, or dates without times, or even test out invalid date
				options.
			</action>
			<action type="fix" issue="36">
				Make BaseElement#getUndeclaredExtensions() and BaseElement#getUndeclaredExtensions() return
				a mutable list so that it is possible to delete extensions from a resource instance.
			</action>
			<action type="fix" issue="168">
				Server conformance statement check in clients (this is the check
				where the first time a given FhirContext is used to access a given server
				base URL, it will first check the server's Conformance statement to ensure
				that it supports the correct version of FHIR) now uses any 
				registered client interceptors. In addition, IGenericClient now has a method
				"forceConformanceCheck()" which manually triggers this check. Thanks to
				Doug Martin for reporting and suggesting!
			</action>
			<action type="add" issue="167">
				Rename the Spring Bean definition for the JPA server EntityManager from
				"myEntityManagerFactory" to just "entityManagerFactory" as this is the
				default bean name expected in other parts of the Spring framework. 
				Thanks to Mohammad Jafari for the suggestion!
			</action>
			<action type="add" issue="164">
				Improve error message when a user tries to perform a create/update with an invalid
				or missing Content-Type header. Thanks to wanghaisheng for reporting! (This was
				actually a three part bug, so the following two fixes also reference this
				bug number)
			</action>
			<action type="add" issue="164">
				Add support for :missing qualifier in generic/fluent client.
			</action>
			<action type="add" issue="164">
				Add support for :missing qualifier in JPA server.
			</action>
			<action type="add">
				Add a new configuration method on the parsers, 
				<![CDATA[<code>setStripVersionsFromReferences(boolean)</code>]]> which
				configures the parser to preserve versions in resource reference links when
				encoding. By default, these are removed.
			</action>
			<action type="add" due-to="joel-costigliola" issue="171">
				Add an exception for RESTful clients/servers to represent the
				HTTP 403 Forbidden status code. Thanks to Joel Costigliola for
				the patch!
			</action>
			<action type="fix">
				Transaction server operations incorrectly used the "Accept" header instead of the "Content-Type" header to determine the
				POST request encoding. Thanks to Rene Spronk for providing a test case!
			</action>
		</release>
		<release version="0.9" date="2015-03-14">
			<action type="add">
				Support for DSTU2 features introduced: New resource definitions, Bundle resource, 
				encoding changes (ID in resource bodt, meta tag)
			</action>
			<action type="fix" issue="65">
				Fix an issue encoding extensions on primitive types in JSON. Previously the "_value" object
				would be an array even if the field it was extending was not repeatable. This is not correct
				according to the specification, nor can HAPI's parser parse this correctly. The encoder
				has been corrected, and the parser has been adjusted to be able to handle resources with
				extensions encoded in this way. Thanks to Mohammad Jafari for reporting!
			</action>
			<action type="add">
				Library now checks if custom resource types can be instantiated on startup
				(e.g. because they don't have a no-argument constructor) in order to 
				avoid failing later
			</action>
			<action type="add">
				Bump a few dependency JARs to the latest versions in Maven POM:
				<![CDATA[
					<ul>
						<li>SLF4j (in base module) - Bumped to 1.7.9</li>
						<li>Apache HTTPClient (in base module) - Bumped to 4.3.6</li>
						<li>Hibernate (in JPA module) - Bumped to 4.3.7</li>
					</ul>
				]]>
			</action>
			<action type="fix" issue="67">
				IdDt failed to recognize local identifiers containing fragments that look like 
				real identifiers as being local identifiers even though they started with '#'.
				For example, a local resource reference of "#aa/_history/aa" would be incorrectly
				parsed as a non-local reference.
				Thanks to Mohammad Jafari for reporting!
			</action>
			<action type="fix">
				<![CDATA[<code>Last-Modified</code>]]>
				header in server was incorrectly using FHIR date format instead
				of RFC-1123 format. 
			</action>
			<action type="fix">
				Server create and update methods failed with an IllegalArgumentException if
				the method type was a custom resource definition type (instead of a built-in
				HAPI type). Thanks to Neal Acharya for the analysis. 
			</action>
			<action type="add" fix="79">
				JPA server module now supports 
				<![CDATA[<code>_include</code>]]> 
				value of 
				<![CDATA[<code>*</code>]]>. Thanks to Bill de Beaubien for reporting! 
			</action>
			<action type="fix">
				IdDt method 
				<![CDATA[withServerBase]]>
				returned String (unlike all of the other "withFoo" methods on that class),
				and did not work correctly if the IdDt already had a server base. This
				has been corrected. Note that the return type for this method has been
				changed, so code may need to be updated.
			</action>
			<action type="fix" issue="84" due-to="mochaholic">
				In previous versions of HAPI, the XML parser encoded multiple contained
				resources in a single 
				<![CDATA[<code>&lt;contained&gt;&lt;/contained&gt;</code>]]>
				tag, even though the FHIR specification rerquires a separate
				<![CDATA[<code>&lt;contained&gt;&lt;/contained&gt;</code>]]>
				tag for each resource. This has been corrected. Note that the parser will
				correctly parse either form (this has always been the case) so this
				change should not cause any breakage in HAPI based trading partners, but
				may cause issues if other applications have been coded to depend on the
				incorrect behaviour. Thanks to Mochaholic for reporting! 
			</action>
			<action type="fix" issue="91" due-to="andyhuang91">
				Custom/user defined resource definitions which contained more than one
				child with no order defined failed to initialize properly. Thanks to
				Andy Huang for reporting and figuring out where the
				problem was! 
			</action>
			<action type="add">
				RESTful Client now queries the server (only once per server base URL) to ensure that
				the given server corresponds to the correct version of the FHIR specification, as
				defined by the FhirContext. This behaviour can be disabled by setting the
				appropriate configuration on the 
				RestfulClientConfig. Thanks to Grahame Grieve for the suggestion!
			</action>
			<action type="add">
				 JPA module now supports deleting resource via transaction
			</action>
			<action type="fix" issue="97" due-to="twilson650">
				DateClientParam#second() incorrectly used DAY precision instead
				of SECOND precision. Thanks to Tom Wilson for the pull request!
			</action>
			<action type="fix" issue="100" due-to="sweetnavelorange">
				Fix issue where HAPI failed to initialize correctly if Woodstox library was not on the classpath, even
				if StAX API was configured to use a different provider. Thanks to
				James Butler for reporting and figuring out where the issue was!
			</action>
			<action type="fix" issue="101">
				Calling BaseDateTimeDt#setValue(Date, TemporalPrecisionEnum) did not always actually respect
				the given precision when the value was encoded. Thanks to jacksonjesse for
				reporting!
			</action>
			<action type="fix" issue="103">
				Encoders (both XML and JSON) will no longer encode contained resources if they are 
				not referenced anywhere in the resource via a local reference. This is just a convenience
				for users who have parsed a resource with contained resources and want to remove some
				before re-encoding. Thanks to Alexander Kley for reporting! 
			</action>
			<action type="fix" issue="110" due-to="mochaholic">
				Add support for DSTU2 style security labels in the parser and encoder. Thanks to
				Mohammad Jafari for the contribution!
			</action>
			<action type="fix">
				Server requests for Binary resources where the client has explicitly requested XML or JSON responses
				(either with a <![CDATA[<code>_format</code>]]> URL parameter, or an <![CDATA[<code>Accept</code>]]> request header)
				will be responded to using the Binary FHIR resource type instead of as Binary blobs. This is
				in accordance with the recommended behaviour in the FHIR specification.
			</action>
			<action type="add">
				Add new properties to RestfulServer: "DefaultResponseEncoding", which allows
				users to configure a default encoding (XML/JSON) to use if none is specified in the
				client request. Currently defaults to XML. Also "DefaultPrettyPrint", which specifies
				whether to pretty print responses by default. Both properties can be overridden
				on individual requets using the appropriate Accept header or request URL parameters.
			</action>
			<action type="add">
				Add support for quantity search params in FHIR tester UI
			</action>
			<action type="add">
				Add support for FHIR "extended operations" as defined in the FHIR DSTU2
				specification, for the Generic Client, Annotation Client, and
				Server.	
			</action>
			<action type="fix">
				Observation.applies[x] and other similar search fields with multiple allowable 
				value types were not being correctly indexed in the JPA server.	 
			</action>
			<action type="fix" issue="122">
				DateClientParam.before() incorrectly placed "&lt;=" instead of 
				"&lt;" in the request URL. Thanks to Ryan for reporting!	 
			</action>
			<action type="add" issue="77" dev="wdebeau1">
				Server now only automatically adds _include resources which are provided
				as references if the client request actually requested that specific include.
				See RestfulServer
			</action>
			<action type="fix" issue="120">
				User defined resource types which contain extensions that use a bound code type
				(e.g. an BoundCodeDt with a custom Enum) failed to parse correctly. Thanks
				to baopingle for reporting and providing a test case!
			</action>
			<action type="add">
				Sorting is now supported in the Web Testing UI (previously a button existed for sorting, but it didn't do anything)
			</action>
			<action type="add" issue="111">
				Server will no longer include stack traces in the OperationOutcome returned to the client
				when an exception is thrown. A new interceptor called ExceptionHandlingInterceptor has been
				created which adds this functionality back if it is needed (e.g. for DEV setups). See the 
				server interceptor documentation for more information. Thanks to Andy Huang for the suggestion!
			</action>
		</release>
		<release version="0.8" date="2014-12-17">
			<action type="add">
				<![CDATA[<b>API CHANGE:</b>]]> The "FHIR structures" for DSTU1 (the classes which model the
				resources and composite datatypes) have been moved out of the core JAR into their
				own JAR, in order to allow support for DEV resources, and DSTU2 resources when thast
				version is finalized. See the
				<![CDATA[<a href="./doc_dstu2.html">DSTU2 page</a>]]> 
				for more information.	
			</action>
			<action type="fix">
				<![CDATA[
					<b>Deprocated API Removal</b>: The following classes (which were deprocated previously)
					have now been removed:
					<ul>
						<li><b>ISecurityManager</b>: If you are using this class, the same functionality
						is available through the more general purpose
						<a href="http://jamesagnew.github.io/hapi-fhir/doc_rest_server_interceptor.html">server interceptor</a>
						capabilities.
						<li><b>CodingListParam</b>: This class was made redundant by the
						<a href="http://jamesagnew.github.io/hapi-fhir/apidocs/ca/uhn/fhir/rest/param/TokenOrListParam.html">TokenOrListParam</a>
						class, which can be used in its place.
					</ul>
				]]> 
			</action>			
			<action type="add">
				<![CDATA[
					<b>API Change</b>: The IResource#getResourceMetadata() method has been changed
					from returning 
					<code>Map&lt;ResourceMetadataKeyEnum&lt;?&gt;, Object&gt;</code>
					to returning a new type called
					<code>ResourceMetadataMap</code>. This new type implements 
					<code>Map&lt;ResourceMetadataKeyEnum&lt;?&gt;, Object&gt;</code>
					itself, so this change should not break existing code, but may
					require a clean build in order to run correctly.
				]]> 
			</action>			
			<action type="add" issue="38" dev="wdebeau1">
				Profile generation on the server was not working due to IdDt being
				incorrectly used. Thanks to Bill de Beaubien for the pull request!
			</action>			
			<action type="add" issue="42" dev="wdebeau1">
				Profiles did not generate correctly if a resource definition class had a 
				defined extension which was of a composite type. Thanks to Bill de Beaubien for the pull request!
			</action>			
			<action type="add" issue="44" dev="petromykhailysyn">
				Remove unnecessary IOException from narrative generator API. Thanks to
				Petro Mykhailysyn for the pull request!	
			</action>			
			<action type="add" issue="48" dev="wdebeau1">
				Introduced a new 
				<![CDATA[<code>@ProvidesResources</code>]]> annotation which can be added to
				resource provider and servers to allow them to declare additional resource
				classes they are able to serve. This is useful if you have a server which can
				serve up multiple classes for the same resource type (e.g. a server that sometimes
				returns a default Patient, but sometimes uses a custom subclass). 
				Thanks to Bill de Beaubien for the pull request!
			</action>
			<action type="add" issue="49" dev="wdebeau1">
				Introduced a new 
				<![CDATA[<code>@Destroy</code>]]> annotation which can be added to
				a resource provider method. This method will be called by the server when it
				is being closed/destroyed (e.g. when the application is being undeployed, the
				container is being shut down, etc.) 
				Thanks to Bill de Beaubien for the pull request!
			</action>
			<action type="add">
				Add a new method <![CDATA[handleException]]> to the server interceptor
				framework which allows interceptors to be notified of any exceptions and 
				runtime errors within server methods. Interceptors may optionally also
				override the default error handling behaviour of the RestfulServer.
			</action>
			<action dev="wdebeau1" type="add">
				Add constants to BaseResource for the "_id" search parameter which all resources
				should support.
			</action>			
			<action type="fix">
				DateRangeParam parameters on the server now return correct 
				<![CDATA[<code>getLowerBoundAsInstant()</code>]]>
				and 
				<![CDATA[<code>getUpperBoundAsInstant()</code>]]>
				values if a single unqualified value is passed in. For example, if
				a query containing 
				<![CDATA[<code>&birthdate=2012-10-01</code>]]> 
				is received, previously these two methods would both return the same
				value, but with this fix 
				<![CDATA[<code>getUpperBoundAsInstant()</code>]]>
				now returns the instant at 23:59:59.9999.				
			</action>			
			<action type="fix">
				Resource fields with a type of "*" (or Any) sometimes failed to parse if a 
				value type of "code" was used. Thanks to Bill de Beaubien for reporting!
			</action>
			<action type="add" dev="lmds">
				Remove dependency on JAXB libraries, which were used to parse and encode
				dates and times (even in the JSON parser). JAXB is built in to most JDKs
				but the version bundled with IBM's JDK is flaky and resulted in a number
				of problems when deploying to Websphere.
			</action>
			<action type="fix" issue="50" dev="jjathman">
				Primitive datatypes now preserve their original string value when parsing resources,
				as well as containing the "parsed value". For instance, a DecimalDt field value of
				<![CDATA[<code>1.0000</code>]]> will be parsed into the corresponding 
				decimal value, but will also retain the original value with the corresponding
				level of precision. This allows vadliator rules to be applied to 
				original values as received "over the wire", such as well formatted but
				invalid dates, e.g. "2001-15-01". Thanks to Joe Athman for reporting and 
				helping to come up with a fix!
			</action>
			<action type="add">
				When using Generic Client, if performing a
				<![CDATA[create]]> or <![CDATA[update]]> operation using a String as the resource body,
				the client will auto-detect the FHIR encoding style and send an appropriate 
				<![CDATA[Content-Type]]> header.
			</action>
			<action type="fix" issue="52">
				JPA module (and public HAPI-FHIR test server) were unable to process resource types
				where at least one search parameter has no path specified. These now correctly save
				(although the server does not yet process these params, and it should). Thanks to
				GitHub user shvoidlee for reporting and help with analysis!
			</action>
			<action type="fix">
				Generic/Fluent Client "create" and "update" method requests were not setting a content type header
			</action>
			<action type="add" issue="53" dev="petromykhailysyn">
				DateDt left precision value as <![CDATA[null]]> in the constructor
				<![CDATA[DateDt(Date)]]>.
			</action>
			<action type="fix">
				RESTful server now doesn't overwrite resource IDs if they are absolute. In other words, if
				a server's Resource Provider returns a resource with ID "Patient/123" it will be translated to
				"[base url]/Patient/123" but if the RP returns ID "http://foo/Patient/123" the ID will be
				returned exactly as is. Thanks to Bill de Beaubien for the suggestion!
			</action>
			<action type="fix" issue="55">
				JPA module Transaction operation was not correctly replacing logical IDs
				beginning with "cid:" with server assigned IDs, as required by the
				specification.
			</action>
			<action type="fix" dev="tahurac">
				<![CDATA[FhirTerser]]> did not visit or find children in contained resources when 
				searching a resource. This caused server implementations to not always return contained
				resources when they are included with a resource being returned.
			</action>
			<action type="add" dev="lmds">
				Add a method <![CDATA[String IResource#getResourceName()]]> which returns the name of the
				resource in question (e.g. "Patient", or "Observation"). This is intended as a 
				convenience to users. 
			</action>
			<action type="fix">
				Do not strip version from resource references in resources returned
				from server search methods. Thanks to Bill de Beaubien for reporting!
			</action>
			<action type="fix" dev="jjathman" issue="54">
				Correct an issue with the validator where changes to the underlying
				OperationOutcome produced by a validation cycle cause the validation
				results to be incorrect.
			</action>
			<action type="fix">
				Client interceptors registered to an interface based client instance 
				were applied to other client instances for the same client interface as well. (Issue
				did not affect generic/fluent clients)
			</action>
			<action type="fix" issue="57">
				DateDt, DateTimeDt and types InstantDt types now do not throw an exception
				if they are used to parse a value with the wrong level of precision for
				the given type but do throw an exception if the wrong level of precision
				is passed into their constructors.<![CDATA[<br/><br/>]]>
				This means that HAPI FHIR can now successfully parse resources from external 
				sources that have the wrong level of precision, but will generate a validation
				error if the resource is validated. Thanks to Alexander Kley for the suggestion!
			</action>
			<action type="fix">
				Encoding a Binary resource without a content type set should not result in a NullPointerException. Thanks
				to Alexander Kley for reporting!
			</action>
			<action type="add">
				Server gives a more helpful error message if multiple IResourceProvider implementations
				are provided for the same resource type. Thanks to wanghaisheng for the idea!
			</action>
			<action type="add" issue="61">
				Bring DSTU1 resource definitions up to version 0.0.82-2929<![CDATA[<br/>]]>
				Bring DEV resource definitions up to 0.4.0-3775<![CDATA[<br/>]]>
				Thanks to crinacimpian for reporting!
			</action>
			<action type="add" issue="62">
				JPA server did not correctly process _include requests if included 
				resources were present with a non-numeric identifier. Thanks to 
				Bill de Beaubien for reporting!
			</action>
			<action type="fix" issue="60">
				Client requests which include a resource/bundle body (e.g. create,
				update, transaction) were not including a charset in the content type
				header, leading to servers incorrectly assuming ISO-8859/1. Thanks to 
				shvoidlee for reporting!
			</action>
			<action type="fix" issue="59" dev="wdebeau1">
				Clean up the way that Profile resources are automatically exported
				by the server for custom resource profile classes. See the 
				<![CDATA[<a href="http://jamesagnew.github.io/hapi-fhir/apidocs/ca/uhn/fhir/model/api/annotation/ResourceDef.html">@ResourceDef</a>]]>
				JavaDoc for information on how this works.
			</action>
			<action type="add" issue="73" dev="wdebeau1">
				Add convenience methods to TokenOrListParam to test whether any of a set of tokens match
				the given requested list.
			</action>
			<action type="add" issue="86" dev="harsha89">
				Add a protected method to RestfulServer which allows developers to 
				implement their own method for determining which part of the request
				URL is the FHIR request path (useful if you are embedding the RestulServer inside
				of another web framework). Thanks to Harsha Kumara for the pull request!
			</action>
		</release>
		<release version="0.7" date="2014-10-23">
			<action type="add" issue="30">
				<![CDATA[<b>API CHANGE:</b>]]> The TagList class previously implemented ArrayList semantics,
				but this has been replaced with LinkedHashMap semantics. This means that the list of
				tags will no longer accept duplicate tags, but that tag order will still be
				preserved. Thanks to Bill de Beaubien for reporting!
			</action>			
			<action type="fix" issue="33">
				Server was incorrectly including contained resources being returned as both contained resources, and as 
				top-level resources in the returned bundle for search operations.
				Thanks to Bill de Beaubien for reporting! This also fixes Issue #20, thanks to
				lephty for reporting!
			</action>			
			<action type="add" dev="suranga">
				Documentation fixes
			</action>			
			<action type="add" dev="dougmartin">
				Add a collection of new methods on the generic client which support the
				<![CDATA[ 
				<b><a href="./apidocs/ca/uhn/fhir/rest/client/IGenericClient.html#read(java.lang.Class,%20ca.uhn.fhir.model.primitive.UriDt)">read</a></b>,
				<b><a href="./apidocs/ca/uhn/fhir/rest/client/IGenericClient.html#vread(java.lang.Class,%20ca.uhn.fhir.model.primitive.UriDt)">read</a></b>,
				and <b><a href="./apidocs/ca/uhn/fhir/rest/client/IGenericClient.html#search(java.lang.Class,%20ca.uhn.fhir.model.primitive.UriDt)">search</a></b>
				]]>
				operations using an absolute URL. This allows developers to perform these operations using
				URLs they obtained from other sources (or external resource references within resources). In
				addition, the existing read/vread operations will now access absolute URL references if
				they are passed in. Thanks to Doug Martin of the Regenstrief Center for Biomedical Informatics
				for contributing this implementation!
			</action>
			<action type="fix">
				Server implementation was not correctly figuring out its own FHIR Base URL when deployed
				on Amazon Web Service server. Thanks to Jeffrey Ting and Bill De Beaubien of
				Systems Made Simple for their help in figuring out this issue! 
			</action>
			<action type="fix">
				XML Parser failed to encode fields with both a resource reference child and
				a primitive type child. Thanks to Jeffrey Ting and Bill De Beaubien of
				Systems Made Simple for their help in figuring out this issue!
			</action>
			<action type="fix">
				HAPI now runs successfully on Servlet 2.5 containers (such as Tomcat 6). Thanks to
				Bernard Gitaadji for reporting and diagnosing the issue!
			</action>
			<action type="fix">
				Summary (in the bundle entry) is now encoded by the XML and JSON parsers if supplied. Thanks to David Hay of 
				Orion Health for reporting this!
			</action>
			<action type="fix" issue="24">
				Conformance profiles which are automatically generated by the server were missing a few mandatory elements,
				which meant that the profile did not correctly validate. Thanks to Bill de Beaubien of Systems Made Simple
				for reporting this!				
			</action>
			<action type="fix">
				XHTML (in narratives) containing escapable characters (e.g. &lt; or &quot;) will now always have those characters 
				escaped properly in encoded messages.
			</action>
			<action type="fix">
				Resources containing entities which are not valid in basic XML (e.g. &amp;sect;) will have those
				entities converted to their equivalent unicode characters when resources are encoded, since FHIR does
				not allow extended entities in resource instances.
			</action>
			<action type="add">
				Add a new client interceptor which adds HTTP Authorization Bearer Tokens (for use with OAUTH2 servers)
				to client requests.
			</action>			
			<action type="fix">
				Add phloc-commons dependency explicitly, which resolves an issue building HAPI from source on
				some platforms. Thanks to Odysseas Pentakalos for the patch!
			</action>
			<action type="add">
				HAPI now logs a single line indicating the StAX implementation being used upon the
				first time an XML parser is created.
			</action>
			<action type="fix">
				Update methods on the server did not return a "content-location" header, but
				only a "location" header. Both are required according to the FHIR specification.
				Thanks to Bill de Beaubien of Systems Made Simple for reporting this!				
			</action>
			<action type="fix" issue="26" dev="akley">
				Parser failed to correctly read contained Binary resources. Thanks to Alexander Kley for
				the patch! 
			</action>
			<action type="fix" issue="29" dev="akley">
				Calling encode multiple times on a resource with contained resources caused the contained
				resources to be re-added (and the actual message to grow) with each encode pass. Thanks to
				Alexander Kley for the test case!
			</action>
			<action type="fix">
				JSON-encoded contained resources with the incorrect "_id" element (which should be "id", but some
				incorrect examples exist on the FHIR specification) now parse correctly. In other words, HAPI 
				previously only accepted the correct "id" element, but now it also accepts the incorrect
				"_id" element just to be more lenient.				
			</action>
			<action type="fix">
				Several unit tests failed on Windows (or any platform with non UTF-8 default encoding). This may
				have also caused resource validation to fail occasionally on these platforms as well.
				Thanks to Bill de Beaubien for reporting!
			</action>			
			<action type="fix">
				toString() method on TokenParam was incorrectly showing the system as the value.
				Thanks to Bill de Beaubien for reporting!
			</action>			
			<action type="update">
				Documentation on contained resources contained a typo and did not actually produce contained resources. Thanks
				to David Hay of Orion Health for reporting!
			</action>			
			<action type="add" issue="31" dev="preston">
				Add a 
				<![CDATA[<a href="https://www.vagrantup.com/">Vagrant</a>]]>	
				based environment (basically a fully built, self contained development environment) for
				trying out the HAPI server modules. Thanks to Preston Lee for the pull request, and for 
				offering to maintain this! 
			</action>
			<action type="add" issue="32" dev="jjathman">
				Change validation API so that it uses a return type instead of exceptions to communicate 
				validation failures. Thanks to Joe Athman for the pull request!
			</action>
			<action type="add" issue="35" dev="petromykhailysyn">
				Add a client interceptor which adds an HTTP cookie to each client request. Thanks to 
				Petro Mykhailysyn for the pull request! 
			</action>
		</release>
		<release version="0.6" date="2014-09-08" description="This release brings a number of new features and bug fixes!">
			<!-- 
			<action type="add">
				Allow generic client	... OAUTH
			</action>
			-->
			<action type="add">
				Add server interceptor framework, and new interceptor for logging incoming
				requests.	
			</action>
			<action type="add">
				Add server validation framework for validating resources against the FHIR schemas and schematrons
			</action>
			<action type="fix">
				Tester UI created double _format and _pretty param entries in searches. Thanks to Gered King of University
				Health Network for reporting!	
			</action>
			<action type="fix" issue="4">
				Create method was incorrectly returning an HTTP 204 on sucessful completion, but
				should be returning an HTTP 200 per the FHIR specification. Thanks to wanghaisheng 
				for reporting! 
			</action>
			<action type="fix">
				FHIR Tester UI now correctly sends UTF-8 charset in responses so that message payloads containing
				non US-ASCII characters will correctly display in the browser
			</action>
			<action type="fix">
				JSON parser was incorrectly encoding extensions on composite elements outside the element itself
				(as is done correctly for non-composite elements) instead of inside of them. Thanks to David Hay of
				Orion for reporting this!
			</action>
			<action type="add">
				Contained/included resource instances received by a client are now automatically 
				added to any ResourceReferenceDt instancea in other resources which reference them.
			</action>
			<action type="add">
				Add documentation on how to use eBay CORS Filter to support Cross Origin Resource
				Sharing (CORS) to server. CORS support that was built in to the server itself has
				been removed, as it did not work correctly (and was reinventing a wheel that others
				have done a great job inventing). Thanks to Peter Bernhardt of Relay Health for all the assistance
				in testing this!
			</action>
			<action type="fix">
				IResource interface did not expose the getLanguage/setLanguage methods from BaseResource,
				so the resource language was difficult to access.
			</action>
			<action type="fix">
				JSON Parser now gives a more friendly error message if it tries to parse JSON with invalid use 
				of single quotes
			</action>
			<action type="add">
				Transaction server method is now allowed to return an OperationOutcome in addition to the
				incoming resources. The public test server now does this in order to return status information
				about the transaction processing.
			</action>
			<action type="add">
				Update method in the server can now flag (via a field on the MethodOutcome object being returned)
				that the result was actually a creation, and Create method can indicate that it was actually an
				update. This has no effect other than to switch between the HTTP 200 and HTTP 201 status codes on the
				response, but this may be useful in some circumstances.
			</action>
			<action type="fix" dev="tahurac">
				Annotation client search methods with a specific resource type (e.g. List&lt;Patient&gt; search())
				won't return any resources that aren't of the correct type that are received in a response
				bundle (generally these are referenced resources, so they are populated in the reference fields instead).
				Thanks to Tahura Chaudhry of University Health Network for the unit test!
			</action>
			<action type="add">
				Added narrative generator template for OperationOutcome resource
			</action>
			<action type="fix">
				Date/time types did not correctly parse values in the format "yyyymmdd" (although the FHIR-defined format
				is "yyyy-mm-dd" anyhow, and this is correctly handled). Thanks to Jeffrey Ting of Systems Made Simple
				for reporting! 
			</action>
			<action type="fix">
				Server search method for an unnamed query gets called if the client requests a named query
				with the same parameter list. Thanks to Neal Acharya of University Health Network for reporting!			
			</action>
			<action type="fix">
				Category header (for tags) is correctly read in client for "read" operation
			</action>
			<action type="add">
				Transaction method in server can now have parameter type Bundle instead of
				List&lt;IResource&gt;
			</action>
			<action type="add">
				HAPI parsers now use field access to get/set values instead of method accessors and mutators.
				This should give a small performance boost.
			</action>
			<action type="fix">
				JSON parser encodes resource references incorrectly, using the name "resource" instead
				of the name "reference" for the actual reference. Thanks to
				Ricky Nguyen for reporting and tracking down the issue!
			</action>
			<action type="fix">
				Rename NotImpementedException to NotImplementedException (to correct typo)
			</action>
			<action type="fix">
				Server setUseBrowserFriendlyContentType setting also respected for errors (e.g. OperationOutcome with 4xx/5xx status)
			</action>
			<action type="fix">
				Fix performance issue in date/time datatypes where pattern matchers were not static
			</action>
			<action type="fix">
				Server now gives a more helpful error message if a @Read method has a search parameter (which is invalid, but
				previously lead to a very unhelpful error message). Thanks to Tahura Chaudhry of UHN for reporting!
			</action>
			<action type="fix">
				Resource of type "List" failed to parse from a bundle correctly. Thanks to David Hay of Orion Health 
				for reporting!
			</action>
			<action type="fix">
				QuantityParam correctly encodes approximate (~) prefix to values
			</action>
			<action type="fix" issue="14">
				If a server defines a method with parameter "_id", incoming search requests for that method may
				get delegated to the wrong method. Thanks to Neal Acharya for reporting! 
			</action>
			<action type="add">
				SecurityEvent.Object structural element has been renamed to 
				SecurityEvent.ObjectElement to avoid conflicting names with the 
				java Object class. Thanks to Laurie Macdougall-Sookraj of UHN for
				reporting! 
			</action>
			<action type="fix">
				Text/narrative blocks that were created with a non-empty
				namespace prefix (e.g. &lt;xhtml:div xmlns:xhtml="..."&gt;...&lt;/xhtml:div&gt;)
				failed to encode correctly (prefix was missing in encoded resource)				
			</action>
			<action type="fix">
				Resource references previously encoded their children (display and reference)
				in the wrong order so references with both would fail schema validation.
			</action>
			<action type="add">
				SecurityEvent resource's enums now use friendly enum names instead of the unfriendly
				numeric code values. Thanks to Laurie MacDougall-Sookraj of UHN for the
				suggestion!
			</action>
		</release>
		<release version="0.5" date="2014-07-30">
			<action type="add">
				HAPI has a number of RESTful method parameter types that have similar but not identical
				purposes and confusing names. A cleanup has been undertaken to clean this up.
				This means that a number of existing classes
				have been deprocated in favour of new naming schemes.
				<![CDATA[<br/><br/>]]>
				All annotation-based clients and all server search method parameters are now named
				(type)Param, for example: StringParam, TokenParam, etc.
				<![CDATA[<br/><br/>]]>
				All generic/fluent client method parameters are now named
				(type)ClientParam, for example: StringClientParam, TokenClientParam, etc.
				<![CDATA[<br/><br/>]]>
				All renamed classes have been retained and deprocated, so this change should not cause any issues
				for existing applications but those applications should be refactored to use the 
				new parameters when possible.
			</action>
			<action type="add">
				Allow server methods to return wildcard generic types (e.g. List&lt;? extends IResource&gt;)
			</action>
			<action type="add">
				Search parameters are not properly escaped and unescaped. E.g. for a token parameter such as
				"&amp;identifier=system|codepart1\|codepart2"
			</action>
			<action type="add">
				Add support for OPTIONS verb (which returns the server conformance statement)
			</action>
			<action type="add">
				Add support for CORS headers in server
			</action>
			<action type="add">
				Bump SLF4j dependency to latest version (1.7.7)
			</action>
			<action type="add">
				Add interceptor framework for clients (annotation based and generic), and add interceptors
				for configurable logging, capturing requests and responses, and HTTP basic auth.
			</action>
			<action type="fix">
				Transaction client invocations with XML encoding were using the wrong content type ("application/xml+fhir" instead 
				of the correct "application/atom+xml"). Thanks to David Hay of Orion Health for surfacing this one!
			</action>
			<action type="add">
				Bundle entries now support a link type of "search". Thanks to David Hay for the suggestion!
			</action>
			<action type="add" issue="1">
				 If a client receives a non 2xx response (e.g. HTTP 500) and the response body is a text/plain message or
				 an OperationOutcome resource, include the message in the exception message so that it will be 
				 more conveniently displayed in logs and other places. Thanks to Neal Acharya for the suggestion! 
			</action>
			<action type="add" issue="2">
				 Read invocations in the client now process the "Content-Location" header and use it to 
				 populate the ID of the returned resource. Thanks to Neal Acharya for the suggestion!
			</action>
			<action type="fix" issue="3">
				Fix issue where vread invocations on server incorrectly get routed to instance history method if one is 
				defined. Thanks to Neal Acharya from UHN for surfacing this one! 
			</action>
			<action type="add">
				Binary reads on a server not include the Content-Disposition header, to prevent HTML in binary 
				blobs from being used for nefarious purposes. See
				<![CDATA[<a href="http://gforge.hl7.org/gf/project/fhir/tracker/?action=TrackerItemEdit&tracker_id=677&tracker_item_id=3298">FHIR Tracker Bug 3298</a>]]>
				for more information.
			</action>
			<action type="add">
				Support has been added for using an HTTP proxy for outgoing requests.
			</action>
			<action type="fix">
				Fix: Primitive extensions declared against custom resource types 
				are encoded even if they have no value. Thanks to David Hay of Orion for
				reporting this!
			</action>
			<action type="fix">
				Fix: RESTful server deployed to a location where the URL to access it contained a
				space (e.g. a WAR file with a space in the name) failed to work correctly.
				Thanks to David Hay of Orion for reporting this!
			</action>
			</release>			
		<release version="0.4" date="2014-07-13">
			<action type="add">
				<![CDATA[<b>BREAKING CHANGE:</b>]]>: IdDt has been modified so that it 
				contains a partial or complete resource identity. Previously it contained
				only the simple alphanumeric id of the resource (the part at the end of the "read" URL for
				that resource) but it can now contain a complete URL or even a partial URL (e.g. "Patient/123")
				and can optionally contain a version (e.g. "Patient/123/_history/456"). New methods have
				been added to this datatype which provide just the numeric portion. See the JavaDoc
				for more information. 
			</action>
			<action type="add">
				<![CDATA[<b>API CHANGE:</b>]]>: Most elements in the HAPI FHIR model contain
				a getId() and setId() method. This method is confusing because it is only actually used
				for IDREF elements (which are rare) but its name makes it easy to confuse with more
				important identifiers. For this reason, these methods have been deprocated and replaced with
				get/setElementSpecificId() methods. The old methods will be removed at some point. Resource
				types are unchanged and retain their get/setId methods.
			</action>
			<action type="add">
				Allow use of QuantityDt as a service parameter to support the "quantity" type. Previously
				QuantityDt did not implement IQueryParameterType so it was not valid, and there was no way to
				support quantity search parameters on the server (e.g. Observation.value-quantity)
			</action>
			<action type="add">
				Introduce StringParameter type which can be used as a RESTful operation search parameter
				type. StringParameter allows ":exact" matches to be specified in clients, and handled in servers.
			</action>
			<action type="add">
				Parsers (XML/JSON) now support deleted entries in bundles
			</action>
			<action type="add">
				Transaction method now supported in servers
			</action>
			<action type="add">
				Support for Binary resources added (in servers, clients, parsers, etc.)
			</action>
			<action type="fix">
				Support for Query resources fixed (in parser)
			</action>
			<action type="fix">
				Nested contained resources (e.g. encoding a resource with a contained resource that itself contains a resource)
				now parse and encode correctly, meaning that all contained resources are placed in the "contained" element
				of the root resource, and the parser looks in the root resource for all container levels when stitching
				contained resources back together.
			</action>
			<action type="fix">
				Server methods with @Include parameter would sometimes fail when no _include was actually
				specified in query strings.
			</action>
			<action type="fix">
				Client requests for IdentifierDt types (such as Patient.identifier) did not create the correct
				query string if the system is null.
			</action>
			<action type="add">
				Add support for paging responses from RESTful servers.
			</action>
			<action type="fix">
				Don't fail on narrative blocks in JSON resources with only an XML declaration but no content (these are
				produced by the Health Intersections server) 
			</action>
			<action type="fix">
				Server now automatically compresses responses if the client indicates support 
			</action>
			<action type="fix">
				Server failed to support optional parameters when type is String and :exact qualifier is used 
			</action>
			<action type="fix">
				Read method in client correctly populated resource ID in returned object 
			</action>
			<action type="add">
				Support added for deleted-entry by/name, by/email, and comment from Tombstones spec
			</action>
		</release>			
		<release version="0.3" date="2014-05-12" description="This release corrects lots of bugs and introduces the fluent client mode">
		</release>			
		<release version="0.2" date="2014-04-23">
		</release>			
		<release version="0.1" date="2014-04-15">
		</release>			
	</body>
</document>
<|MERGE_RESOLUTION|>--- conflicted
+++ resolved
@@ -1,2603 +1,2601 @@
-<?xml version="1.0"?>
-<document xmlns="http://maven.apache.org/changes/1.0.0" xmlns:xsi="http://www.w3.org/2001/XMLSchema-instance"
-	xsi:schemaLocation="http://maven.apache.org/changes/1.0.0 ./changes.xsd">
-	<properties>
-		<author>James Agnew</author>
-		<title>HAPI FHIR Changelog</title>
-	</properties>
-	<body>
-		<release version="1.6" date="TBD">
-			<action type="fix">
-				Performance has been improved for the initial FhirContext
-				object creation by avoiding a lot of unnecessary reflection. HAPI FHIR
-				1.5 had a regression compared to previous releases
-				and this has been corrected, but other improvements have been
-				made so that this release is faster than previous releases too.
-				<![CDATA[<br/><br/>]]>
-				In addition, a new "deferred scan" mode has been implemented for
-				even faster initialization on slower environments (e.g. Android).
-				See the <![CDATA[<a href="./doc_rest_client_http_config.html#performance">performance documentation</a>]]>
-				for more information.
-				<![CDATA[<br/><br/>]]>
-				The following shows our benchmarks for context initialization across several
-				versions of HAPI:
-				<![CDATA[
-					<ul>
-						<li>Version 1.4: <b>560ms</b></li>
-						<li>Version 1.5: <b>800ms</b></li>
-						<li>Version 1.6: <b>340ms</b></li>
-						<li>Version 1.6 (deferred mode): <b>240ms</b></li>
-					</ul>
-				]]>
-			</action>
-			<action type="add">
-				Bump the version of a few dependencies to the
-				latest versions (dependent HAPI modules listed in brackets):
-				<![CDATA[
-					<ul>
-						<li>Spring (JPA, Web Tester): 4.2.5 -&gt; 4.2.6</li>
-						<li>Spring-Data (JPA): 1.9.2 -&gt; 1.10.1</li>
-						<li>Hibernate Search (JPA): 5.5.2 -&gt; 5.5.3</li>
-					</ul>
-				]]>
-			</action>
-			<action type="remove">
-				Remove some clases that were deprecated over a year ago and have
-				suitable replacements:
-				<![CDATA[
-					<ul>
-						<li>QualifiedDateParam has been removed, but DateParam may be used instead</li>
-						<li>PathSpecification has been removedm but Include may be used instead</li>
-					</ul>
-				]]>
-			</action>
-			<action type="fix" issue="345">
-				ResponseValidatingInterceptor threw an InternalErrorException (HTTP 500) for operations
-				that do not return any content (e.g. delete). Thanks to Mohammad Jafari for reporting!
-			</action>
-			<action type="fix" issue="342">
-				REST server now throws an HTTP 400 instead of an HTTP 500 if an operation which takes
-				a FHIR resource in the request body (e.g. create, update) contains invalid content that
-				the parser is unable to parse. Thanks to Jim Steel for the suggestion!				
-			</action>
-			<action type="add">
-				Deprecate fluent client search operations without an explicit declaration of the
-				bundle type being used. This also means that in a client 
-				<![CDATA[<code>.search()</code>]]>
-				operation, the
-				<![CDATA[<code>.returnBundle(Bundle.class)</code>]]>
-				needs to be the last statement before
-				<![CDATA[<code>.execute()</code>]]>
-			</action>
-			<action type="add" issue="346">
-				Server now respects the parameter <![CDATA[<code>_format=application/xml+fhir"</code>]]>
-				which is technically invalid since the + should be escaped, but is likely to be used. Also,
-				a parameter of <![CDATA[<code>_format=html</code>]]> can now be used, which 
-				forces SyntaxHighlightingInterceptor to use HTML even
-				if the headers wouldn't otherwise trigger it.
-				Thanks to Jim Steel for reporting!
-			</action>
-			<action type="fix">
-				Improve performance when parsing large bundles by fixing a loop over all of the
-				entries inthe bundle to stitch together cross-references, which was happening once
-				per entry instead of once overall. Thanks to Erick on the HAPI FHIR Google Group for
-				noticing that this was an issue!
-			</action>
-			<action type="remove">
-				JSON parser no longer allows the resource ID to be specified in an element called "_id"
-				(the correct one is "id"). Previously _id was allowed because some early FHIR examples
-				used that form, but this was never actually valid so it is now being removed.
-			</action>
-			<action type="add">
-				JPA server now allows "forced IDs" (ids containing non-numeric, client assigned IDs)
-				to use the same logical ID part on different resource types. E.g. A server may now have
-				both Patient/foo and Obervation/foo on the same server.<![CDATA[<br/><br/>]]>
-				Note that existing databases will need to modify index "IDX_FORCEDID" as
-				it is no longer unique, and perform a reindexing pass.
-			</action>
-			<action type="fix" issue="350">
-				When serializing/encoding custom types which replace exsting choice fields by
-				fixing the choice to a single type, the parser would forget that the
-				field was a choice and would use the wrong name (e.g. "abatement" instead of
-				"abatementDateType"). Thanks to Yaroslav Kovbas for reporting and
-				providing a unit test! 
-			</action>
-			<action type="fix">
-				JPA server transactions sometimes created an incorrect resource reference
-				if a resource being saved contained references that had a display value but
-				not an actual reference. Thanks to David Hay for reporting!
-			</action>
-			<action type="add" issue="352">
-				When performing a REST Client create or update with
-				<![CDATA[<code>Prefer: return=representation</code>]]> set,
-				if the server does not honour the Prefer header, the client
-				will automatically fetch the resource before returning. Thanks
-				to Ewout Kramer for the idea!  
-			</action>
-			<action type="add" issue="354">
-				DSTU3 structures now have 
-				<![CDATA[<code>setFoo(List)</code>]]>
-				and 
-				<![CDATA[<code>setGetFooFirstRep()</code>]]>
-				methods, bringing them back to parity with the HAPI
-				DSTU2 structures. Thanks to Rahul Somasunderam and
-				Claude Nanjo for the suggestions! 
-			</action>
-			<action type="add">
-				JPA server has now been refactored to use the
-				new FluentPath search parameter definitions
-				for DSTU3 resources.
-			</action>
-			<action type="add">
-				RequestValidatingInterceptor and ResponseValidatingInterceptor
-				both have new method <![CDATA[<code>setIgnoreValidatorExceptions</code>]]>
-				which causes validator exceptions to be ignored, rather than causing
-				processing to be aborted.
-			</action>
-			<action type="add">
-				LoggingInterceptor on server has a new parameter 
-				<![CDATA[<code>${requestBodyFhir}</code>]]> which logs the entire request body.
-			</action>
-			<action type="add" issue="355">
-				JAX-RS server module now supports DSTU3 resources (previously it only supported DSTU2). Thanks
-				to Phillip Warner for implementing this, and providing a pull request!
-			</action>
-			<action type="fix" issue="356">
-				Generated conformance statements for DSTU3 servers did not properly reference their
-				OperationDefinitions. Thanks
-				to Phillip Warner for implementing this, and providing a pull request!
-			</action>
-			<action type="fix" issue="359">
-				Properly handle null arrays when parsing JSON resources. Thanks to Subhro for
-				fixing this and providing a pull request!
-			</action>
-			<action type="fix">
-				STU3 validator failed to validate codes where the
-				code was a child code within the code system that contained it
-				(i.e. not a top level code). Thanks to Jon
-				Zammit for reporting!
-			</action>
-			<action type="fix" issue="361">
-				Restore the setType method in the DSTU1 Bundle
-				class, as it was accidentally commented out. Thanks
-				to GitHub user @Virdulys for the pull request!
-			</action>
-			<action type="add">
-				JPA server now supports composite search parameters
-				where the type of the composite parameter is
-				a quantity (e.g. Observation:component-code-component-value-quantity)
-			</action>
-			<action type="remove">
-				Remove the Remittance resource from DSTU2
-				structures, as it is not a real resource and
-				was causing issues with interoperability
-				with the .NET client.
-			</action>
-			<action type="fix">
-				CLI tool cache feature (-c) for upload-example task sometimes failed
-				to write cache file and exited with an exception.
-			</action>
-			<action type="fix">
-				Fix error message in web testing UI when loading pages in a search
-				result for STU3 endpoints.
-			</action>
-			<action type="fix">
-				When encoding JSON resource, the parser will now always
-				ensure that XHTML narrative content has an 
-				XHTML namespace declaration on the first
-				DIV tag. This was preventing validation for
-				some resources using the official validator
-				rules.
-			</action>
-			<action type="fix">
-				Server failed to invoke operations when the name
-				was escaped (%24execute instead of $execute). 
-				Thanks to Michael Lawley for reporting!
-			</action>
-			<action type="fix">
-				JPA server transactions containing a bundle that has multiple entries
-				trying to delete the same resource caused a 500 internal error
-			</action>
-			<action type="fix">
-				JPA module failed to index search parameters that mapped to a Timing datatype,
-				e.g. CarePlan:activitydate
-			</action>
-			<action type="add">
-				Add a new option to the CLI run-server command called <![CDATA[<code>--lowmem</code>]]>.
-				This option disables some features (e.g. fulltext search) in order to allow the
-				server to start in memory-constrained environments (e.g Raspberry Pi)
-			</action>
-			<action type="add">
-				When updating a resource via an update operation on the server, if the ID of the
-				resource is not present in the resource body but is present on the URL, this will
-				now be treated as a warning instead of as a failure in order to be a bit more
-				tolerant of errors. If the ID is present in the body but does not agree with the 
-				ID in the URL this remains an error.
-			</action>
-			<action type="fix">
-				Server / JPA server date range search params (e.g. Encounter:date) now treat
-				a single date with no comparator (or the eq comparator) as requiring that the
-				value be completely contained by the range specified. Thanks to Chris Moesel
-				for the suggestion.
-			</action>
-			<action type="fix">
-				In server, if a parameter was annotated with the <![CDATA[@Count]]> annotation, the
-				count would not appear in the self/prev/next links and would not actually be applied
-				to the search results by the server. Thanks to Jim Steele for letting us know!
-			</action>
-			<action type="fix">
-				Conditional update on server failed to process if the conditional URL did not have any
-				search parameters that did not start with an underscore. E.g. "Patient?_id=1" failed
-				even though this is a valid conditional reference.
-			</action>
-			<action type="add" issue="363">
-				JPA server can now be configured to allow external references (i.e. references that
-				point to resources on other servers). See 
-				<![CDATA[<a href="./doc_jpa.html">JPA Documentation</a>]]> for information on
-				how to use this. Thanks to Naminder Soorma for the suggestion! 
-			</action>
-			<action type="fix" issue="366">
-				When posting a resource to a server that contains an invalid value in a boolean field
-				(e.g. Patient with an active value of "1") the server should return an HTTP 400, not
-				an HTTP 500. Thanks to Jim Steel for reporting!
-			</action>
-			<action type="fix" issue="364">
-				Enable parsers to parse and serialize custom resources that contain custom datatypes.
-				An example has been added which shows how to do this
-				<![CDATA[<a href="./doc_custom_structures.html">here</a>]]>
-			</action>
-			<action type="fix">
-				JSON parser was incorrectly encoding resource language attribute in JSON as an 
-				array instead of a string. Thanks to David Hay for reporting! 
-			</action>
-			<action type="add" issue="367">
-				Sébastien Rivière contributed an excellent pull request which adds a 
-				number of enhancements to JAX-RS module:
-				<![CDATA[
-				<ul>
-				<li>Enable the conditional update and delete</li>
-				<li>Creation of a bundle provider, and support of the @Transaction</li>
-				<li>Bug fix on the exceptions handling as some exceptions throw outside bean context were not intercept.</li>
-				<li>Add the possibility to have the stacktrace in the jaxrsException</li>
-				</ul>
-				]]>
-			</action>
-			<action type="fix" issue="369">
-				FhirTerser.cloneInto method failed to clone correctly if the source 
-				had any extensions. Thanks to GitHub user @Virdulys for submitting and
-				providing a test case!
-			</action>
-			<action type="add">
-				Update DSTU2 InstanceValidator to latest version from upstream 
-			</action>
-			<action type="fix">
-				Web Testing UI was not able to correctly post an STU3 transaction
-			</action>
-			<action type="fix">
-				DateTime parser incorrectly parsed times where more than 3 digits of
-				precision were provided on the seconds after the decimal point
-			</action>
-			<action type="add">
-				Improve error messages when the $validate operation is called but no resource
-				is actually supplied to validate
-			</action>
-			<action type="remove">
-				DSTU2+ servers no longer return the Category header, as this has been
-				removed from the FHIR specification (and tags are now available in the
-				resource body so the header was duplication/wasted bandwidth)
-			</action>
-			<action type="fix" issue="374">
-				Create and Update operations in server did not
-				include ETag or Last-Modified headers even though
-				the spec says they should. Thanks to Jim Steel for
-				reporting!
-			</action>
-			<action type="fix" issue="371">
-				Update STU3 client and server to use the new sort parameter style (param1,-param2,param). Thanks to GitHub user @euz1e4r for
-				reporting!
-			</action>
-			<action type="fix">
-				QuantityClientParam#withUnit(String) put the unit into the system part of the
-				parameter value
-			</action>
-			<action type="fix">
-				Fluent client searches with date parameters were not correctly using
-				new prefix style (e.g. gt) instead of old one (e.g. &gt;) 
-			</action>
-			<action type="fix" issue="370">
-				Some built-in v3 code systems for STU3 resources were missing
-				certain codes, which caused false failures when validating
-				resources. Thanks to GitHub user @Xoude for reporting!
-			</action>
-			<action type="fix" issue="365">
-				Some methods on DSTU2 model structures have JavaDocs that
-				incorrectly claim that the method will not return null when
-				in fact it can. Thanks to Rick Riemer for reporting!
-			</action>
-			<action type="add">
-				ResponseHighlightingInterceptor has been modified based on consensus
-				on Zulip with Grahame that requests that have a parameter of
-				<![CDATA[<code>_format=json</code>]]> or
-				<![CDATA[<code>_format=xml</code>]]> will output raw FHIR content
-				instead of HTML highlighting the content as they previously did. 
-				HTML content can now be forced via the (previously existing)
-				<![CDATA[<code>_format=html</code>]]> or via the two newly added
-				values
-				<![CDATA[<code>_format=html/json</code>]]> and
-				<![CDATA[<code>_format=html/xml</code>]]>. Because of this
-				change, the custom
-				<![CDATA[<code>_raw=true</code>]]> mode has been deprecated and
-				will be removed at some point.
-			</action>
-			<action type="fix" issue="267">
-				Operation definitions (e.g. for $everything operation) in the generated
-				server conformance statement should not include the $ prefix in the operation
-				name or code. Thanks to Dion McMurtrie for reporting!
-			</action>
-			<action type="fix" issue="378">
-				Server generated OperationDefinition resources did not validate
-				due to some missing elements (kind, status, etc.).
-				Thanks to
-				Michael Lawley for reporting!
-			</action>
-			<action type="fix" issue="379">
-				Operations that are defined on multiple resource provider types with
-				the same name (e.g. "$everything") are now automatically exposed by the server
-				as separate OperationDefinition resources per resource type. Thanks to
-				Michael Lawley for reporting!
-			</action>
-			<action type="fix" issue="380">
-				OperationDefinition resources generated automatically by the server for operations
-				that are defined within resource/plain providers incorrectly stated that
-				the maximum cardinality was "*" for non-collection types with no explicit
-				maximum stated, which is not the behaviour that the JavaDoc on the
-				<![CDATA[@OperationParam]]> annotation describes. Thanks to Michael Lawley
-				for reporting!
-			</action>
-			<action type="fix">
-				Server parameters annotated with 
-				<![CDATA[<code>@Since</code>]]>
-				or
-				<![CDATA[<code>@CountS</code>]]>
-				which are of a FHIR type such as IntegerDt or DateTimeType will
-				now be set to null if the client's URL does not
-				contain this parameter. Previously they would be populated
-				with an empty instance of the FHIR type, which was inconsistent with
-				the way other server parameters worked.
-			</action>
-			<action type="add">
-				Server now supports the _at parameter (including multiple repetitions) 
-				for history operation
-			</action>
-<<<<<<< HEAD
-			<action type="fix">
-				DecimalType used BigDecimal constructor instead of valueOf method to
-				create a BigDecimal from a double, resulting in weird floating point
-				conversions. Thanks to Craig McClendon for reporting!
-=======
-			<!--
-			This one actually doesn't seem possible without using a deprecated servlet API
-			<action type="fix">
-				When throwing UnclassifiedServerException in server methods, the HTTP response
-				status line contained the response code specified in the exception, but not the
-				response message
-			</action>
-			-->
-			<action type="add">
-				AuthorizationInterceptor can now allow or deny requests to extended
-				operations (e.g. $everything)
->>>>>>> f4c6f09f
-			</action>
-		</release>
-		<release version="1.5" date="2016-04-20">
-			<action type="fix" issue="339">
-				Security Fix: XML parser was vulnerable to XXE (XML External Entity) 
-				processing, which could result in local files on disk being disclosed.
-				See <![CDATA[<a href="https://www.owasp.org/index.php/XML_External_Entity_(XXE)_Processing">this page</a>]]>
-				for more information.
-				Thanks to Jim Steel for reporting!
-			</action>
-			<action type="add">
-				Bump the version of a few dependencies to the
-				latest versions (dependent HAPI modules listed in brackets):
-				<![CDATA[
-					<ul>
-						<li>Hibernate (JPA, Web Tester): 5.0.7 -&gt; 5.1.0</li>
-						<li>Spring (JPA, Web Tester): 4.2.4 -&gt; 4.2.5</li>
-						<li>SLF4j (All): 1.7.14 -&gt; 1.7.21</li>
-					</ul>
-				]]>
-			</action>
-			<action type="add">
-				Support comments when parsing and encoding both JSON and XML. Comments are retrieved
-				and added to the newly created methods 
-				IBase#getFormatCommentsPre() and
-				IBase#getFormatCommentsPost()
-			</action>
-			<action type="add" issue="293">
-				Added options to the CLI upload-examples command which allow it to cache
-				the downloaded content file, or use an arbitrary one. Thanks to Adam Carbone
-				for the pull request!
-			</action>
-			<action type="fix">
-				REST search parameters with a prefix/comparator had not been updated to use
-				the DSTU2 style prefixes (gt2011-01-10) instead of the DSTU1 style prefixes
-				(&gt;2011-01-01). The client has been updated so that it uses the new prefixes
-				if the client has a DSTU2+ context. The server has been updated so that it now
-				supports both styles.
-				<![CDATA[<br/><br/>]]>
-				As a part of this change, a new enum called
-				<![CDATA[<a href="./apidocs/ca/uhn/fhir/rest/param/ParamPrefixEnum.html">ParamPrefixEnum</a>]]>
-				has been introduced. This enum replaces the old 
-				<![CDATA[<a href="./apidocs/ca/uhn/fhir/model/dstu/valueset/QuantityCompararatorEnum.html">QuantityCompararatorEnum</a>]]>
-				which has a typo in its name and can not represent several new prefixes added since 
-				DSTU1.
-			</action>
-			<action type="add">
-				JPA server number and quantity search params now follow the rules for the
-				use of precision in search terms outlined in the
-				<![CDATA[<a href="https://www.hl7.org/fhir/search.html">search page</a>]]> of the
-				FHIR specification. For example, previously a 1% tolerance was applied for
-				all searches (10% for approximate search). Now, a tolerance which respects the
-				precision of the search term is used (but still 10% for approximate search).
-			</action>
-			<action type="fix" issue="291">
-				Fix a failure starting the REST server if a method returns an untyped List, which
-				among other things prevented resource provider added to the server
-				as CDI beans in a JBoss enviroment. Thanks to GitHub user fw060 (Fei) for
-				reporting and figuring out exactly why this wasn't working!
-			</action>
-			<action type="add">
-				JPA server now supports :above and :below qualifiers on URI search params
-			</action>
-			<action type="add">
-				Add optional support (disabled by default for now) to JPA server to support
-				inline references containing search URLs. These URLs will be resolved when
-				a resource is being created/updated and replaced with the single matching
-				resource. This is being used as a part of the May 2016 Connectathon for
-				a testing scenario.
-			</action>
-			<action type="add">
-				The server no longer adds a 
-				<![CDATA[<code>WWW-Authenticate</code>]]>
-				header to the response if any resource provider code throws an
-				<![CDATA[<code>AuthenticationException</code>]]>. This header is 
-				used for interactive authentication, which isn't generally 
-				appropriate for FHIR. We added code to add this header a long time
-				ago for testing purposes and it never got removed. Please let us
-				know if you need the ability to add this header automatically. Thanks
-				to Lars Kristian Roland for pointing this out.
-			</action>
-			<action type="fix">
-				In the client, the create/update operations on a Binary resource 
-				(which use the raw binary's content type as opposed to the FHIR
-				content type) were not including any request headers (Content-Type, 
-				User-Agent, etc.) Thanks to Peter Van Houte of Agfa Healthcare for
-				reporting!
-			</action>
-			<action type="fix">
-				Handling of Binary resources containing embedded FHIR resources for
-				create/update/etc operations has been corrected per the FHIR rules
-				outlined at
-				<![CDATA[<a href="http://hl7.org/fhir/binary.html">Binary Resource</a>]]>
-				in both the client and server. 
-				<![CDATA[<br/><br/>]]>
-				Essentially, if the Binary contains something
-				that isn't FHIR (e.g. an image with an image content-type) the
-				client will send the raw data with the image content type to the server. The
-				server will place the content type and raw data into a Binary resource instance
-				and pass those to the resource provider. This part was already correct previous
-				to 1.5. 
-				<![CDATA[<br/><br/>]]>
-				On the other hand, if the Binary contains a FHIR content type, the Binary
-				is now sent by the client to the server as a Binary resource with a FHIR content-type,
-				and the embedded FHIR content is contained in the appropriate fields. The server
-				will pass this &quot;outer&quot; Binary resource to the resource provider code. 
-			</action>
-			<action type="add">
-				The RequestDetails and ActionRequestDetails objects which are passed to 
-				server interceptor methods and may also be used as server provider method
-				arguments now has a new method 
-				<![CDATA[
-				<code>Map&lt;String, String&gt; getUserData()</code>
-				]]>
-				which can be used to pass data and objects between interceptor methods to
-				to providers. This can be useful, for instance, if an authorization
-				interceptor wants to pass the logged in user's details to other parts
-				of the server.
-			</action>
-			<action type="fix" issue="297">
-				<![CDATA[When <code>IServerInterceptor#incomingRequestPreHandled()</code> is called 
-				for a <code>@Validate</code> method, the resource was not populated in the
-				<code>ActionRequestDetails</code> argument. Thanks to Ravi Kuchi for reporting!	
-				]]>
-			</action>
-			<action type="fix" issue="298">
-				<![CDATA[
-					Request to server at <code>[baseUrl]/metadata</code> with an HTTP method
-					other than GET (e.g. POST, PUT) should result in an HTTP 405. Thanks to 
-					Michael Lawley for reporting! 
-				]]>
-			</action>
-			<action type="fix" issue="302">
-				Fix a server exception when trying to automatically add the profile tag
-				to a resource which already has one or more profiles set. Thanks to
-				Magnus Vinther for reporting!
-			</action>
-			<action type="fix" issue="296">
-				QuantityParam parameters being used in the RESTful server were ignoring
-				the 
-				<![CDATA[<code>:missing</code>]]> 
-				qualifier. Thanks to Alexander Takacs for reporting!
-			</action>
-			<action type="fix" issue="299">
-				Annotation client failed with an exception if the response contained
-				extensions on fields in the resonse Bundle (e.g. Bundle.entry.search).
-				Thanks to GitHub user am202 for reporting! 
-			</action>
-			<action type="fix" issue="274">
-				Primitive elements with no value but an extension were sometimes not
-				encoded correctly in XML, and sometimes not parsed correctly in JSON.
-				Thanks to Bill de Beaubien for reporting!
-			</action>
-			<action type="fix" issue="280">
-				The Web Testing UI has long had an issue where if you click on a button which 
-				navigates to a new page (e.g. search, read, etc) and then click the back button
-				to return to the original page, the button you clicked remains disabled and can't
-				be clicked again (on Firefox and Safari). This is now fixed. Unfortunately the fix means that the
-				buttom will no longer show a "loading" spinner, but there doesn't seem to 
-				be another way of fixing this. Thanks to Mark Scrimshire for reporting! 
-			</action>
-			<action type="fix">
-				Extensions found while parsing an object that doesn't support extensions are now
-				reported using the IParserErrorHandler framework in the same way that
-				other similar errors are handled. This allows the parser to be more lenient
-				when needed.
-			</action>
-			<action type="add" issue="304">
-				Improve error message if incorrect type is placed in a list field in the data model. Java
-				uses generics to prevent this at compile time, but if someone is in an environment without 
-				generics this helps improve the error message at runtime. Thanks to Hugo Soares for
-				suggesting.
-			</action>
-			<action type="fix" issue="308">
-				Prevent an unneeded warning when parsing a resource containing
-				a declared extension. Thanks to Matt Blanchette for reporting!
-			</action>
-			<action type="fix">
-				Web Tester UI did not invoke VRead even if a version ID was specified. Thanks
-				to Poseidon for reporting!
-			</action>
-			<action type="add">
-				Per discussion on the FHIR implementer chat, the JPA server no
-				longer includes _revinclude matches in the Bundle.total count, or the
-				page size limit.
-			</action>
-			<action type="add">
-				JPA server now persists search results to the database in a new table where they 
-				can be temporaily preserved. This makes the JPA server much more scalable, since it
-				no longer needs to store large lists of pages in memory between search invocations.
-				<![CDATA[<br/><br/>]]>
-				Old searches are deleted after an hour by default, but this can be changed
-				via a setting in the DaoConfig.
-			</action>
-			<action type="add">
-				JPA servers' resource version history mechanism 
-				has been adjusted so that the history table
-				keeps a record of all versions including the
-				current version. This has the very helpful
-				side effect that history no longer needs to be
-				paged into memory as a complete set. Previously
-				history had a hard limit of only being able to 
-				page the most recent 20000 entries. Now it has
-				no limit.
-			</action>
-			<action type="fix">
-				JPA server returned the wrong Bundle.type value (COLLECTION, should be SEARCHSET)
-				for $everything operation responses. Thanks to Sonali Somase for reporting!				
-			</action>
-			<action type="fix" issue="305">
-				REST and JPA server should reject update requests where the resource body does not
-				contain an ID, or contains an ID which does not match the URL. Previously these
-				were accepted (the URL ID was trusted) which is incorrect according to the
-				FHIR specification. Thanks to GitHub user ametke for reporting!
-				<![CDATA[<br/><br/>]]>
-				As a part of this change, server error messages were also improved for
-				requests where the URL does not contain an ID but needs to (e.g. for
-				an update) or contains an ID but shouldn't (e.g. for a create)				
-			</action>
-			<action type="fix">
-				When fields of type BoundCodeDt (e.g. Patient.gender)
-				are serialized and deserialized using Java's native
-				object serialization, the enum binder was not
-				serialized too. This meant that values for the
-				field in the deserialized object could not be
-				modified. Thanks to Thomas Andersen for reporting!
-			</action>
-			<action type="fix" issue="313">
-				REST Server responded to HTTP OPTIONS requests with 
-				any URI as being a request for the server's
-				Conformance statement. This is incorrect, as only
-				a request for <![CDATA[<code>OPTIONS [base url]</code>]]> should be treated as such. Thanks to Michael Lawley for reporting!
-			</action>
-			<action type="fix">
-				REST annotation style client was not able to handle extended operations
-				($foo) where the response from the server was a raw resource instead
-				of a Parameters resource. Thanks to Andrew Michael Martin for reporting!
-			</action>
-			<action type="add">
-				JPA server applies _lastUpdated filter inline with other searches wherever possible
-				instead of applying this filter as a second query against the results of the 
-				first query. This should improve performance when searching against large
-				datasets.
-			</action>
-			<action type="add">
-				Parsers have new method 
-				<![CDATA[<code>setDontEncodeElements</code>]]>
-				which can be used to force the parser to not encode certain elements
-				in a resource when serializing. For example this can be used to omit
-				sensitive data or skip the resource metadata.
-			</action>
-			<action type="add">
-				JPA server database design has been adjusted
-				so that different tables use different sequences
-				to generate their indexes, resulting in more sequential
-				resource IDs being assigned by the server
-			</action>
-			<action type="fix">
-				Server now correctly serves up Binary resources
-				using their native content type (instead of as a
-				FHIR resource) if the request contains an accept
-				header containing "application/xml" as some browsers
-				do.
-			</action>
-			<action type="add">
-				DSTU2 resources now have a 
-				<![CDATA[<code>getMeta()</code>]]> method which returns a
-				modifiable view of the resource metadata for convenience. This
-				matches the equivalent method in the DSTU3 structures.
-			</action>
-			<action type="add" issue="315">
-				Add a new method to FhirContext called
-				<![CDATA[
-				<code><a href="./apidocs/ca/uhn/fhir/context/FhirContext.html#setDefaultTypeForProfile-java.lang.String-java.lang.Class-">setDefaultTypeForProfile</a></code>
-				]]>
-				which can be used to specify that when recources are received which declare
-				support for specific profiles, a specific custom structures should be used 
-				instead of the default. For example, if you have created a custom Observation
-				class for a specific profile, you could use this method to cause your custom
-				type to be used by the parser for resources in a search bundle you receive.
-				<![CDATA[
-				<br/><br/>
-				See the documentation page on
-				<a href="./doc_extensions.html">Profiles and Extensions</a>
-				for more information.
-				]]>
-			</action>
-			<action type="fix" issue="315">
-				Parsing/Encoding a custom resource type which extends a
-				base type sometimes caused the FhirContext to treat all future
-				parses of the same resource as using the custom type even when
-				this was not wanted.
-				<![CDATA[<br/><br/>]]>
-				Custom structures may now be explicitly declared by profile
-				using the
-				<![CDATA[
-				<code><a href="./apidocs/ca/uhn/fhir/context/FhirContext.html#setDefaultTypeForProfile-java.lang.String-java.lang.Class-">setDefaultTypeForProfile</a></code>
-				]]>
-				method.
-				<![CDATA[<br/><br/>]]>
-				This issue was discovered and fixed as a part of the implementation of issue #315.
-			</action>
-			<action type="add" issue="321">
-				Set up the tinder plugin to work as an ant task
-				as well as a Maven plugin, and to use external
-				sources. Thanks to Bill Denton for the pull
-				request!
-			</action>
-			<action type="fix">
-				JPA server now allows searching by token
-				parameter using a system only and no code,
-				giving a search for any tokens which match
-				the given token with any code. Previously the
-				expected behaviour for this search 
-				was not clear in the spec and HAPI had different
-				behaviour from the other reference servers.
-			</action>
-			<action type="add">
-				Introduce a JAX-RS client provider which can be used instead of the
-				default Apache HTTP Client provider to provide low level HTTP
-				services to HAPI's REST client. See
-				<![CDATA[<a href="./doc_rest_client_alternate_provider.html">JAX-RS &amp; Alternate HTTP Client Providers</a>]]>
-				for more information.
-				<![CDATA[<br/><br/>]]>
-				This is useful in cases where you have other non-FHIR REST clients
-				using a JAX-RS provider and want to take advantage of the
-				rest of the framework. 
-				<![CDATA[<br/><br/>]]>
-				Thanks to Peter Van Houte from Agfa for the amazing work!
-			</action>
-			<action type="fix" issue="312">
-				Parser failed with a NPE while encoding resources if the
-				resource contained a null extension. Thanks to 
-				steve1medix for reporting!
-			</action>
-			<action type="fix" issue="320">
-				In generated model classes (DSTU1/2) don't
-				use BoundCodeDt and BoundCodeableConceptDt for
-				coded fields which use example bindings. Thanks
-				to GitHub user Ricq for reporting!
-			</action>
-			<action type="add">
-				<![CDATA[
-				Operations methods defined using 
-				<code>@Operation</code> will now infer the maximum number of repetitions
-				of their parameters by the type of the parameter. Previously if
-				a default <code>max()</code> value was not specified in the
-				<code>@OperationParam</code> annotation on a parameter, the maximum
-				was assumed to be 1. Now, if a max value is not explicitly specified 
-				and the type of the parameter is a basic type (e.g. <code>StringDt</code>) the
-				max will be 1. If the parameter is a collection type (e.g. <code>List&lt;StringDt&gt;</code>)
-				the max will be *
-				]]>
-			</action>
-			<action type="add" issue="317">
-				<![CDATA[
-				Operation methods defined using
-				<code>@Operation</code>
-				may now use search parameter types, such as 
-				<code>TokenParam</code> and
-				<code>TokenAndListParam</code> as values. Thanks to 
-				Christian Ohr for reporting!
-				]]>
-			</action>
-			<action type="add">
-				Add databases indexes to JPA module search index tables
-				for the RES_ID column on each. This should help
-				performance when searching over large datasets.
-				Thanks to Emmanuel Duviviers for the suggestion!
-			</action>
-			<action type="fix">
-				DateTimeType should fail to parse 1974-12-25+10:00 as this is not
-				a valid time in FHIR. Thanks to Grahame Grieve for reporting!
-			</action>
-			<action type="fix">
-				When parsing a Bundle resource, if the Bundle.entry.request.url contains a UUID
-				but the resource body has no ID, the Resource.id will be populated with the ID from the
-				Bundle.entry.request.url. This is helpful when round tripping Bundles containing
-				UUIDs.
-			</action>
-			<action type="fix">
-				When parsing a DSTU3 bundle, references between resources did not have
-				the actual resource instance populated into the reference if the
-				IDs matched as they did in DSTU1/2.
-			</action>
-			<action type="fix" issue="326">
-				Contained resource references on DSTU3
-				resources were not serialized correctly when
-				using the Json Parser. Thanks to GitHub user
-				@fw060 for reporting and supplying a patch
-				which corrects the issue!
-			</action>
-			<action type="fix" issue="325">
-				DSTU3 model classes equalsShallow and equalsDeep both did not work
-				correctly if a field was null in one object, but contained an empty
-				object in the other (e.g. a StringType with no actual value in it). These
-				two should be considered equal, since they would produce the exact same
-				wire format.<![CDATA[<br/><br/>]]>
-				Thanks to GitHub user @ipropper for reporting and providing
-				a test case!
-			</action>
-			<action type="add">
-				JPA server now supports searching for <![CDATA[<code>_tag:not=[tag]</code>]]>
-				which enables finding resources that to not have a given tag/profile/security tag.
-				Thanks to Lars Kristian Roland for the suggestion!
-			</action>
-			<action type="fix">
-				Extensions containing resource references did not get encoded correctly
-				some of the time. Thanks to Poseidon for reporting!
-			</action>
-			<action type="fix">
-				Parsers (both XML and JSON) encoded the first few elements of DSTU3 structures in the wrong order:
-				Extensions were placed before any other content, which is incorrect (several
-				elements come first: meta, text, etc.)
-			</action>
-			<action type="fix">
-				In server implementations, the Bundle.entry.fullUrl was not getting correctly
-				populated on Hl7OrgDstu2 servers. Thanks to Christian Ohr for reporting!
-			</action>
-			<action type="fix" issue="335">
-				Ensure that element IDs within resources (i.e. IDs on elements other than the
-				resource itself) get serialized and parsed correctly. Previously, these didn't get
-				serialized in a bunch of circumstances. Thanks to Vadim Peretokin for reporting
-				and providing test cases!
-			</action>
-			<action type="add">
-				Improve CLI error message if the tool can't bind to the requested port. Thanks
-				to Claude Nanjo for the suggestion!
-			</action>
-			<action type="fix">
-				Server param of <![CDATA[<code>_summary=text</code>]]> did not
-				include mandatory elements in return as well as
-				the text element, even though the FHIR specification
-				required it.
-			</action>
-			<action type="fix">
-				Remove invalid resource type "Documentation" from DSTU2
-				structures.
-			</action>
-			<action type="fix">
-				JPA server did not respect target types for search parameters. E.g. Appointment:patient has
-				a path of "Appointment.participant.actor" and a target type of "Patient". The search path
-				was being correctly handled, but the target type was being ignored.
-			</action>
-			<action type="add">
-				RestfulServer now manually parses URL parameters instead of relying on the container's
-				parsed parameters. This is useful because many Java servlet containers (e.g. Tomcat, Glassfish)
-				default to ISO-8859-1 encoding for URLs insetad of the UTF-8 encoding specified by
-				FHIR.
-			</action>
-			<action type="add">
-				ResponseHighlightingInterceptor now doesn't highlight if the request
-				has an Origin header, since this probably denotes an AJAX request.
-			</action>
-		</release>
-		<release version="1.4" date="2016-02-04">
-			<action type="add">
-				Bump the version of a few dependencies to the
-				latest versions (dependent HAPI modules listed in brackets):
-				<![CDATA[
-					<ul>
-						<li>Hibernate (JPA, Web Tester): 5.0.3 -&gt; 5.0.7</li>
-						<li>Springframework (JPA, Web Tester): 4.2.2 -&gt; 4.2.4</li>
-						<li>Phloc-Commons (Schematron Validator): 4.3.6 -&gt; 4.4.4</li>
-						<li>Apache httpclient (Client): 4.4 -&gt; 4.5.1</li>
-						<li>Apache httpcore (Client): 4.4 -&gt; 4.4.4</li>
-						<li>SLF4j (All): 1.7.13 -&gt; 1.7.14</li>
-					</ul>
-				]]>
-			</action>
-			<action type="fix">
-				Remove a dependency on a Java 1.7 class 
-				(ReflectiveOperationException) in several spots in the 
-				codebase. This dependency was accidentally introduced in
-				1.3, and animal-sniffer-plugin failed to detect it (sigh).
-			</action>
-			<action type="add">
-				Add two new server interceptors: 
-				<![CDATA[
-				<a href="./apidocs/ca/uhn/fhir/rest/server/interceptor/RequestValidatingInterceptor.html">RequestValidatingInterceptor</a> 
-				and 
-				<a href="./apidocs/ca/uhn/fhir/rest/server/interceptor/ResponseValidatingInterceptor.html">ResponseValidatingInterceptor</a>
-				]]>
-				which can be used to validate incoming requests or outgoing responses using the standard FHIR validation
-				tools. See the 
-				<![CDATA[
-				<a href="./doc_rest_server_interceptor.html#RequestResponse_Validation">Server Validation Page</a>
-				]]>
-				for examples of how to use these interceptors. These intereptors have both
-				been enabled on the
-				<![CDATA[
-				<a href="http://fhirtest.uhn.ca">public test page</a>.
-				]]>
-			</action>
-			<action type="fix" issue="259">
-				Make IBoundCodeableConcept and IValueSetEnumBinder serializable,
-				fixing an issue when trying to serialize model classes containing
-				bound codes. Thanks to Nick Peterson for the Pull Request!
-			</action>
-			<action type="add" issue="251">
-				Introduce a JAX-RS version of the REST server, which can be used
-				to deploy the same resource provider implementations which work
-				on the existing REST server into a JAX-RS (e.g. Jersey) environment.
-				Thanks to Peter Van Houte from Agfa for the amazing work!
-			</action>
-			<action type="add">
-				CLI now supports writing to file:// URL for 'upload-examples' command
-			</action>
-			<action type="add">
-				GZipped content is now supported for client-to-server uploads (create, update, transaction, etc.).
-				The server will not automatically detect compressed incoming content and decompress it (this can be
-				disabled using a RestfulServer configuration setting). A new client interceptor has been added
-				which compresses outgoing content from the client.
-			</action>
-			<action type="fix">
-				JPA server transaction attempted to validate resources twice each,
-				with one of these times being before anything had been committed to the
-				database. This meant that if a transaction contained both a Questionnaire
-				and a QuestionnaireResponse, it would fail because the QuestionnaireResponse
-				validator wouldn't be able to find the questionnaire. This is now corrected.
-			</action>
-			<action type="add">
-				Add a new method to the generic/fluent client for searching: 
-				<![CDATA[<code>.count(int)</code><br/>]]>
-				This replaces the existing ".limitTo(int)" method which has
-				now been deprocated because it was badly named and undocumented.
-			</action>
-			<action type="add">
-				Profile validator has been configured to allow extensions even if they
-				aren't explicitly declared in the profile.
-			</action>
-			<action type="add" issue="265">
-				Add a constraint that the Maven build will only run in JDK 8+. HAPI
-				remains committed to supporting JDK 6+ in the compiled library, but these
-				days it can only be built using JDK 8. Thanks to joelsch for the PR!
-			</action>
-			<action type="fix">
-				When serializing a value[x] field, if the value type was a profiled type (e.g. markdown is a 
-				profile of string) HAPI 1.3 would use the base type in the element name, e.g.
-				valueString instead of valueMarkdown. After discussion with Grahame, this appears to
-				be incorrect behaviour so it has been fixed.
-			</action>
-			<action type="add" issue="240">
-				Support target parameter type in _include / _revinclude values, e.g.
-				_include=Patient:careProvider:Organization. Thanks to Joe Portner
-				for reporting!
-			</action>
-			<action type="add">
-				Use ResponseHighlighterInterceptor in the hapi-fhir-jpaserver-example
-				project to provide nice syntax highlighting. Thanks to Rob Hausam for
-				noting that this wasn't there.
-			</action>
-			<action type="add">
-				Introduce custom @CoverageIgnore annotation to hapi-fhir-base in order to 
-				remove dependency on cobertura during build and in runtime.
-			</action>
-			<action type="fix">
-				Server-generated conformance statements incorrectly used /Profile/ instead
-				of /StructureDefinition/ in URL links to structures.
-			</action>
-			<action type="add">
-				JsonParser has been changed so that when serializing numbers it will use
-				plain format (0.001) instead of scientific format (1e-3). The latter is
-				valid JSON, and the parser will still correctly parse either format (all
-				clients should be prepared to) but this change makes serialized
-				resources appear more consistent between XML and JSON. As a result of this
-				change, trailing zeros will now be preserved when serializing as well.
-			</action>
-			<action type="add" issue="278">
-				Add DSTU3 example to hapi-fhir-jpaserver-example. Thanks to Karl 
-				Davis for the Pull Request!
-			</action>
-			<action type="add">
-				RestfulServer#setUseBrowserFriendlyContentTypes has been deprecated and its
-				functionality removed. The intention of this feature was that if it 
-				detected a request coming in from a browser, it would serve up JSON/XML 
-				using content types that caused the browsers to pretty print. But 
-				each browser has different rules for when to pretty print, and 
-				after we wrote that feature both Chrome and FF changed their rules to break it anyhow.
-				ResponseHighlightingInterceptor provides a better implementation of
-				this functionality and should be used instead.
-			</action>
-			<action type="remove">
-				Narrative generator framework has removed the
-				ability to generate resource titles. This
-				functionality was only useful for DSTU1
-				implementations and wasn't compatible
-				with coming changes to that API.
-			</action>
-			<action type="fix" issue="283">
-				Remove dependency on Servlet-API 3.0+ by using methods available in 2.5 where possible.
-				Note that we continue to use Servlet-API 3.0+ features in some parts of the JPA API, so
-				running in an old serlvet container should be tested well before use. Thanks to Bill Denton
-				for reporting!
-			</action>
-			<action type="add" issue="288">
-				Add new methods to RestfulClientFactory allowing you to configure the size of the
-				client pool used by Apache HttpClient. Thanks to Matt Blanchette for the pull
-				request!
-			</action>
-			<action type="add">
-				Add support for new modifier types on Token search params in Server and 
-				annotation client.
-			</action>
-			<action type="fix" issue="286">
-				Server conformance statement should include search parameter chains if the
-				chains are explicitly defined via @Search(whitelist={....}). Thanks to lcamilo15
-				for reporting!
-			</action>
-			<action type="fix">
-				Remove afterPropertiesSet() call in Java config for JPA
-				server's EntityManagerFactory. This doesn't need to be called
-				manually, the the manual call led to a warning about
-				the EntityManager being created twice.
-			</action>
-			<action type="add" issue="289">
-				Allow server to correctly figure out it's own address even if the container provides
-				a Servlet Context Path which does not include the root. Thanks to Petro Mykhaylyshyn
-				for the pull request!
-			</action>
-		</release>
-		<release version="1.3" date="2015-11-14">
-			<action type="add">
-				Bump the version of a few dependencies to the
-				latest versions (dependent HAPI modules listed in brackets):
-				<![CDATA[
-					<ul>
-						<li>Commons-lang3 (Core): 3.3.2 -&gt; 3.4</li>
-						<li>Logback (Core): 1.1.2 -&gt; 1.1.3</li>
-						<li>SLF4j (Core): 1.7.102 -&gt; 1.7.12</li>
-						<li>Springframework (JPA, Web Tester): 4.1.5 -&gt; 4.2.2</li>
-						<li>Hibernate (JPA, Web Tester): 4.2.17 -&gt; 5."</li>
-						<li>Hibernate Validator (JPA, Web Tester): 5.2.1 -&gt; 5.2.2</li>
-						<li>Derby (JPA, CLI, Public Server): 10.11.1.1 -&gt; 10.12.1.1 </li>
-						<li>Jetty (JPA, CLI, Public Server): 9.2.6.v20141205 -&gt; 9.3.4.v20151007 </li>
-					</ul>
-				]]>
-			</action>
-			<action type="add">
-				JPA and Tester Overlay now use Spring Java config files instead
-				of the older XML config files. All example projects have been updated. 
-			</action>
-			<action type="add">
-				JPA server removes duplicate resource index entries before storing them 
-				(e.g. if a patient has the same name twice, only one index entry is created
-				for that name)
-			</action>
-			<action type="fix">
-				JPA server did not correctly index search parameters of type "reference" where the
-				path had multiple entries (i.e. "Resource.path1 | Resource.path2")
-			</action>
-			<action type="fix">
-				JPA server _history operations (server, type, instance) not correctly set the
-				Bundle.entry.request.method to POST or PUT for create and updates of the resource.
-			</action>
-			<action type="add" issue="225">
-				Support AND/OR on _id search parameter in JPA
-			</action>
-			<action type="fix">
-				Constructor for DateRanfeParam which dates in two DateParam instances was ignoring 
-				comparators on the DateParam.
-			</action>
-			<action type="fix">
-				In JSON parsing, finding an object where an array was expected led to an unhelpful
-				error message. Thanks to Avinash Shanbhag for reporting!
-			</action>
-			<action type="add">
-				JPA server gave an unhelpful error message if $meta-add or $meta-delete were called
-				with no meta elements in the input Parameters
-			</action>
-			<action type="fix">
-				Narrative generator did not include OperationOutcome.issue.diagnostics in the
-				generated narrative.
-			</action>
-			<action type="add" issue="250">
-				Clients (generic and annotation) did not populate the Accept header on outgoing
-				requests. This is now populated to indicate that the client supports both XML and
-				JSON unless the user has explicitly requested one or the other (in which case the
-				appropriate type only will be send in the accept header). Thanks to
-				Avinash Shanbhag for reporting!
-			</action>
-			<action type="add">
-				QuestionnaireResponse validator now allows responses to questions of
-				type OPENCHOICE to be of type 'string'
-			</action>
-			<action type="fix" issue="227">
-				JPA server should reject resources with a reference that points to an incorrectly typed
-				resource (e.g. points to Patient/123 but resource 123 is actually an Observation) or points
-				to a resource that is not valid in the location it is found in (e.g. points to Patient/123 but
-				the field supposed to reference an Organization). Thanks to Bill de Beaubien for reporting!
-			</action>
-			<action type="fix">
-				In server, if a client request is received and it has an Accept header indicating
-					 	that it supports both XML and JSON with equal weight, the server's default is used instead of the first entry in the list.
-			</action>
-			<action type="add">
-				JPA server now supports searching with sort by token, quantity,
-				number, Uri, and _lastUpdated (previously only string, date, and _id 
-				were supported)
-			</action>
-			<action type="fix">
-				Fix issue in JPA where a search with a _lastUpdated filter which matches no results
-				would crash if the search also had a _sort
-			</action>
-			<action type="fix">
-				Fix several cases where invalid requests would cause an HTTP 500 instead of
-				a more appropriate 400/404 in the JPA server (vread on invalid version,
-				delete with no ID, etc.)
-			</action>
-			<action type="fix">
-				Fix narrative generation for DSTU2 Medication resource
-			</action>
-			<action type="fix">
-				Profile validator now works for valuesets which use
-				v2 tables
-			</action>
-			<action type="add">
-				JPA server Patient/[id]/$everything operation now supports
-				_lastUpdated filtering and _sort'ing of results.
-			</action>
-			<action type="fix" issue="233">
-				Fix parser issue where profiled choice element datatypes (e.g. value[x] where one allowable
-				type is Duration, which is a profile of Quantity) get incorrectly encoded using the
-				profiled datatype name instead of the base datatype name as required by the FHIR
-				spec. Thanks to Nehashri Puttu Lokesh for reporting!
-			</action>
-			<action type="fix">
-				Some generated Enum types in DSTU2 HAPI structures 
-				did not have latest valueset definitions applied. Thanks
-				to Bill de Beaubien for reporting!
-			</action>
-			<action type="fix">
-				JPA server can now successfully search for tokens pointing at code values
-				(values with no explicit system but an implied one, such as Patient.gender)
-				even if the system is supplied in the query.
-			</action>
-			<action type="fix" issue="235">
-				Correct issues with Android library. Thanks to 
-				Thomas Andersen for the submission!
-			</action>
-			<action type="fix">
-				JPA server incorrectly rejected match URLs
-				if they did not contain a question mark. Thanks
-				to Bill de Beaubien for reporting!
-			</action>
-			<action type="fix" issue="234">
-				Remove invalid entries in OSGi Manifest. Thanks
-				to Alexander Kley for the fix!
-			</action>
-			<action type="add">
-				JPA server now supports $everything on Patient and Encounter types (patient and encounter instance was already supported)
-			</action>
-			<action type="add">
-				Generic client operation invocations now
-				have an additional inline method for generating the input
-				Parameters using chained method calls instead
-				of by passing a Parameters resource in
-			</action>
-			<action type="fix">
-				Parsing an XML resource where the XHTML
-				namespace was declared before the beginning
-				of the narrative section caused an invalid
-				re-encoding when encoding to JSON.
-			</action>
-			<action type="fix">
-				Conditional deletes in JPA did not correctly 
-				process if the condition had a chain or a 
-				qualifier, e.g. "Patient?organization.name" or
-				"Patient.identifier:missing"
-			</action>
-			<action type="add">
-				Generic/fluent client search can now be
-				performed using a complete URL supplied
-				by user code. Thanks to Simone Heckmann
-				pointing out that this was needed!
-			</action>
-			<action type="add">
-				Refactor JPA $everything operations so that
-				they perform better
-			</action>
-			<action type="add">
-				Server operation methods can now declare the
-				ID optional, via 
-				@IdParam(optional=true)
-				meaning that the same operation can also be invoked
-				at the type level.
-			</action>
-			<action type="add">
-				Make JPA search queries with _lastUpdated parameter a bit more efficient
-			</action>
-			<action type="add" issue="239">
-				Clean up Android project to make it more lightweight and remove a 
-				number of unneeded dependencies. Thanks to Thomas Andersen
-				for the pull request!
-			</action>
-			<action type="fix">
-				Fix a crash when encoding a Binary resource in JSON encoding
-				if the resource has no content-type
-			</action>
-			<action type="fix">
-				JPA server now supports read/history/search in transaction entries
-				by calling the actual implementing method in the server (previously
-				the call was simulated, which meant that many features did not work)
-			</action>
-			<action type="fix">
-				ResourceReferenceDt#loadResource(IRestfulClient) did not
-				use the client's read functionality, so it did not
-				handle JSON responses or use interceptors. Thanks to
-				JT for reporting!
-			</action>
-			<action type="add">
-				JPA server maximumn length for a URI search parameter has been reduced from
-				256 to 255 in order to accomodate MySQL's indexing requirements
-			</action>
-			<action type="fix" issue="242">
-				Server failed to respond correctly to compartment search operations
-				if the same provider also contained a read operation. Thanks to GitHub user
-				@am202 for reporting!
-			</action>
-			<action type="fix" issue="245">
-				Fix issue in testpage-overlay's new Java configuration where only the first
-				configured server actually gets used.
-			</action>
-			<action type="add">
-				Introduce
-				<![CDATA[<a href="./apidocs-jpaserver/ca/uhn/fhir/jpa/dao/IJpaServerInterceptor.html">IJpaServerInterceptor</a>]]>
-				interceptors for JPA server which can be used for more fine grained operations.
-			</action>
-			<action type="fix" issue="241">
-				Parser (XML and JSON) shouldn't encode an ID tag in resources
-				which are part of a bundle when the resource has a UUID/OID
-				ID.
-			</action>
-			<action type="add">
-				Add ability for a server REST resource provider @Search method
-				to declare that it should allow even parameters it doesn't 
-				understand.
-			</action>
-			<action type="fix" issue="247">
-				Correctly set the Bundle.type value on all pages of a search result in
-				the server, and correcltly set the same value in JPA server $everything
-				results.
-			</action>
-			<action type="add">
-				JPA $everything operations now support new parameters _content 
-				and _text, which work the same way as the same parameters on a 
-				search. This is experimental, since it is not a part of the core
-				FHIR specification.
-			</action>
-			<action type="add" fix="250">
-				Process "Accept: text/xml" and "Accept: text/json" headers was
-				wanting the equivalent FHIR encoding styles. These are not 
-				correct, but the intention is clear so we will honour them
-				just to be helpful.
-			</action>
-			<action type="fix">
-				Generated Enum types for some ValueSets did not include all
-				codes (specifically, ValueSets which defined concepts containing
-				child concepts did not result in Enum values for the child concepts)
-			</action>
-			<action type="fix" fix="253">
-				In the JPA server, order of transaction processing should be 
-				DELETE, POST, PUT, GET, and the order should not matter
-				within entries with the same verb. Thanks to Bill de Beaubien
-				for reporting!
-			</action>
-			<action type="add" fix="254">
-				Add the ability to wire JPA conformance providers
-				using Spring (basically, add default constructors
-				and setters to the conformance providers). Thanks
-				to C. Mike Bylund for the pull request!
-			</action>
-		</release>
-		<release version="1.2" date="2015-09-18">
-			<action type="add">
-				JPA server now validates QuestionnaireAnswers for conformance to their respective Questionnaire
-				if one is declared.
-			</action>
-			<action type="add">
-				SyntaxHighlightingInterceptor now also highlights OperationOutcome responses for errors/exceptions.
-			</action>
-			<action type="fix" issue="126">
-				Model classes do not use BoundCodeableConcept for example bindings that do not
-				actually point to any codes (e.g. Observation.interpretation). Thanks
-				to GitHub user @steve1medix for reporting!
-			</action>
-			<action type="add">
-				Server now exports operations as separate resources instead of as contained resources
-				within Conformance
-			</action>
-			<action type="add">
-				Add new operation $get-resource-counts which will replace the resource
-				count extensions exported in the Conformance statement by the JPA
-				server.
-			</action>
-			<action type="fix" issue="198">
-				JPA server sorting often returned unexpected orders when multiple
-				indexes of the same type were found on the same resource (e.g. multiple string indexed fields). Thanks to Travis Cummings for reporting!
-			</action>
-			<action type="add">
-				Add another method to IServerInterceptor which converts an exception generated on the server
-				into a BaseServerResponseException. This is useful so that servers using ResponseHighlighterInterceptor
-				will highlight exceptions even if they aren't created with an OperationOutcome.
-			</action>
-			<action type="fix" issue="158">
-				XmlParser and JsonParser in DSTU2 mode should not encode empty
-				tags in resource. Thanks to Bill De Beaubien for reporting!
-			</action>
-			<action>
-				OperationDefinitions generated by server did not properly document
-				their return parameters or the type of their input parameters.
-			</action>
-			<action>
-				Operations in server generated conformance statement should only
-				appear once per name, since the name needs to be unique.
-			</action>
-			<action>
-				Resources and datatypes are now serializable. This is an
-				experimental feature which hasn't yet been extensively tested. Please test and give us your feedback!
-			</action>
-			<action type="add">
-				Switch REST server to using HttpServletRequest#getContextPath() to get
-				the servlet's context path. This means that the server should behave more
-				predictably, and should work in servlet 2.4 environments. Thanks to 
-				Ken Zeisset for the suggestion!
-			</action>
-			<action type="add" issue="200">
-				Vagrant environment now has an apt recipt to ensure that
-				package lists are up to date. Thanks to GitHub user
-				Brian S. Corbin (@corbinbs) for thr contribution!
-			</action>
-			<action type="add">
-				JPA server and generic client now both support the _tag search parameter
-			</action>
-			<action type="add">
-				Add support for BATCH mode to JPA server transaction operation
-			</action>
-			<action type="fix" issue="192">
-				Server was not correctly unescaping URL parameter values with
-				a trailing comma or an escaped backslash. Thanks to GitHub user
-				@SherryH for all of her help in diagnosing this issue!
-			</action>
-			<action type="fix">
-				Avoid crash when parsing if an invalid child element is found in 
-				a resource reference.
-			</action>
-			<action type="add">
-				Create new android specialty libraries for DSTU1 and DSTU2
-			</action>
-			<action type="fix">
-				Throwing a server exception (e.g. AuthenticationException) in a server interceptor's 
-				incomingRequestPreProcessed method resulted in the server returning an HTTP 500 instead
-				of the appropriate error code for the exception being thrown. Thanks to Nagesh Bashyam 
-				for reporting!
-			</action>
-			<action type="fix" issue="207">
-				Fix issue in JSON parser where invalid contained resources (missing
-				a resourceType element) fail to parse with a confusing NullPointerException.
-				Thanks to GitHub user @hugosoares for reporting!
-			</action>
-			<action type="add">
-				JPA server now implements the $validate-code operation
-			</action>
-			<action type="add" fix="125">
-				HAPI-FHIR now has support for _summary and _elements parameters, in server, client,
-				and JPA server.
-			</action>
-			<action type="fix" fix="209">
-				_revinclude results from JPA server should have a Bundle.entry.search.mode of
-				"include" and not "match". Thanks to Josh Mandel for reporting!
-			</action>
-			<action type="add">
-				Resource references using resource instance objects instead of resource IDs 
-				will correctly qualify the IDs with the resource type if they aren't already qualified	
-			</action>
-			<action type="add" issue="211">
-				Testpage Overlay project now properly allows a custom client
-				factory to be used (e.g. for custom authentication, etc.) Thanks
-				to Chin Huang (@pukkaone) for the pull request!
-			</action>
-			<action type="fix" issue="212">
-				JPA server should reject IDs containing invalid characters (e.g. "abc:123")
-				but should allow client assigned IDs that contain text but do not start with 
-				text. Thanks to Josh Mandel for reporting! 
-			</action>
-			<action type="fix">
-				:text modifier on server and JPA server did not work correctly. Thanks to
-				Josh Mandel for reporting!
-			</action>
-			<action type="fix">
-				Fix issue in client where parameter values containing a comma were
-				sometimes double escaped.
-			</action>
-			<action type="add">
-				_include parameters now support the new <![CDATA[<code>_include:recurse=FOO</code>]]>
-				syntax that has been introduced in DSTU2 in the Client, Server, and JPA Server modules.
-				Non-recursive behaviour is now the default (previously it was recursive) and :recurse
-				needs to be explicitly stated in order to support recursion.
-			</action>		
-			<action type="add">
-				New operations added to JPA server to force re-indexing of all
-				resources (really only useful after indexes change or bugs are
-				fixed)
-			</action>
-			<action type="fix">
-				JPA server did not correctly index search parameters
-				of type "URI". Thanks to David Hay for reporting! Note that if you are using the JPA server, this change means that
-				there are two new tables added to the database schema. Updating existing resources in the database may fail unless you 
-				set default values for the resource
-				table by issuing a SQL command similar to the following (false may be 0 or something else, depending on the database platform in use)
-				<![CDATA[<br/><code>update hfj_resource set sp_coords_present = false;<br/>
-				update hfj_resource set sp_uri_present = false;</code>]]>
-			</action>
-			<action type="fix">
-				FIx issue in JPA server where profile declarations, tags, and 
-				security labels were not always properly removed by an update that
-				was trying to remove them. Also don't store duplicates.
-			</action>
-			<action type="fix">
-				Instance $meta operations on JPA server did not previously return the
-				resource version and lastUpdated time
-			</action>
-			<action type="fix">
-				Server responses populate Bundle.entry.fullUrl if possible. Thanks
-				to Bill de Beaubien for reporting!
-			</action>
-			<action type="fix">
-				XML parser failed to initialize in environments where a very old Woodstox
-				library is in use (earlier than 4.0). Thanks to Bill de Beaubien for
-				reporting!
-			</action>
-			<action type="fix" issue="216">
-				Invalid/unexpected attributes found when parsing composite elements
-				should be logged or reported to the parser error handler
-			</action>
-			<action type="add">
-				JPA server can now store Conformance resources, per a request
-				from David Hay
-			</action>
-			<action type="add">
-				ResponseHighlightingInterceptor now skips handling responses if it 
-				finds a URL parameter of <![CDATA[<code>_raw=true</code>]]> (in other
-				words, if this parameter is found, the response won't be returned as
-				HTML even if the request is detected as coming from a browser.
-			</action>
-			<action type="add">
-				RestfulServer now supports dynamically adding and removing resource providers
-				at runtime. Thanks to Bill Denton for adding this.
-			</action>
-			<action type="add">
-				JPA server now correctly suppresses contents of deleted resources
-				in history
-			</action>
-			<action type="fix" issue="222">
-				JPA server returned deleted resources in search results when using the _tag, _id, _profile, or _security search parameters
-			</action>
-			<action type="fix" issue="223">
-				Fix issue with build on Windows. Thanks to Bryce van Dyk for the pull request!
-			</action>
-			<action type="add">
-				JPA server now supports $validate operation completely, including delete mode
-				and profile validation using the RI InstanceValidator
-			</action>
-		</release>
-		<release version="1.1" date="2015-07-13">
-			<action type="add">
-				Add support for reference implementation structures.
-			</action>
-			<action type="fix">
-				Parsers did not encode the resource meta element if the resource 
-				had tags but no other meta elements. Thanks to Bill de Beaubien and
-				Claude Nanjo for finding this.
-			</action>
-			<action type="fix" issue="164">
-				Correct performance issue with :missing=true search requests where the parameter is a resource link. Thanks to wanghaisheng for all his help in testing this.
-			</action>
-			<action type="fix" issue="149">
-				The self link in the Bundle returned by searches on the server does not respect the
-				server's address strategy (which resulted in an internal IP being shown on fhirtest.uhn.ca)
-			</action>
-			<action type="add">
-				Introduce ResponseHighlighterInterceptor, which provides syntax highlighting on RESTful server responses
-				if the server detects that the request is coming from a browser. This interceptor has been added
-				to fhirtest.uhn.ca responses.
-			</action>
-			<action type="fix">
-				Performing a create operation in a client used an incorrect URL if the
-				resource had an ID set. ID should be ignored for creates. Thanks to 
-				Peter Girard for reporting!
-			</action>
-			<action type="add" issue="170">
-				Add better addXXX() methods to structures, which take the datatype being added as a parameter. Thanks to Claude Nanjo for the
-				suggestion!
-			</action>
-			<action type="add" issue="152">
-				Add a new parser validation mechanism (see the 
-				<![CDATA[<a href="./doc_validation.html">validation page</a>]]> for info) which can be 
-				used to validate resources as they are being parsed, and optionally fail if invalid/unexpected
-				elements are found in resource bodies during parsing. 
-			</action>
-			<action type="fix">
-				IParser#parseResource(Class, String) method, which is used to parse a resource into the given
-				structure will now throw a DataFormatException if the structure is for the wrong type of
-				resource for the one actually found in the input String (or Reader). For example, if a Patient
-				resource is being parsed into Organization.class this will now cause an error. Previously,
-				the XML parser would ignore the type and the JSON parser would fail. This also caused 
-				operations to not parse correctly if they returned a resource type other than
-				parameters with JSON encoding (e.g. the $everything operation on UHN's test server).
-				Thanks to Avinash Shanbhag for reporting!
-			</action>
-			<action type="add">
-				Web tester UI now supports _revinclude
-			</action>
-			<action type="fix" issue="178">
-				Support link elements in Bundle.entry when parsing in DSTU2 mode
-				using the old (non-resource) Bundle class. Thanks to GitHub user
-				@joedai for reporting!
-			</action>
-			<action type="add">
-				LoggingInterceptor for server now supports logging DSTU2 extended operations by name
-			</action>
-			<action type="fix">
-				Woodstox XML parser has a default setting to limit the maximum
-				length of an attribute to 512kb. This caused issues handling
-				large attachments, so this setting has been increased to 100Mb.
-				Thanks to Nikos Kyriakoulakos for reporting!
-			</action>
-			<action type="fix" issue="175">
-				Some HTML entities were not correctly converted during parsing. Thanks to
-				Nick Kitto for reporting!
-			</action>
-			<action type="fix">
-				In the JPA Server:
-				Transactions creating resources with temporary/placeholder resource IDs
-				and other resources with references to those placeholder IDs previously
-				did not work if the reference did not contain the resource type
-				(e.g. Patient/urn:oid:0.1.2.3 instead of urn:oid:0.1.2.3). The
-				latter is actually the correct way of specifying a reference to a
-				placeholder, but the former was the only way that worked. Both forms
-				now work, in order to be lenient. Thanks to Bill De Beaubien for
-				reporting!
-			</action>
-			<action type="fix">
-				When parsing Bundles, if Bundle.entry.base is set to "cid:" (for DSTU1) 
-				or "urn:uuid:" / "urn:oid:" (for DSTU2) this is now correctly passed as
-				the base in resource.getId(). Conversely, when
-				encoding bundles, if a resource ID has a base defined,
-				and Bundle.entry.base is empty, it will now be
-				automatically set by the parser.
-			</action>
-			<action type="add" issue="179">
-				Add fluent client method for validate operation, and support the
-				new DSTU2 style extended operation for $validate if the client is
-				in DSTU2 mode. Thanks to Eric from the FHIR Skype Implementers chat for
-				reporting.
-			</action>
-			<action type="add">
-				Server now supports complete Accept header content negotiation, including
-				q values specifying order of preference. Previously the q value was ignored.
-			</action>
-			<action type="add">
-				Server in DSTU2 mode now indicates that whether it has support for Transaction operation or not. Thanks to Kevin Paschke for pointing out that this wasn't working!
-			</action>
-			<action type="add" issue="166">
-				Questionnaire.title now gets correctly indexed in JPA server (it has no path, so it is a special case)
-			</action>
-			<action type="add">
-				JPA server now supports ifNoneMatch in GET within a transaction request.
-			</action>
-			<action type="add">
-				DateRangeParam now supports null values in the constructor for lower or upper bounds (but 
-				still not both)
-			</action>
-			<action type="add">
-				Generic/fluent client and JPA server now both support _lastUpdated search parameter
-				which was added in DSTU2
-			</action>
-			<action name="fix" issue="188">
-				JPA server now supports sorting on reference parameters. Thanks to
-				Vishal Kachroo for reporting that this wasn't working!
-			</action>
-			<action type="fix">
-				Prevent Last-Updated header in responses coming back to the client from
-				overwriting the 'lastUpdated' value in the meta element in DSTU2
-				resources. This is important because 'lastUpdated' can have more
-				precision than the equivalent header, but the client previously
-				gave the header priority.
-			</action>
-			<action type="fix">
-				JPA server supports _count parameter in transaction containing search URL (nested search)
-			</action>
-			<action type="fix">
-				DSTU2 servers now indicate support for conditional create/update/delete in their
-				conformance statement.
-			</action>
-			<action type="fix">
-				Support for the Prefer header has been added to the server, client, and
-				JPA modules.
-			</action>
-			<action type="fix" issue="196">
-				JPA server failed to search for deep chained parameters across multiple references,
-				e.g. "Location.partof.partof.organization". Thanks to Ismael Sarmento Jr for
-				reporting!
-			</action>
-			<action type="fix">
-				Prevent crash when encoding resources with contained resources 
-				if the contained resources contained a circular reference to each other
-			</action>
-			<action type="add">
-				Add $meta, $meta-add, and $meta-delete operations to generic client
-			</action>
-		</release>
-		<release version="1.0" date="2015-04-08">
-			<action type="add">
-				Bump the version of a few dependencies to the
-				latest versions:
-				<![CDATA[
-					<ul>
-						<li>Phloc-commons (for schematron validation) 4.3.5 -> 4.3.6</li>
-						<li>Apache HttpClient 4.3.6 -> 4.4</li>
-						<li>Woodstox 4.4.0 -> 4.4.1</li>
-						<li>SLF4j 1.7.9 -> 1.7.10</li>
-						<li>Spring (used in hapi-fhir-jpaserver-base module) 4.1.3.RELEASE -> 4.1.5.RELEASE</li>
-					</ul>
-				]]>
-			</action>
-			<action type="add">
-				Add support for "profile" and "tag" elements in the resource Meta block
-				when parsing DSTU2 structures.
-			</action>
-			<action type="fix" issue="113">
-				When a user manually creates the list of contained resources in a resource,
-				the encoder fails to encode any resources that don't have a '#' at the
-				start of their ID. This is unintuitive, so we now assume that '123' means '#123'.
-				Thanks to myungchoi for reporting and providing a test case!
-			</action>
-			<action type="add">
-				Add methods for setting the default encoding (XML/JSON) and
-				oretty print behaviour in the Fluent Client. Thanks to Stackoverflow
-				user ewall for the idea.
-			</action>
-			<action type="fix" issue="129">
-				JPA Server did not mark a resource as "no longer deleted" if it
-				was updated after being deleted. Thanks to Elliott Lavy and Lloyd
-				McKenzie for reporting!
-			</action>
-			<action type="fix" issue="128">
-				Fix regression in 0.9 - Server responds with an HTTP 500 and a NullPointerException instead of an HTTP 400 and a useful error message if the client requests an unknown resource type
-			</action>
-			<action type="add">
-				Add support for 
-				<![CDATA[<code>_revinclude</code>]]>
-				parameter in client, server, and JPA.
-			</action>
-			<action type="add">
-				Include constants on resources (such as 
-				<![CDATA[<code>Observation.INCLUDE_VALUE_STRING</code>]]>)
-				have been switched in the DSTU2 structures to use
-				the new syntax required in DSTU2: [resource name]:[search param NAME]
-				insead of the DSTU1 style [resource name].[search param PATH]
-			</action>
-			<action type="add" fix="124">
-				When encoding resources, the parser will now convert any resource
-				references to versionless references automatically (i.e. it will 
-				omit the version part automatically if one is present in the reference)
-				since references between resources must be versionless. Additionally,
-				references in server responses will omit the server base URL part of the
-				reference if the base matches the base for the server giving
-				the response.
-			</action>
-			<action type="fix" fix="130">
-				Narrative generator incorrectly sets the Resource.text.status to 'generated' even if the
-				given resource type does not have a template (and therefore no narrative is actually generated).
-				Thanks to Bill de Beaubien for reporting!
-			</action>
-			<action type="fix">
-				Searching in JPA server with no search parameter returns deleted resources when it should exclude them.
-			</action>
-			<action type="add" fix="135">
-				Remove Eclipse and IntelliJ artifacts (.project, *.iml, etc) from version control. Thanks
-				to Doug Martin for the suggestion!
-			</action>
-			<action type="add">
-				REST server methods may now have a parameter of
-				type NarrativeModeEnum which will be populated with
-				the value of the _narrative URL parameter
-				if one was supplied. Annotation client methods 
-				may also include a parameter of this type, and it
-				will be used to populate this parameter on the request
-				URL if it is not null. Thanks to Neal Acharya for the
-				idea!
-			</action>
-			<action type="add">
-				Android JAR now includes servlet-API classes, as the project will not
-				work without them. Thanks 
-			</action>
-			<action type="fix" issue="116">
-				Requested _include values are preserved across paging links when the
-				server returns multiple pages. Thanks to Bill de Beaubien for 
-				reporting! 
-			</action>
-			<action type="add" issue="138" dev="wdebeau1">
-				Add new server address strategy "ApacheProxyAddressStrategy" which uses 
-				headers "x-forwarded-host" and "x-forwarded-proto" to determine the
-				server's address. This is useful if you are deploying a HAPI FHIR 
-				server behind an Apache proxy (e.g. for load balancing or other reasons).
-				Thanks to Bill de Beaubien for contributing!
-			</action>
-			<action type="fix" issue="143">
-				Resource references between separate resources found in a single
-				bundle did not get populated with the actual resource when parsing a
-				DSTU2 style bundle. Thanks to Nick Peterson for reporting and figuring
-				out why none of our unit tests were actually catching the problem!
-			</action>
-			<action type="fix" issue="146">
-				JSON encoder did not encode contained resources when encoding
-				a DSTU2 style bundle. Thanks to Mohammad Jafari and baopingle
-				for all of their help in tracking this issue down and developing
-				useful unit tests to demonstrate it.
-			</action>
-			<action type="add">
-				Client now supports invoking transcation using a DSTU2-style
-				Bundle resource as the input.
-			</action>
-			<action type="fix" issue="147">
-				JPA Server $everything operation could sometimes include a duplicate copy of 
-				the main focus resource if it was referred to in a deep chain. Thanks
-				to David Hay for reporting!
-			</action>
-			<action type="add" issue="148">
-				JPA Server $everything operation now allows a _count parameter
-			</action>
-			<action type="fix" issue="139">
-				JPA server failed to index resources containing ContactPointDt elements with
-				populated values (e.g. Patient.telecom). Thanks to Mohammad Jafari for reporting!
-			</action>
-			<action type="add">
-				Add a new configuration method on the parsers, 
-				<![CDATA[<code>setStripVersionsFromReferences(boolean)</code>]]> which
-				configures the parser to preserve versions in resource reference links when
-				encoding. By default, these are removed.
-			</action>
-			<action type="fix" issue="155" dev="wdebeau1">
-				Terser's IModelVisitor now supplies to the path to the element. This is
-				an API change, but I don't think there are many users of the IModelVisitor yet.
-				Please let us know if this is a big hardship and we can find an alternate way
-				of making this change.
-			</action>
-			<action type="fix">
-				Prevent server from returning a Content-Location header for search
-				response when using the DSTU2 bundle format
-			</action>
-			<action type="fix">
-				JPA server (uhnfhirtest.uhn.ca) sometimes included an empty
-				"text" element in Bundles being returned.
-			</action>
-			<action type="add" issue="162">
-				Add a framework for the Web Tester UI to allow its internal FHIR client to 
-				be configured (e.g. to add an authorization interceptor so that it adds
-				credentials to client requests it makes). Thanks to Harsha Kumara for
-				the suggestion!
-			</action>
-			<action type="fix" issue="163">
-				Fix regression in early 1.0 builds where resource type sometimes does not get 
-				populated in a resource ID when the resource is parsed. Thanks to
-				Nick Peterson for reporting, and for providing a test case!
-			</action>
-			<action type="add">
-				Allow fluent/generic client users to execute a transaction using a raw string (containing a bundle resource)
-				as input instead of a Bundle resource class instance.
-			</action>
-			<action type="fix">
-				Disable date validation in the web tester UI, so that it is possible to 
-				enter partial dates, or dates without times, or even test out invalid date
-				options.
-			</action>
-			<action type="fix" issue="36">
-				Make BaseElement#getUndeclaredExtensions() and BaseElement#getUndeclaredExtensions() return
-				a mutable list so that it is possible to delete extensions from a resource instance.
-			</action>
-			<action type="fix" issue="168">
-				Server conformance statement check in clients (this is the check
-				where the first time a given FhirContext is used to access a given server
-				base URL, it will first check the server's Conformance statement to ensure
-				that it supports the correct version of FHIR) now uses any 
-				registered client interceptors. In addition, IGenericClient now has a method
-				"forceConformanceCheck()" which manually triggers this check. Thanks to
-				Doug Martin for reporting and suggesting!
-			</action>
-			<action type="add" issue="167">
-				Rename the Spring Bean definition for the JPA server EntityManager from
-				"myEntityManagerFactory" to just "entityManagerFactory" as this is the
-				default bean name expected in other parts of the Spring framework. 
-				Thanks to Mohammad Jafari for the suggestion!
-			</action>
-			<action type="add" issue="164">
-				Improve error message when a user tries to perform a create/update with an invalid
-				or missing Content-Type header. Thanks to wanghaisheng for reporting! (This was
-				actually a three part bug, so the following two fixes also reference this
-				bug number)
-			</action>
-			<action type="add" issue="164">
-				Add support for :missing qualifier in generic/fluent client.
-			</action>
-			<action type="add" issue="164">
-				Add support for :missing qualifier in JPA server.
-			</action>
-			<action type="add">
-				Add a new configuration method on the parsers, 
-				<![CDATA[<code>setStripVersionsFromReferences(boolean)</code>]]> which
-				configures the parser to preserve versions in resource reference links when
-				encoding. By default, these are removed.
-			</action>
-			<action type="add" due-to="joel-costigliola" issue="171">
-				Add an exception for RESTful clients/servers to represent the
-				HTTP 403 Forbidden status code. Thanks to Joel Costigliola for
-				the patch!
-			</action>
-			<action type="fix">
-				Transaction server operations incorrectly used the "Accept" header instead of the "Content-Type" header to determine the
-				POST request encoding. Thanks to Rene Spronk for providing a test case!
-			</action>
-		</release>
-		<release version="0.9" date="2015-03-14">
-			<action type="add">
-				Support for DSTU2 features introduced: New resource definitions, Bundle resource, 
-				encoding changes (ID in resource bodt, meta tag)
-			</action>
-			<action type="fix" issue="65">
-				Fix an issue encoding extensions on primitive types in JSON. Previously the "_value" object
-				would be an array even if the field it was extending was not repeatable. This is not correct
-				according to the specification, nor can HAPI's parser parse this correctly. The encoder
-				has been corrected, and the parser has been adjusted to be able to handle resources with
-				extensions encoded in this way. Thanks to Mohammad Jafari for reporting!
-			</action>
-			<action type="add">
-				Library now checks if custom resource types can be instantiated on startup
-				(e.g. because they don't have a no-argument constructor) in order to 
-				avoid failing later
-			</action>
-			<action type="add">
-				Bump a few dependency JARs to the latest versions in Maven POM:
-				<![CDATA[
-					<ul>
-						<li>SLF4j (in base module) - Bumped to 1.7.9</li>
-						<li>Apache HTTPClient (in base module) - Bumped to 4.3.6</li>
-						<li>Hibernate (in JPA module) - Bumped to 4.3.7</li>
-					</ul>
-				]]>
-			</action>
-			<action type="fix" issue="67">
-				IdDt failed to recognize local identifiers containing fragments that look like 
-				real identifiers as being local identifiers even though they started with '#'.
-				For example, a local resource reference of "#aa/_history/aa" would be incorrectly
-				parsed as a non-local reference.
-				Thanks to Mohammad Jafari for reporting!
-			</action>
-			<action type="fix">
-				<![CDATA[<code>Last-Modified</code>]]>
-				header in server was incorrectly using FHIR date format instead
-				of RFC-1123 format. 
-			</action>
-			<action type="fix">
-				Server create and update methods failed with an IllegalArgumentException if
-				the method type was a custom resource definition type (instead of a built-in
-				HAPI type). Thanks to Neal Acharya for the analysis. 
-			</action>
-			<action type="add" fix="79">
-				JPA server module now supports 
-				<![CDATA[<code>_include</code>]]> 
-				value of 
-				<![CDATA[<code>*</code>]]>. Thanks to Bill de Beaubien for reporting! 
-			</action>
-			<action type="fix">
-				IdDt method 
-				<![CDATA[withServerBase]]>
-				returned String (unlike all of the other "withFoo" methods on that class),
-				and did not work correctly if the IdDt already had a server base. This
-				has been corrected. Note that the return type for this method has been
-				changed, so code may need to be updated.
-			</action>
-			<action type="fix" issue="84" due-to="mochaholic">
-				In previous versions of HAPI, the XML parser encoded multiple contained
-				resources in a single 
-				<![CDATA[<code>&lt;contained&gt;&lt;/contained&gt;</code>]]>
-				tag, even though the FHIR specification rerquires a separate
-				<![CDATA[<code>&lt;contained&gt;&lt;/contained&gt;</code>]]>
-				tag for each resource. This has been corrected. Note that the parser will
-				correctly parse either form (this has always been the case) so this
-				change should not cause any breakage in HAPI based trading partners, but
-				may cause issues if other applications have been coded to depend on the
-				incorrect behaviour. Thanks to Mochaholic for reporting! 
-			</action>
-			<action type="fix" issue="91" due-to="andyhuang91">
-				Custom/user defined resource definitions which contained more than one
-				child with no order defined failed to initialize properly. Thanks to
-				Andy Huang for reporting and figuring out where the
-				problem was! 
-			</action>
-			<action type="add">
-				RESTful Client now queries the server (only once per server base URL) to ensure that
-				the given server corresponds to the correct version of the FHIR specification, as
-				defined by the FhirContext. This behaviour can be disabled by setting the
-				appropriate configuration on the 
-				RestfulClientConfig. Thanks to Grahame Grieve for the suggestion!
-			</action>
-			<action type="add">
-				 JPA module now supports deleting resource via transaction
-			</action>
-			<action type="fix" issue="97" due-to="twilson650">
-				DateClientParam#second() incorrectly used DAY precision instead
-				of SECOND precision. Thanks to Tom Wilson for the pull request!
-			</action>
-			<action type="fix" issue="100" due-to="sweetnavelorange">
-				Fix issue where HAPI failed to initialize correctly if Woodstox library was not on the classpath, even
-				if StAX API was configured to use a different provider. Thanks to
-				James Butler for reporting and figuring out where the issue was!
-			</action>
-			<action type="fix" issue="101">
-				Calling BaseDateTimeDt#setValue(Date, TemporalPrecisionEnum) did not always actually respect
-				the given precision when the value was encoded. Thanks to jacksonjesse for
-				reporting!
-			</action>
-			<action type="fix" issue="103">
-				Encoders (both XML and JSON) will no longer encode contained resources if they are 
-				not referenced anywhere in the resource via a local reference. This is just a convenience
-				for users who have parsed a resource with contained resources and want to remove some
-				before re-encoding. Thanks to Alexander Kley for reporting! 
-			</action>
-			<action type="fix" issue="110" due-to="mochaholic">
-				Add support for DSTU2 style security labels in the parser and encoder. Thanks to
-				Mohammad Jafari for the contribution!
-			</action>
-			<action type="fix">
-				Server requests for Binary resources where the client has explicitly requested XML or JSON responses
-				(either with a <![CDATA[<code>_format</code>]]> URL parameter, or an <![CDATA[<code>Accept</code>]]> request header)
-				will be responded to using the Binary FHIR resource type instead of as Binary blobs. This is
-				in accordance with the recommended behaviour in the FHIR specification.
-			</action>
-			<action type="add">
-				Add new properties to RestfulServer: "DefaultResponseEncoding", which allows
-				users to configure a default encoding (XML/JSON) to use if none is specified in the
-				client request. Currently defaults to XML. Also "DefaultPrettyPrint", which specifies
-				whether to pretty print responses by default. Both properties can be overridden
-				on individual requets using the appropriate Accept header or request URL parameters.
-			</action>
-			<action type="add">
-				Add support for quantity search params in FHIR tester UI
-			</action>
-			<action type="add">
-				Add support for FHIR "extended operations" as defined in the FHIR DSTU2
-				specification, for the Generic Client, Annotation Client, and
-				Server.	
-			</action>
-			<action type="fix">
-				Observation.applies[x] and other similar search fields with multiple allowable 
-				value types were not being correctly indexed in the JPA server.	 
-			</action>
-			<action type="fix" issue="122">
-				DateClientParam.before() incorrectly placed "&lt;=" instead of 
-				"&lt;" in the request URL. Thanks to Ryan for reporting!	 
-			</action>
-			<action type="add" issue="77" dev="wdebeau1">
-				Server now only automatically adds _include resources which are provided
-				as references if the client request actually requested that specific include.
-				See RestfulServer
-			</action>
-			<action type="fix" issue="120">
-				User defined resource types which contain extensions that use a bound code type
-				(e.g. an BoundCodeDt with a custom Enum) failed to parse correctly. Thanks
-				to baopingle for reporting and providing a test case!
-			</action>
-			<action type="add">
-				Sorting is now supported in the Web Testing UI (previously a button existed for sorting, but it didn't do anything)
-			</action>
-			<action type="add" issue="111">
-				Server will no longer include stack traces in the OperationOutcome returned to the client
-				when an exception is thrown. A new interceptor called ExceptionHandlingInterceptor has been
-				created which adds this functionality back if it is needed (e.g. for DEV setups). See the 
-				server interceptor documentation for more information. Thanks to Andy Huang for the suggestion!
-			</action>
-		</release>
-		<release version="0.8" date="2014-12-17">
-			<action type="add">
-				<![CDATA[<b>API CHANGE:</b>]]> The "FHIR structures" for DSTU1 (the classes which model the
-				resources and composite datatypes) have been moved out of the core JAR into their
-				own JAR, in order to allow support for DEV resources, and DSTU2 resources when thast
-				version is finalized. See the
-				<![CDATA[<a href="./doc_dstu2.html">DSTU2 page</a>]]> 
-				for more information.	
-			</action>
-			<action type="fix">
-				<![CDATA[
-					<b>Deprocated API Removal</b>: The following classes (which were deprocated previously)
-					have now been removed:
-					<ul>
-						<li><b>ISecurityManager</b>: If you are using this class, the same functionality
-						is available through the more general purpose
-						<a href="http://jamesagnew.github.io/hapi-fhir/doc_rest_server_interceptor.html">server interceptor</a>
-						capabilities.
-						<li><b>CodingListParam</b>: This class was made redundant by the
-						<a href="http://jamesagnew.github.io/hapi-fhir/apidocs/ca/uhn/fhir/rest/param/TokenOrListParam.html">TokenOrListParam</a>
-						class, which can be used in its place.
-					</ul>
-				]]> 
-			</action>			
-			<action type="add">
-				<![CDATA[
-					<b>API Change</b>: The IResource#getResourceMetadata() method has been changed
-					from returning 
-					<code>Map&lt;ResourceMetadataKeyEnum&lt;?&gt;, Object&gt;</code>
-					to returning a new type called
-					<code>ResourceMetadataMap</code>. This new type implements 
-					<code>Map&lt;ResourceMetadataKeyEnum&lt;?&gt;, Object&gt;</code>
-					itself, so this change should not break existing code, but may
-					require a clean build in order to run correctly.
-				]]> 
-			</action>			
-			<action type="add" issue="38" dev="wdebeau1">
-				Profile generation on the server was not working due to IdDt being
-				incorrectly used. Thanks to Bill de Beaubien for the pull request!
-			</action>			
-			<action type="add" issue="42" dev="wdebeau1">
-				Profiles did not generate correctly if a resource definition class had a 
-				defined extension which was of a composite type. Thanks to Bill de Beaubien for the pull request!
-			</action>			
-			<action type="add" issue="44" dev="petromykhailysyn">
-				Remove unnecessary IOException from narrative generator API. Thanks to
-				Petro Mykhailysyn for the pull request!	
-			</action>			
-			<action type="add" issue="48" dev="wdebeau1">
-				Introduced a new 
-				<![CDATA[<code>@ProvidesResources</code>]]> annotation which can be added to
-				resource provider and servers to allow them to declare additional resource
-				classes they are able to serve. This is useful if you have a server which can
-				serve up multiple classes for the same resource type (e.g. a server that sometimes
-				returns a default Patient, but sometimes uses a custom subclass). 
-				Thanks to Bill de Beaubien for the pull request!
-			</action>
-			<action type="add" issue="49" dev="wdebeau1">
-				Introduced a new 
-				<![CDATA[<code>@Destroy</code>]]> annotation which can be added to
-				a resource provider method. This method will be called by the server when it
-				is being closed/destroyed (e.g. when the application is being undeployed, the
-				container is being shut down, etc.) 
-				Thanks to Bill de Beaubien for the pull request!
-			</action>
-			<action type="add">
-				Add a new method <![CDATA[handleException]]> to the server interceptor
-				framework which allows interceptors to be notified of any exceptions and 
-				runtime errors within server methods. Interceptors may optionally also
-				override the default error handling behaviour of the RestfulServer.
-			</action>
-			<action dev="wdebeau1" type="add">
-				Add constants to BaseResource for the "_id" search parameter which all resources
-				should support.
-			</action>			
-			<action type="fix">
-				DateRangeParam parameters on the server now return correct 
-				<![CDATA[<code>getLowerBoundAsInstant()</code>]]>
-				and 
-				<![CDATA[<code>getUpperBoundAsInstant()</code>]]>
-				values if a single unqualified value is passed in. For example, if
-				a query containing 
-				<![CDATA[<code>&birthdate=2012-10-01</code>]]> 
-				is received, previously these two methods would both return the same
-				value, but with this fix 
-				<![CDATA[<code>getUpperBoundAsInstant()</code>]]>
-				now returns the instant at 23:59:59.9999.				
-			</action>			
-			<action type="fix">
-				Resource fields with a type of "*" (or Any) sometimes failed to parse if a 
-				value type of "code" was used. Thanks to Bill de Beaubien for reporting!
-			</action>
-			<action type="add" dev="lmds">
-				Remove dependency on JAXB libraries, which were used to parse and encode
-				dates and times (even in the JSON parser). JAXB is built in to most JDKs
-				but the version bundled with IBM's JDK is flaky and resulted in a number
-				of problems when deploying to Websphere.
-			</action>
-			<action type="fix" issue="50" dev="jjathman">
-				Primitive datatypes now preserve their original string value when parsing resources,
-				as well as containing the "parsed value". For instance, a DecimalDt field value of
-				<![CDATA[<code>1.0000</code>]]> will be parsed into the corresponding 
-				decimal value, but will also retain the original value with the corresponding
-				level of precision. This allows vadliator rules to be applied to 
-				original values as received "over the wire", such as well formatted but
-				invalid dates, e.g. "2001-15-01". Thanks to Joe Athman for reporting and 
-				helping to come up with a fix!
-			</action>
-			<action type="add">
-				When using Generic Client, if performing a
-				<![CDATA[create]]> or <![CDATA[update]]> operation using a String as the resource body,
-				the client will auto-detect the FHIR encoding style and send an appropriate 
-				<![CDATA[Content-Type]]> header.
-			</action>
-			<action type="fix" issue="52">
-				JPA module (and public HAPI-FHIR test server) were unable to process resource types
-				where at least one search parameter has no path specified. These now correctly save
-				(although the server does not yet process these params, and it should). Thanks to
-				GitHub user shvoidlee for reporting and help with analysis!
-			</action>
-			<action type="fix">
-				Generic/Fluent Client "create" and "update" method requests were not setting a content type header
-			</action>
-			<action type="add" issue="53" dev="petromykhailysyn">
-				DateDt left precision value as <![CDATA[null]]> in the constructor
-				<![CDATA[DateDt(Date)]]>.
-			</action>
-			<action type="fix">
-				RESTful server now doesn't overwrite resource IDs if they are absolute. In other words, if
-				a server's Resource Provider returns a resource with ID "Patient/123" it will be translated to
-				"[base url]/Patient/123" but if the RP returns ID "http://foo/Patient/123" the ID will be
-				returned exactly as is. Thanks to Bill de Beaubien for the suggestion!
-			</action>
-			<action type="fix" issue="55">
-				JPA module Transaction operation was not correctly replacing logical IDs
-				beginning with "cid:" with server assigned IDs, as required by the
-				specification.
-			</action>
-			<action type="fix" dev="tahurac">
-				<![CDATA[FhirTerser]]> did not visit or find children in contained resources when 
-				searching a resource. This caused server implementations to not always return contained
-				resources when they are included with a resource being returned.
-			</action>
-			<action type="add" dev="lmds">
-				Add a method <![CDATA[String IResource#getResourceName()]]> which returns the name of the
-				resource in question (e.g. "Patient", or "Observation"). This is intended as a 
-				convenience to users. 
-			</action>
-			<action type="fix">
-				Do not strip version from resource references in resources returned
-				from server search methods. Thanks to Bill de Beaubien for reporting!
-			</action>
-			<action type="fix" dev="jjathman" issue="54">
-				Correct an issue with the validator where changes to the underlying
-				OperationOutcome produced by a validation cycle cause the validation
-				results to be incorrect.
-			</action>
-			<action type="fix">
-				Client interceptors registered to an interface based client instance 
-				were applied to other client instances for the same client interface as well. (Issue
-				did not affect generic/fluent clients)
-			</action>
-			<action type="fix" issue="57">
-				DateDt, DateTimeDt and types InstantDt types now do not throw an exception
-				if they are used to parse a value with the wrong level of precision for
-				the given type but do throw an exception if the wrong level of precision
-				is passed into their constructors.<![CDATA[<br/><br/>]]>
-				This means that HAPI FHIR can now successfully parse resources from external 
-				sources that have the wrong level of precision, but will generate a validation
-				error if the resource is validated. Thanks to Alexander Kley for the suggestion!
-			</action>
-			<action type="fix">
-				Encoding a Binary resource without a content type set should not result in a NullPointerException. Thanks
-				to Alexander Kley for reporting!
-			</action>
-			<action type="add">
-				Server gives a more helpful error message if multiple IResourceProvider implementations
-				are provided for the same resource type. Thanks to wanghaisheng for the idea!
-			</action>
-			<action type="add" issue="61">
-				Bring DSTU1 resource definitions up to version 0.0.82-2929<![CDATA[<br/>]]>
-				Bring DEV resource definitions up to 0.4.0-3775<![CDATA[<br/>]]>
-				Thanks to crinacimpian for reporting!
-			</action>
-			<action type="add" issue="62">
-				JPA server did not correctly process _include requests if included 
-				resources were present with a non-numeric identifier. Thanks to 
-				Bill de Beaubien for reporting!
-			</action>
-			<action type="fix" issue="60">
-				Client requests which include a resource/bundle body (e.g. create,
-				update, transaction) were not including a charset in the content type
-				header, leading to servers incorrectly assuming ISO-8859/1. Thanks to 
-				shvoidlee for reporting!
-			</action>
-			<action type="fix" issue="59" dev="wdebeau1">
-				Clean up the way that Profile resources are automatically exported
-				by the server for custom resource profile classes. See the 
-				<![CDATA[<a href="http://jamesagnew.github.io/hapi-fhir/apidocs/ca/uhn/fhir/model/api/annotation/ResourceDef.html">@ResourceDef</a>]]>
-				JavaDoc for information on how this works.
-			</action>
-			<action type="add" issue="73" dev="wdebeau1">
-				Add convenience methods to TokenOrListParam to test whether any of a set of tokens match
-				the given requested list.
-			</action>
-			<action type="add" issue="86" dev="harsha89">
-				Add a protected method to RestfulServer which allows developers to 
-				implement their own method for determining which part of the request
-				URL is the FHIR request path (useful if you are embedding the RestulServer inside
-				of another web framework). Thanks to Harsha Kumara for the pull request!
-			</action>
-		</release>
-		<release version="0.7" date="2014-10-23">
-			<action type="add" issue="30">
-				<![CDATA[<b>API CHANGE:</b>]]> The TagList class previously implemented ArrayList semantics,
-				but this has been replaced with LinkedHashMap semantics. This means that the list of
-				tags will no longer accept duplicate tags, but that tag order will still be
-				preserved. Thanks to Bill de Beaubien for reporting!
-			</action>			
-			<action type="fix" issue="33">
-				Server was incorrectly including contained resources being returned as both contained resources, and as 
-				top-level resources in the returned bundle for search operations.
-				Thanks to Bill de Beaubien for reporting! This also fixes Issue #20, thanks to
-				lephty for reporting!
-			</action>			
-			<action type="add" dev="suranga">
-				Documentation fixes
-			</action>			
-			<action type="add" dev="dougmartin">
-				Add a collection of new methods on the generic client which support the
-				<![CDATA[ 
-				<b><a href="./apidocs/ca/uhn/fhir/rest/client/IGenericClient.html#read(java.lang.Class,%20ca.uhn.fhir.model.primitive.UriDt)">read</a></b>,
-				<b><a href="./apidocs/ca/uhn/fhir/rest/client/IGenericClient.html#vread(java.lang.Class,%20ca.uhn.fhir.model.primitive.UriDt)">read</a></b>,
-				and <b><a href="./apidocs/ca/uhn/fhir/rest/client/IGenericClient.html#search(java.lang.Class,%20ca.uhn.fhir.model.primitive.UriDt)">search</a></b>
-				]]>
-				operations using an absolute URL. This allows developers to perform these operations using
-				URLs they obtained from other sources (or external resource references within resources). In
-				addition, the existing read/vread operations will now access absolute URL references if
-				they are passed in. Thanks to Doug Martin of the Regenstrief Center for Biomedical Informatics
-				for contributing this implementation!
-			</action>
-			<action type="fix">
-				Server implementation was not correctly figuring out its own FHIR Base URL when deployed
-				on Amazon Web Service server. Thanks to Jeffrey Ting and Bill De Beaubien of
-				Systems Made Simple for their help in figuring out this issue! 
-			</action>
-			<action type="fix">
-				XML Parser failed to encode fields with both a resource reference child and
-				a primitive type child. Thanks to Jeffrey Ting and Bill De Beaubien of
-				Systems Made Simple for their help in figuring out this issue!
-			</action>
-			<action type="fix">
-				HAPI now runs successfully on Servlet 2.5 containers (such as Tomcat 6). Thanks to
-				Bernard Gitaadji for reporting and diagnosing the issue!
-			</action>
-			<action type="fix">
-				Summary (in the bundle entry) is now encoded by the XML and JSON parsers if supplied. Thanks to David Hay of 
-				Orion Health for reporting this!
-			</action>
-			<action type="fix" issue="24">
-				Conformance profiles which are automatically generated by the server were missing a few mandatory elements,
-				which meant that the profile did not correctly validate. Thanks to Bill de Beaubien of Systems Made Simple
-				for reporting this!				
-			</action>
-			<action type="fix">
-				XHTML (in narratives) containing escapable characters (e.g. &lt; or &quot;) will now always have those characters 
-				escaped properly in encoded messages.
-			</action>
-			<action type="fix">
-				Resources containing entities which are not valid in basic XML (e.g. &amp;sect;) will have those
-				entities converted to their equivalent unicode characters when resources are encoded, since FHIR does
-				not allow extended entities in resource instances.
-			</action>
-			<action type="add">
-				Add a new client interceptor which adds HTTP Authorization Bearer Tokens (for use with OAUTH2 servers)
-				to client requests.
-			</action>			
-			<action type="fix">
-				Add phloc-commons dependency explicitly, which resolves an issue building HAPI from source on
-				some platforms. Thanks to Odysseas Pentakalos for the patch!
-			</action>
-			<action type="add">
-				HAPI now logs a single line indicating the StAX implementation being used upon the
-				first time an XML parser is created.
-			</action>
-			<action type="fix">
-				Update methods on the server did not return a "content-location" header, but
-				only a "location" header. Both are required according to the FHIR specification.
-				Thanks to Bill de Beaubien of Systems Made Simple for reporting this!				
-			</action>
-			<action type="fix" issue="26" dev="akley">
-				Parser failed to correctly read contained Binary resources. Thanks to Alexander Kley for
-				the patch! 
-			</action>
-			<action type="fix" issue="29" dev="akley">
-				Calling encode multiple times on a resource with contained resources caused the contained
-				resources to be re-added (and the actual message to grow) with each encode pass. Thanks to
-				Alexander Kley for the test case!
-			</action>
-			<action type="fix">
-				JSON-encoded contained resources with the incorrect "_id" element (which should be "id", but some
-				incorrect examples exist on the FHIR specification) now parse correctly. In other words, HAPI 
-				previously only accepted the correct "id" element, but now it also accepts the incorrect
-				"_id" element just to be more lenient.				
-			</action>
-			<action type="fix">
-				Several unit tests failed on Windows (or any platform with non UTF-8 default encoding). This may
-				have also caused resource validation to fail occasionally on these platforms as well.
-				Thanks to Bill de Beaubien for reporting!
-			</action>			
-			<action type="fix">
-				toString() method on TokenParam was incorrectly showing the system as the value.
-				Thanks to Bill de Beaubien for reporting!
-			</action>			
-			<action type="update">
-				Documentation on contained resources contained a typo and did not actually produce contained resources. Thanks
-				to David Hay of Orion Health for reporting!
-			</action>			
-			<action type="add" issue="31" dev="preston">
-				Add a 
-				<![CDATA[<a href="https://www.vagrantup.com/">Vagrant</a>]]>	
-				based environment (basically a fully built, self contained development environment) for
-				trying out the HAPI server modules. Thanks to Preston Lee for the pull request, and for 
-				offering to maintain this! 
-			</action>
-			<action type="add" issue="32" dev="jjathman">
-				Change validation API so that it uses a return type instead of exceptions to communicate 
-				validation failures. Thanks to Joe Athman for the pull request!
-			</action>
-			<action type="add" issue="35" dev="petromykhailysyn">
-				Add a client interceptor which adds an HTTP cookie to each client request. Thanks to 
-				Petro Mykhailysyn for the pull request! 
-			</action>
-		</release>
-		<release version="0.6" date="2014-09-08" description="This release brings a number of new features and bug fixes!">
-			<!-- 
-			<action type="add">
-				Allow generic client	... OAUTH
-			</action>
-			-->
-			<action type="add">
-				Add server interceptor framework, and new interceptor for logging incoming
-				requests.	
-			</action>
-			<action type="add">
-				Add server validation framework for validating resources against the FHIR schemas and schematrons
-			</action>
-			<action type="fix">
-				Tester UI created double _format and _pretty param entries in searches. Thanks to Gered King of University
-				Health Network for reporting!	
-			</action>
-			<action type="fix" issue="4">
-				Create method was incorrectly returning an HTTP 204 on sucessful completion, but
-				should be returning an HTTP 200 per the FHIR specification. Thanks to wanghaisheng 
-				for reporting! 
-			</action>
-			<action type="fix">
-				FHIR Tester UI now correctly sends UTF-8 charset in responses so that message payloads containing
-				non US-ASCII characters will correctly display in the browser
-			</action>
-			<action type="fix">
-				JSON parser was incorrectly encoding extensions on composite elements outside the element itself
-				(as is done correctly for non-composite elements) instead of inside of them. Thanks to David Hay of
-				Orion for reporting this!
-			</action>
-			<action type="add">
-				Contained/included resource instances received by a client are now automatically 
-				added to any ResourceReferenceDt instancea in other resources which reference them.
-			</action>
-			<action type="add">
-				Add documentation on how to use eBay CORS Filter to support Cross Origin Resource
-				Sharing (CORS) to server. CORS support that was built in to the server itself has
-				been removed, as it did not work correctly (and was reinventing a wheel that others
-				have done a great job inventing). Thanks to Peter Bernhardt of Relay Health for all the assistance
-				in testing this!
-			</action>
-			<action type="fix">
-				IResource interface did not expose the getLanguage/setLanguage methods from BaseResource,
-				so the resource language was difficult to access.
-			</action>
-			<action type="fix">
-				JSON Parser now gives a more friendly error message if it tries to parse JSON with invalid use 
-				of single quotes
-			</action>
-			<action type="add">
-				Transaction server method is now allowed to return an OperationOutcome in addition to the
-				incoming resources. The public test server now does this in order to return status information
-				about the transaction processing.
-			</action>
-			<action type="add">
-				Update method in the server can now flag (via a field on the MethodOutcome object being returned)
-				that the result was actually a creation, and Create method can indicate that it was actually an
-				update. This has no effect other than to switch between the HTTP 200 and HTTP 201 status codes on the
-				response, but this may be useful in some circumstances.
-			</action>
-			<action type="fix" dev="tahurac">
-				Annotation client search methods with a specific resource type (e.g. List&lt;Patient&gt; search())
-				won't return any resources that aren't of the correct type that are received in a response
-				bundle (generally these are referenced resources, so they are populated in the reference fields instead).
-				Thanks to Tahura Chaudhry of University Health Network for the unit test!
-			</action>
-			<action type="add">
-				Added narrative generator template for OperationOutcome resource
-			</action>
-			<action type="fix">
-				Date/time types did not correctly parse values in the format "yyyymmdd" (although the FHIR-defined format
-				is "yyyy-mm-dd" anyhow, and this is correctly handled). Thanks to Jeffrey Ting of Systems Made Simple
-				for reporting! 
-			</action>
-			<action type="fix">
-				Server search method for an unnamed query gets called if the client requests a named query
-				with the same parameter list. Thanks to Neal Acharya of University Health Network for reporting!			
-			</action>
-			<action type="fix">
-				Category header (for tags) is correctly read in client for "read" operation
-			</action>
-			<action type="add">
-				Transaction method in server can now have parameter type Bundle instead of
-				List&lt;IResource&gt;
-			</action>
-			<action type="add">
-				HAPI parsers now use field access to get/set values instead of method accessors and mutators.
-				This should give a small performance boost.
-			</action>
-			<action type="fix">
-				JSON parser encodes resource references incorrectly, using the name "resource" instead
-				of the name "reference" for the actual reference. Thanks to
-				Ricky Nguyen for reporting and tracking down the issue!
-			</action>
-			<action type="fix">
-				Rename NotImpementedException to NotImplementedException (to correct typo)
-			</action>
-			<action type="fix">
-				Server setUseBrowserFriendlyContentType setting also respected for errors (e.g. OperationOutcome with 4xx/5xx status)
-			</action>
-			<action type="fix">
-				Fix performance issue in date/time datatypes where pattern matchers were not static
-			</action>
-			<action type="fix">
-				Server now gives a more helpful error message if a @Read method has a search parameter (which is invalid, but
-				previously lead to a very unhelpful error message). Thanks to Tahura Chaudhry of UHN for reporting!
-			</action>
-			<action type="fix">
-				Resource of type "List" failed to parse from a bundle correctly. Thanks to David Hay of Orion Health 
-				for reporting!
-			</action>
-			<action type="fix">
-				QuantityParam correctly encodes approximate (~) prefix to values
-			</action>
-			<action type="fix" issue="14">
-				If a server defines a method with parameter "_id", incoming search requests for that method may
-				get delegated to the wrong method. Thanks to Neal Acharya for reporting! 
-			</action>
-			<action type="add">
-				SecurityEvent.Object structural element has been renamed to 
-				SecurityEvent.ObjectElement to avoid conflicting names with the 
-				java Object class. Thanks to Laurie Macdougall-Sookraj of UHN for
-				reporting! 
-			</action>
-			<action type="fix">
-				Text/narrative blocks that were created with a non-empty
-				namespace prefix (e.g. &lt;xhtml:div xmlns:xhtml="..."&gt;...&lt;/xhtml:div&gt;)
-				failed to encode correctly (prefix was missing in encoded resource)				
-			</action>
-			<action type="fix">
-				Resource references previously encoded their children (display and reference)
-				in the wrong order so references with both would fail schema validation.
-			</action>
-			<action type="add">
-				SecurityEvent resource's enums now use friendly enum names instead of the unfriendly
-				numeric code values. Thanks to Laurie MacDougall-Sookraj of UHN for the
-				suggestion!
-			</action>
-		</release>
-		<release version="0.5" date="2014-07-30">
-			<action type="add">
-				HAPI has a number of RESTful method parameter types that have similar but not identical
-				purposes and confusing names. A cleanup has been undertaken to clean this up.
-				This means that a number of existing classes
-				have been deprocated in favour of new naming schemes.
-				<![CDATA[<br/><br/>]]>
-				All annotation-based clients and all server search method parameters are now named
-				(type)Param, for example: StringParam, TokenParam, etc.
-				<![CDATA[<br/><br/>]]>
-				All generic/fluent client method parameters are now named
-				(type)ClientParam, for example: StringClientParam, TokenClientParam, etc.
-				<![CDATA[<br/><br/>]]>
-				All renamed classes have been retained and deprocated, so this change should not cause any issues
-				for existing applications but those applications should be refactored to use the 
-				new parameters when possible.
-			</action>
-			<action type="add">
-				Allow server methods to return wildcard generic types (e.g. List&lt;? extends IResource&gt;)
-			</action>
-			<action type="add">
-				Search parameters are not properly escaped and unescaped. E.g. for a token parameter such as
-				"&amp;identifier=system|codepart1\|codepart2"
-			</action>
-			<action type="add">
-				Add support for OPTIONS verb (which returns the server conformance statement)
-			</action>
-			<action type="add">
-				Add support for CORS headers in server
-			</action>
-			<action type="add">
-				Bump SLF4j dependency to latest version (1.7.7)
-			</action>
-			<action type="add">
-				Add interceptor framework for clients (annotation based and generic), and add interceptors
-				for configurable logging, capturing requests and responses, and HTTP basic auth.
-			</action>
-			<action type="fix">
-				Transaction client invocations with XML encoding were using the wrong content type ("application/xml+fhir" instead 
-				of the correct "application/atom+xml"). Thanks to David Hay of Orion Health for surfacing this one!
-			</action>
-			<action type="add">
-				Bundle entries now support a link type of "search". Thanks to David Hay for the suggestion!
-			</action>
-			<action type="add" issue="1">
-				 If a client receives a non 2xx response (e.g. HTTP 500) and the response body is a text/plain message or
-				 an OperationOutcome resource, include the message in the exception message so that it will be 
-				 more conveniently displayed in logs and other places. Thanks to Neal Acharya for the suggestion! 
-			</action>
-			<action type="add" issue="2">
-				 Read invocations in the client now process the "Content-Location" header and use it to 
-				 populate the ID of the returned resource. Thanks to Neal Acharya for the suggestion!
-			</action>
-			<action type="fix" issue="3">
-				Fix issue where vread invocations on server incorrectly get routed to instance history method if one is 
-				defined. Thanks to Neal Acharya from UHN for surfacing this one! 
-			</action>
-			<action type="add">
-				Binary reads on a server not include the Content-Disposition header, to prevent HTML in binary 
-				blobs from being used for nefarious purposes. See
-				<![CDATA[<a href="http://gforge.hl7.org/gf/project/fhir/tracker/?action=TrackerItemEdit&tracker_id=677&tracker_item_id=3298">FHIR Tracker Bug 3298</a>]]>
-				for more information.
-			</action>
-			<action type="add">
-				Support has been added for using an HTTP proxy for outgoing requests.
-			</action>
-			<action type="fix">
-				Fix: Primitive extensions declared against custom resource types 
-				are encoded even if they have no value. Thanks to David Hay of Orion for
-				reporting this!
-			</action>
-			<action type="fix">
-				Fix: RESTful server deployed to a location where the URL to access it contained a
-				space (e.g. a WAR file with a space in the name) failed to work correctly.
-				Thanks to David Hay of Orion for reporting this!
-			</action>
-			</release>			
-		<release version="0.4" date="2014-07-13">
-			<action type="add">
-				<![CDATA[<b>BREAKING CHANGE:</b>]]>: IdDt has been modified so that it 
-				contains a partial or complete resource identity. Previously it contained
-				only the simple alphanumeric id of the resource (the part at the end of the "read" URL for
-				that resource) but it can now contain a complete URL or even a partial URL (e.g. "Patient/123")
-				and can optionally contain a version (e.g. "Patient/123/_history/456"). New methods have
-				been added to this datatype which provide just the numeric portion. See the JavaDoc
-				for more information. 
-			</action>
-			<action type="add">
-				<![CDATA[<b>API CHANGE:</b>]]>: Most elements in the HAPI FHIR model contain
-				a getId() and setId() method. This method is confusing because it is only actually used
-				for IDREF elements (which are rare) but its name makes it easy to confuse with more
-				important identifiers. For this reason, these methods have been deprocated and replaced with
-				get/setElementSpecificId() methods. The old methods will be removed at some point. Resource
-				types are unchanged and retain their get/setId methods.
-			</action>
-			<action type="add">
-				Allow use of QuantityDt as a service parameter to support the "quantity" type. Previously
-				QuantityDt did not implement IQueryParameterType so it was not valid, and there was no way to
-				support quantity search parameters on the server (e.g. Observation.value-quantity)
-			</action>
-			<action type="add">
-				Introduce StringParameter type which can be used as a RESTful operation search parameter
-				type. StringParameter allows ":exact" matches to be specified in clients, and handled in servers.
-			</action>
-			<action type="add">
-				Parsers (XML/JSON) now support deleted entries in bundles
-			</action>
-			<action type="add">
-				Transaction method now supported in servers
-			</action>
-			<action type="add">
-				Support for Binary resources added (in servers, clients, parsers, etc.)
-			</action>
-			<action type="fix">
-				Support for Query resources fixed (in parser)
-			</action>
-			<action type="fix">
-				Nested contained resources (e.g. encoding a resource with a contained resource that itself contains a resource)
-				now parse and encode correctly, meaning that all contained resources are placed in the "contained" element
-				of the root resource, and the parser looks in the root resource for all container levels when stitching
-				contained resources back together.
-			</action>
-			<action type="fix">
-				Server methods with @Include parameter would sometimes fail when no _include was actually
-				specified in query strings.
-			</action>
-			<action type="fix">
-				Client requests for IdentifierDt types (such as Patient.identifier) did not create the correct
-				query string if the system is null.
-			</action>
-			<action type="add">
-				Add support for paging responses from RESTful servers.
-			</action>
-			<action type="fix">
-				Don't fail on narrative blocks in JSON resources with only an XML declaration but no content (these are
-				produced by the Health Intersections server) 
-			</action>
-			<action type="fix">
-				Server now automatically compresses responses if the client indicates support 
-			</action>
-			<action type="fix">
-				Server failed to support optional parameters when type is String and :exact qualifier is used 
-			</action>
-			<action type="fix">
-				Read method in client correctly populated resource ID in returned object 
-			</action>
-			<action type="add">
-				Support added for deleted-entry by/name, by/email, and comment from Tombstones spec
-			</action>
-		</release>			
-		<release version="0.3" date="2014-05-12" description="This release corrects lots of bugs and introduces the fluent client mode">
-		</release>			
-		<release version="0.2" date="2014-04-23">
-		</release>			
-		<release version="0.1" date="2014-04-15">
-		</release>			
-	</body>
-</document>
+<?xml version="1.0"?>
+<document xmlns="http://maven.apache.org/changes/1.0.0" xmlns:xsi="http://www.w3.org/2001/XMLSchema-instance"
+	xsi:schemaLocation="http://maven.apache.org/changes/1.0.0 ./changes.xsd">
+	<properties>
+		<author>James Agnew</author>
+		<title>HAPI FHIR Changelog</title>
+	</properties>
+	<body>
+		<release version="1.6" date="TBD">
+			<action type="fix">
+				Performance has been improved for the initial FhirContext
+				object creation by avoiding a lot of unnecessary reflection. HAPI FHIR
+				1.5 had a regression compared to previous releases
+				and this has been corrected, but other improvements have been
+				made so that this release is faster than previous releases too.
+				<![CDATA[<br/><br/>]]>
+				In addition, a new "deferred scan" mode has been implemented for
+				even faster initialization on slower environments (e.g. Android).
+				See the <![CDATA[<a href="./doc_rest_client_http_config.html#performance">performance documentation</a>]]>
+				for more information.
+				<![CDATA[<br/><br/>]]>
+				The following shows our benchmarks for context initialization across several
+				versions of HAPI:
+				<![CDATA[
+					<ul>
+						<li>Version 1.4: <b>560ms</b></li>
+						<li>Version 1.5: <b>800ms</b></li>
+						<li>Version 1.6: <b>340ms</b></li>
+						<li>Version 1.6 (deferred mode): <b>240ms</b></li>
+					</ul>
+				]]>
+			</action>
+			<action type="add">
+				Bump the version of a few dependencies to the
+				latest versions (dependent HAPI modules listed in brackets):
+				<![CDATA[
+					<ul>
+						<li>Spring (JPA, Web Tester): 4.2.5 -&gt; 4.2.6</li>
+						<li>Spring-Data (JPA): 1.9.2 -&gt; 1.10.1</li>
+						<li>Hibernate Search (JPA): 5.5.2 -&gt; 5.5.3</li>
+					</ul>
+				]]>
+			</action>
+			<action type="remove">
+				Remove some clases that were deprecated over a year ago and have
+				suitable replacements:
+				<![CDATA[
+					<ul>
+						<li>QualifiedDateParam has been removed, but DateParam may be used instead</li>
+						<li>PathSpecification has been removedm but Include may be used instead</li>
+					</ul>
+				]]>
+			</action>
+			<action type="fix" issue="345">
+				ResponseValidatingInterceptor threw an InternalErrorException (HTTP 500) for operations
+				that do not return any content (e.g. delete). Thanks to Mohammad Jafari for reporting!
+			</action>
+			<action type="fix" issue="342">
+				REST server now throws an HTTP 400 instead of an HTTP 500 if an operation which takes
+				a FHIR resource in the request body (e.g. create, update) contains invalid content that
+				the parser is unable to parse. Thanks to Jim Steel for the suggestion!				
+			</action>
+			<action type="add">
+				Deprecate fluent client search operations without an explicit declaration of the
+				bundle type being used. This also means that in a client 
+				<![CDATA[<code>.search()</code>]]>
+				operation, the
+				<![CDATA[<code>.returnBundle(Bundle.class)</code>]]>
+				needs to be the last statement before
+				<![CDATA[<code>.execute()</code>]]>
+			</action>
+			<action type="add" issue="346">
+				Server now respects the parameter <![CDATA[<code>_format=application/xml+fhir"</code>]]>
+				which is technically invalid since the + should be escaped, but is likely to be used. Also,
+				a parameter of <![CDATA[<code>_format=html</code>]]> can now be used, which 
+				forces SyntaxHighlightingInterceptor to use HTML even
+				if the headers wouldn't otherwise trigger it.
+				Thanks to Jim Steel for reporting!
+			</action>
+			<action type="fix">
+				Improve performance when parsing large bundles by fixing a loop over all of the
+				entries inthe bundle to stitch together cross-references, which was happening once
+				per entry instead of once overall. Thanks to Erick on the HAPI FHIR Google Group for
+				noticing that this was an issue!
+			</action>
+			<action type="remove">
+				JSON parser no longer allows the resource ID to be specified in an element called "_id"
+				(the correct one is "id"). Previously _id was allowed because some early FHIR examples
+				used that form, but this was never actually valid so it is now being removed.
+			</action>
+			<action type="add">
+				JPA server now allows "forced IDs" (ids containing non-numeric, client assigned IDs)
+				to use the same logical ID part on different resource types. E.g. A server may now have
+				both Patient/foo and Obervation/foo on the same server.<![CDATA[<br/><br/>]]>
+				Note that existing databases will need to modify index "IDX_FORCEDID" as
+				it is no longer unique, and perform a reindexing pass.
+			</action>
+			<action type="fix" issue="350">
+				When serializing/encoding custom types which replace exsting choice fields by
+				fixing the choice to a single type, the parser would forget that the
+				field was a choice and would use the wrong name (e.g. "abatement" instead of
+				"abatementDateType"). Thanks to Yaroslav Kovbas for reporting and
+				providing a unit test! 
+			</action>
+			<action type="fix">
+				JPA server transactions sometimes created an incorrect resource reference
+				if a resource being saved contained references that had a display value but
+				not an actual reference. Thanks to David Hay for reporting!
+			</action>
+			<action type="add" issue="352">
+				When performing a REST Client create or update with
+				<![CDATA[<code>Prefer: return=representation</code>]]> set,
+				if the server does not honour the Prefer header, the client
+				will automatically fetch the resource before returning. Thanks
+				to Ewout Kramer for the idea!  
+			</action>
+			<action type="add" issue="354">
+				DSTU3 structures now have 
+				<![CDATA[<code>setFoo(List)</code>]]>
+				and 
+				<![CDATA[<code>setGetFooFirstRep()</code>]]>
+				methods, bringing them back to parity with the HAPI
+				DSTU2 structures. Thanks to Rahul Somasunderam and
+				Claude Nanjo for the suggestions! 
+			</action>
+			<action type="add">
+				JPA server has now been refactored to use the
+				new FluentPath search parameter definitions
+				for DSTU3 resources.
+			</action>
+			<action type="add">
+				RequestValidatingInterceptor and ResponseValidatingInterceptor
+				both have new method <![CDATA[<code>setIgnoreValidatorExceptions</code>]]>
+				which causes validator exceptions to be ignored, rather than causing
+				processing to be aborted.
+			</action>
+			<action type="add">
+				LoggingInterceptor on server has a new parameter 
+				<![CDATA[<code>${requestBodyFhir}</code>]]> which logs the entire request body.
+			</action>
+			<action type="add" issue="355">
+				JAX-RS server module now supports DSTU3 resources (previously it only supported DSTU2). Thanks
+				to Phillip Warner for implementing this, and providing a pull request!
+			</action>
+			<action type="fix" issue="356">
+				Generated conformance statements for DSTU3 servers did not properly reference their
+				OperationDefinitions. Thanks
+				to Phillip Warner for implementing this, and providing a pull request!
+			</action>
+			<action type="fix" issue="359">
+				Properly handle null arrays when parsing JSON resources. Thanks to Subhro for
+				fixing this and providing a pull request!
+			</action>
+			<action type="fix">
+				STU3 validator failed to validate codes where the
+				code was a child code within the code system that contained it
+				(i.e. not a top level code). Thanks to Jon
+				Zammit for reporting!
+			</action>
+			<action type="fix" issue="361">
+				Restore the setType method in the DSTU1 Bundle
+				class, as it was accidentally commented out. Thanks
+				to GitHub user @Virdulys for the pull request!
+			</action>
+			<action type="add">
+				JPA server now supports composite search parameters
+				where the type of the composite parameter is
+				a quantity (e.g. Observation:component-code-component-value-quantity)
+			</action>
+			<action type="remove">
+				Remove the Remittance resource from DSTU2
+				structures, as it is not a real resource and
+				was causing issues with interoperability
+				with the .NET client.
+			</action>
+			<action type="fix">
+				CLI tool cache feature (-c) for upload-example task sometimes failed
+				to write cache file and exited with an exception.
+			</action>
+			<action type="fix">
+				Fix error message in web testing UI when loading pages in a search
+				result for STU3 endpoints.
+			</action>
+			<action type="fix">
+				When encoding JSON resource, the parser will now always
+				ensure that XHTML narrative content has an 
+				XHTML namespace declaration on the first
+				DIV tag. This was preventing validation for
+				some resources using the official validator
+				rules.
+			</action>
+			<action type="fix">
+				Server failed to invoke operations when the name
+				was escaped (%24execute instead of $execute). 
+				Thanks to Michael Lawley for reporting!
+			</action>
+			<action type="fix">
+				JPA server transactions containing a bundle that has multiple entries
+				trying to delete the same resource caused a 500 internal error
+			</action>
+			<action type="fix">
+				JPA module failed to index search parameters that mapped to a Timing datatype,
+				e.g. CarePlan:activitydate
+			</action>
+			<action type="add">
+				Add a new option to the CLI run-server command called <![CDATA[<code>--lowmem</code>]]>.
+				This option disables some features (e.g. fulltext search) in order to allow the
+				server to start in memory-constrained environments (e.g Raspberry Pi)
+			</action>
+			<action type="add">
+				When updating a resource via an update operation on the server, if the ID of the
+				resource is not present in the resource body but is present on the URL, this will
+				now be treated as a warning instead of as a failure in order to be a bit more
+				tolerant of errors. If the ID is present in the body but does not agree with the 
+				ID in the URL this remains an error.
+			</action>
+			<action type="fix">
+				Server / JPA server date range search params (e.g. Encounter:date) now treat
+				a single date with no comparator (or the eq comparator) as requiring that the
+				value be completely contained by the range specified. Thanks to Chris Moesel
+				for the suggestion.
+			</action>
+			<action type="fix">
+				In server, if a parameter was annotated with the <![CDATA[@Count]]> annotation, the
+				count would not appear in the self/prev/next links and would not actually be applied
+				to the search results by the server. Thanks to Jim Steele for letting us know!
+			</action>
+			<action type="fix">
+				Conditional update on server failed to process if the conditional URL did not have any
+				search parameters that did not start with an underscore. E.g. "Patient?_id=1" failed
+				even though this is a valid conditional reference.
+			</action>
+			<action type="add" issue="363">
+				JPA server can now be configured to allow external references (i.e. references that
+				point to resources on other servers). See 
+				<![CDATA[<a href="./doc_jpa.html">JPA Documentation</a>]]> for information on
+				how to use this. Thanks to Naminder Soorma for the suggestion! 
+			</action>
+			<action type="fix" issue="366">
+				When posting a resource to a server that contains an invalid value in a boolean field
+				(e.g. Patient with an active value of "1") the server should return an HTTP 400, not
+				an HTTP 500. Thanks to Jim Steel for reporting!
+			</action>
+			<action type="fix" issue="364">
+				Enable parsers to parse and serialize custom resources that contain custom datatypes.
+				An example has been added which shows how to do this
+				<![CDATA[<a href="./doc_custom_structures.html">here</a>]]>
+			</action>
+			<action type="fix">
+				JSON parser was incorrectly encoding resource language attribute in JSON as an 
+				array instead of a string. Thanks to David Hay for reporting! 
+			</action>
+			<action type="add" issue="367">
+				Sébastien Rivière contributed an excellent pull request which adds a 
+				number of enhancements to JAX-RS module:
+				<![CDATA[
+				<ul>
+				<li>Enable the conditional update and delete</li>
+				<li>Creation of a bundle provider, and support of the @Transaction</li>
+				<li>Bug fix on the exceptions handling as some exceptions throw outside bean context were not intercept.</li>
+				<li>Add the possibility to have the stacktrace in the jaxrsException</li>
+				</ul>
+				]]>
+			</action>
+			<action type="fix" issue="369">
+				FhirTerser.cloneInto method failed to clone correctly if the source 
+				had any extensions. Thanks to GitHub user @Virdulys for submitting and
+				providing a test case!
+			</action>
+			<action type="add">
+				Update DSTU2 InstanceValidator to latest version from upstream 
+			</action>
+			<action type="fix">
+				Web Testing UI was not able to correctly post an STU3 transaction
+			</action>
+			<action type="fix">
+				DateTime parser incorrectly parsed times where more than 3 digits of
+				precision were provided on the seconds after the decimal point
+			</action>
+			<action type="add">
+				Improve error messages when the $validate operation is called but no resource
+				is actually supplied to validate
+			</action>
+			<action type="remove">
+				DSTU2+ servers no longer return the Category header, as this has been
+				removed from the FHIR specification (and tags are now available in the
+				resource body so the header was duplication/wasted bandwidth)
+			</action>
+			<action type="fix" issue="374">
+				Create and Update operations in server did not
+				include ETag or Last-Modified headers even though
+				the spec says they should. Thanks to Jim Steel for
+				reporting!
+			</action>
+			<action type="fix" issue="371">
+				Update STU3 client and server to use the new sort parameter style (param1,-param2,param). Thanks to GitHub user @euz1e4r for
+				reporting!
+			</action>
+			<action type="fix">
+				QuantityClientParam#withUnit(String) put the unit into the system part of the
+				parameter value
+			</action>
+			<action type="fix">
+				Fluent client searches with date parameters were not correctly using
+				new prefix style (e.g. gt) instead of old one (e.g. &gt;) 
+			</action>
+			<action type="fix" issue="370">
+				Some built-in v3 code systems for STU3 resources were missing
+				certain codes, which caused false failures when validating
+				resources. Thanks to GitHub user @Xoude for reporting!
+			</action>
+			<action type="fix" issue="365">
+				Some methods on DSTU2 model structures have JavaDocs that
+				incorrectly claim that the method will not return null when
+				in fact it can. Thanks to Rick Riemer for reporting!
+			</action>
+			<action type="add">
+				ResponseHighlightingInterceptor has been modified based on consensus
+				on Zulip with Grahame that requests that have a parameter of
+				<![CDATA[<code>_format=json</code>]]> or
+				<![CDATA[<code>_format=xml</code>]]> will output raw FHIR content
+				instead of HTML highlighting the content as they previously did. 
+				HTML content can now be forced via the (previously existing)
+				<![CDATA[<code>_format=html</code>]]> or via the two newly added
+				values
+				<![CDATA[<code>_format=html/json</code>]]> and
+				<![CDATA[<code>_format=html/xml</code>]]>. Because of this
+				change, the custom
+				<![CDATA[<code>_raw=true</code>]]> mode has been deprecated and
+				will be removed at some point.
+			</action>
+			<action type="fix" issue="267">
+				Operation definitions (e.g. for $everything operation) in the generated
+				server conformance statement should not include the $ prefix in the operation
+				name or code. Thanks to Dion McMurtrie for reporting!
+			</action>
+			<action type="fix" issue="378">
+				Server generated OperationDefinition resources did not validate
+				due to some missing elements (kind, status, etc.).
+				Thanks to
+				Michael Lawley for reporting!
+			</action>
+			<action type="fix" issue="379">
+				Operations that are defined on multiple resource provider types with
+				the same name (e.g. "$everything") are now automatically exposed by the server
+				as separate OperationDefinition resources per resource type. Thanks to
+				Michael Lawley for reporting!
+			</action>
+			<action type="fix" issue="380">
+				OperationDefinition resources generated automatically by the server for operations
+				that are defined within resource/plain providers incorrectly stated that
+				the maximum cardinality was "*" for non-collection types with no explicit
+				maximum stated, which is not the behaviour that the JavaDoc on the
+				<![CDATA[@OperationParam]]> annotation describes. Thanks to Michael Lawley
+				for reporting!
+			</action>
+			<action type="fix">
+				Server parameters annotated with 
+				<![CDATA[<code>@Since</code>]]>
+				or
+				<![CDATA[<code>@CountS</code>]]>
+				which are of a FHIR type such as IntegerDt or DateTimeType will
+				now be set to null if the client's URL does not
+				contain this parameter. Previously they would be populated
+				with an empty instance of the FHIR type, which was inconsistent with
+				the way other server parameters worked.
+			</action>
+			<action type="add">
+				Server now supports the _at parameter (including multiple repetitions) 
+				for history operation
+			</action>
+			<!--
+			This one actually doesn't seem possible without using a deprecated servlet API
+			<action type="fix">
+				When throwing UnclassifiedServerException in server methods, the HTTP response
+				status line contained the response code specified in the exception, but not the
+				response message
+			</action>
+			-->
+			<action type="add">
+				AuthorizationInterceptor can now allow or deny requests to extended
+				operations (e.g. $everything)
+			</action>
+			<action type="fix">
+				DecimalType used BigDecimal constructor instead of valueOf method to
+				create a BigDecimal from a double, resulting in weird floating point
+				conversions. Thanks to Craig McClendon for reporting!
+			</action>
+		</release>
+		<release version="1.5" date="2016-04-20">
+			<action type="fix" issue="339">
+				Security Fix: XML parser was vulnerable to XXE (XML External Entity) 
+				processing, which could result in local files on disk being disclosed.
+				See <![CDATA[<a href="https://www.owasp.org/index.php/XML_External_Entity_(XXE)_Processing">this page</a>]]>
+				for more information.
+				Thanks to Jim Steel for reporting!
+			</action>
+			<action type="add">
+				Bump the version of a few dependencies to the
+				latest versions (dependent HAPI modules listed in brackets):
+				<![CDATA[
+					<ul>
+						<li>Hibernate (JPA, Web Tester): 5.0.7 -&gt; 5.1.0</li>
+						<li>Spring (JPA, Web Tester): 4.2.4 -&gt; 4.2.5</li>
+						<li>SLF4j (All): 1.7.14 -&gt; 1.7.21</li>
+					</ul>
+				]]>
+			</action>
+			<action type="add">
+				Support comments when parsing and encoding both JSON and XML. Comments are retrieved
+				and added to the newly created methods 
+				IBase#getFormatCommentsPre() and
+				IBase#getFormatCommentsPost()
+			</action>
+			<action type="add" issue="293">
+				Added options to the CLI upload-examples command which allow it to cache
+				the downloaded content file, or use an arbitrary one. Thanks to Adam Carbone
+				for the pull request!
+			</action>
+			<action type="fix">
+				REST search parameters with a prefix/comparator had not been updated to use
+				the DSTU2 style prefixes (gt2011-01-10) instead of the DSTU1 style prefixes
+				(&gt;2011-01-01). The client has been updated so that it uses the new prefixes
+				if the client has a DSTU2+ context. The server has been updated so that it now
+				supports both styles.
+				<![CDATA[<br/><br/>]]>
+				As a part of this change, a new enum called
+				<![CDATA[<a href="./apidocs/ca/uhn/fhir/rest/param/ParamPrefixEnum.html">ParamPrefixEnum</a>]]>
+				has been introduced. This enum replaces the old 
+				<![CDATA[<a href="./apidocs/ca/uhn/fhir/model/dstu/valueset/QuantityCompararatorEnum.html">QuantityCompararatorEnum</a>]]>
+				which has a typo in its name and can not represent several new prefixes added since 
+				DSTU1.
+			</action>
+			<action type="add">
+				JPA server number and quantity search params now follow the rules for the
+				use of precision in search terms outlined in the
+				<![CDATA[<a href="https://www.hl7.org/fhir/search.html">search page</a>]]> of the
+				FHIR specification. For example, previously a 1% tolerance was applied for
+				all searches (10% for approximate search). Now, a tolerance which respects the
+				precision of the search term is used (but still 10% for approximate search).
+			</action>
+			<action type="fix" issue="291">
+				Fix a failure starting the REST server if a method returns an untyped List, which
+				among other things prevented resource provider added to the server
+				as CDI beans in a JBoss enviroment. Thanks to GitHub user fw060 (Fei) for
+				reporting and figuring out exactly why this wasn't working!
+			</action>
+			<action type="add">
+				JPA server now supports :above and :below qualifiers on URI search params
+			</action>
+			<action type="add">
+				Add optional support (disabled by default for now) to JPA server to support
+				inline references containing search URLs. These URLs will be resolved when
+				a resource is being created/updated and replaced with the single matching
+				resource. This is being used as a part of the May 2016 Connectathon for
+				a testing scenario.
+			</action>
+			<action type="add">
+				The server no longer adds a 
+				<![CDATA[<code>WWW-Authenticate</code>]]>
+				header to the response if any resource provider code throws an
+				<![CDATA[<code>AuthenticationException</code>]]>. This header is 
+				used for interactive authentication, which isn't generally 
+				appropriate for FHIR. We added code to add this header a long time
+				ago for testing purposes and it never got removed. Please let us
+				know if you need the ability to add this header automatically. Thanks
+				to Lars Kristian Roland for pointing this out.
+			</action>
+			<action type="fix">
+				In the client, the create/update operations on a Binary resource 
+				(which use the raw binary's content type as opposed to the FHIR
+				content type) were not including any request headers (Content-Type, 
+				User-Agent, etc.) Thanks to Peter Van Houte of Agfa Healthcare for
+				reporting!
+			</action>
+			<action type="fix">
+				Handling of Binary resources containing embedded FHIR resources for
+				create/update/etc operations has been corrected per the FHIR rules
+				outlined at
+				<![CDATA[<a href="http://hl7.org/fhir/binary.html">Binary Resource</a>]]>
+				in both the client and server. 
+				<![CDATA[<br/><br/>]]>
+				Essentially, if the Binary contains something
+				that isn't FHIR (e.g. an image with an image content-type) the
+				client will send the raw data with the image content type to the server. The
+				server will place the content type and raw data into a Binary resource instance
+				and pass those to the resource provider. This part was already correct previous
+				to 1.5. 
+				<![CDATA[<br/><br/>]]>
+				On the other hand, if the Binary contains a FHIR content type, the Binary
+				is now sent by the client to the server as a Binary resource with a FHIR content-type,
+				and the embedded FHIR content is contained in the appropriate fields. The server
+				will pass this &quot;outer&quot; Binary resource to the resource provider code. 
+			</action>
+			<action type="add">
+				The RequestDetails and ActionRequestDetails objects which are passed to 
+				server interceptor methods and may also be used as server provider method
+				arguments now has a new method 
+				<![CDATA[
+				<code>Map&lt;String, String&gt; getUserData()</code>
+				]]>
+				which can be used to pass data and objects between interceptor methods to
+				to providers. This can be useful, for instance, if an authorization
+				interceptor wants to pass the logged in user's details to other parts
+				of the server.
+			</action>
+			<action type="fix" issue="297">
+				<![CDATA[When <code>IServerInterceptor#incomingRequestPreHandled()</code> is called 
+				for a <code>@Validate</code> method, the resource was not populated in the
+				<code>ActionRequestDetails</code> argument. Thanks to Ravi Kuchi for reporting!	
+				]]>
+			</action>
+			<action type="fix" issue="298">
+				<![CDATA[
+					Request to server at <code>[baseUrl]/metadata</code> with an HTTP method
+					other than GET (e.g. POST, PUT) should result in an HTTP 405. Thanks to 
+					Michael Lawley for reporting! 
+				]]>
+			</action>
+			<action type="fix" issue="302">
+				Fix a server exception when trying to automatically add the profile tag
+				to a resource which already has one or more profiles set. Thanks to
+				Magnus Vinther for reporting!
+			</action>
+			<action type="fix" issue="296">
+				QuantityParam parameters being used in the RESTful server were ignoring
+				the 
+				<![CDATA[<code>:missing</code>]]> 
+				qualifier. Thanks to Alexander Takacs for reporting!
+			</action>
+			<action type="fix" issue="299">
+				Annotation client failed with an exception if the response contained
+				extensions on fields in the resonse Bundle (e.g. Bundle.entry.search).
+				Thanks to GitHub user am202 for reporting! 
+			</action>
+			<action type="fix" issue="274">
+				Primitive elements with no value but an extension were sometimes not
+				encoded correctly in XML, and sometimes not parsed correctly in JSON.
+				Thanks to Bill de Beaubien for reporting!
+			</action>
+			<action type="fix" issue="280">
+				The Web Testing UI has long had an issue where if you click on a button which 
+				navigates to a new page (e.g. search, read, etc) and then click the back button
+				to return to the original page, the button you clicked remains disabled and can't
+				be clicked again (on Firefox and Safari). This is now fixed. Unfortunately the fix means that the
+				buttom will no longer show a "loading" spinner, but there doesn't seem to 
+				be another way of fixing this. Thanks to Mark Scrimshire for reporting! 
+			</action>
+			<action type="fix">
+				Extensions found while parsing an object that doesn't support extensions are now
+				reported using the IParserErrorHandler framework in the same way that
+				other similar errors are handled. This allows the parser to be more lenient
+				when needed.
+			</action>
+			<action type="add" issue="304">
+				Improve error message if incorrect type is placed in a list field in the data model. Java
+				uses generics to prevent this at compile time, but if someone is in an environment without 
+				generics this helps improve the error message at runtime. Thanks to Hugo Soares for
+				suggesting.
+			</action>
+			<action type="fix" issue="308">
+				Prevent an unneeded warning when parsing a resource containing
+				a declared extension. Thanks to Matt Blanchette for reporting!
+			</action>
+			<action type="fix">
+				Web Tester UI did not invoke VRead even if a version ID was specified. Thanks
+				to Poseidon for reporting!
+			</action>
+			<action type="add">
+				Per discussion on the FHIR implementer chat, the JPA server no
+				longer includes _revinclude matches in the Bundle.total count, or the
+				page size limit.
+			</action>
+			<action type="add">
+				JPA server now persists search results to the database in a new table where they 
+				can be temporaily preserved. This makes the JPA server much more scalable, since it
+				no longer needs to store large lists of pages in memory between search invocations.
+				<![CDATA[<br/><br/>]]>
+				Old searches are deleted after an hour by default, but this can be changed
+				via a setting in the DaoConfig.
+			</action>
+			<action type="add">
+				JPA servers' resource version history mechanism 
+				has been adjusted so that the history table
+				keeps a record of all versions including the
+				current version. This has the very helpful
+				side effect that history no longer needs to be
+				paged into memory as a complete set. Previously
+				history had a hard limit of only being able to 
+				page the most recent 20000 entries. Now it has
+				no limit.
+			</action>
+			<action type="fix">
+				JPA server returned the wrong Bundle.type value (COLLECTION, should be SEARCHSET)
+				for $everything operation responses. Thanks to Sonali Somase for reporting!				
+			</action>
+			<action type="fix" issue="305">
+				REST and JPA server should reject update requests where the resource body does not
+				contain an ID, or contains an ID which does not match the URL. Previously these
+				were accepted (the URL ID was trusted) which is incorrect according to the
+				FHIR specification. Thanks to GitHub user ametke for reporting!
+				<![CDATA[<br/><br/>]]>
+				As a part of this change, server error messages were also improved for
+				requests where the URL does not contain an ID but needs to (e.g. for
+				an update) or contains an ID but shouldn't (e.g. for a create)				
+			</action>
+			<action type="fix">
+				When fields of type BoundCodeDt (e.g. Patient.gender)
+				are serialized and deserialized using Java's native
+				object serialization, the enum binder was not
+				serialized too. This meant that values for the
+				field in the deserialized object could not be
+				modified. Thanks to Thomas Andersen for reporting!
+			</action>
+			<action type="fix" issue="313">
+				REST Server responded to HTTP OPTIONS requests with 
+				any URI as being a request for the server's
+				Conformance statement. This is incorrect, as only
+				a request for <![CDATA[<code>OPTIONS [base url]</code>]]> should be treated as such. Thanks to Michael Lawley for reporting!
+			</action>
+			<action type="fix">
+				REST annotation style client was not able to handle extended operations
+				($foo) where the response from the server was a raw resource instead
+				of a Parameters resource. Thanks to Andrew Michael Martin for reporting!
+			</action>
+			<action type="add">
+				JPA server applies _lastUpdated filter inline with other searches wherever possible
+				instead of applying this filter as a second query against the results of the 
+				first query. This should improve performance when searching against large
+				datasets.
+			</action>
+			<action type="add">
+				Parsers have new method 
+				<![CDATA[<code>setDontEncodeElements</code>]]>
+				which can be used to force the parser to not encode certain elements
+				in a resource when serializing. For example this can be used to omit
+				sensitive data or skip the resource metadata.
+			</action>
+			<action type="add">
+				JPA server database design has been adjusted
+				so that different tables use different sequences
+				to generate their indexes, resulting in more sequential
+				resource IDs being assigned by the server
+			</action>
+			<action type="fix">
+				Server now correctly serves up Binary resources
+				using their native content type (instead of as a
+				FHIR resource) if the request contains an accept
+				header containing "application/xml" as some browsers
+				do.
+			</action>
+			<action type="add">
+				DSTU2 resources now have a 
+				<![CDATA[<code>getMeta()</code>]]> method which returns a
+				modifiable view of the resource metadata for convenience. This
+				matches the equivalent method in the DSTU3 structures.
+			</action>
+			<action type="add" issue="315">
+				Add a new method to FhirContext called
+				<![CDATA[
+				<code><a href="./apidocs/ca/uhn/fhir/context/FhirContext.html#setDefaultTypeForProfile-java.lang.String-java.lang.Class-">setDefaultTypeForProfile</a></code>
+				]]>
+				which can be used to specify that when recources are received which declare
+				support for specific profiles, a specific custom structures should be used 
+				instead of the default. For example, if you have created a custom Observation
+				class for a specific profile, you could use this method to cause your custom
+				type to be used by the parser for resources in a search bundle you receive.
+				<![CDATA[
+				<br/><br/>
+				See the documentation page on
+				<a href="./doc_extensions.html">Profiles and Extensions</a>
+				for more information.
+				]]>
+			</action>
+			<action type="fix" issue="315">
+				Parsing/Encoding a custom resource type which extends a
+				base type sometimes caused the FhirContext to treat all future
+				parses of the same resource as using the custom type even when
+				this was not wanted.
+				<![CDATA[<br/><br/>]]>
+				Custom structures may now be explicitly declared by profile
+				using the
+				<![CDATA[
+				<code><a href="./apidocs/ca/uhn/fhir/context/FhirContext.html#setDefaultTypeForProfile-java.lang.String-java.lang.Class-">setDefaultTypeForProfile</a></code>
+				]]>
+				method.
+				<![CDATA[<br/><br/>]]>
+				This issue was discovered and fixed as a part of the implementation of issue #315.
+			</action>
+			<action type="add" issue="321">
+				Set up the tinder plugin to work as an ant task
+				as well as a Maven plugin, and to use external
+				sources. Thanks to Bill Denton for the pull
+				request!
+			</action>
+			<action type="fix">
+				JPA server now allows searching by token
+				parameter using a system only and no code,
+				giving a search for any tokens which match
+				the given token with any code. Previously the
+				expected behaviour for this search 
+				was not clear in the spec and HAPI had different
+				behaviour from the other reference servers.
+			</action>
+			<action type="add">
+				Introduce a JAX-RS client provider which can be used instead of the
+				default Apache HTTP Client provider to provide low level HTTP
+				services to HAPI's REST client. See
+				<![CDATA[<a href="./doc_rest_client_alternate_provider.html">JAX-RS &amp; Alternate HTTP Client Providers</a>]]>
+				for more information.
+				<![CDATA[<br/><br/>]]>
+				This is useful in cases where you have other non-FHIR REST clients
+				using a JAX-RS provider and want to take advantage of the
+				rest of the framework. 
+				<![CDATA[<br/><br/>]]>
+				Thanks to Peter Van Houte from Agfa for the amazing work!
+			</action>
+			<action type="fix" issue="312">
+				Parser failed with a NPE while encoding resources if the
+				resource contained a null extension. Thanks to 
+				steve1medix for reporting!
+			</action>
+			<action type="fix" issue="320">
+				In generated model classes (DSTU1/2) don't
+				use BoundCodeDt and BoundCodeableConceptDt for
+				coded fields which use example bindings. Thanks
+				to GitHub user Ricq for reporting!
+			</action>
+			<action type="add">
+				<![CDATA[
+				Operations methods defined using 
+				<code>@Operation</code> will now infer the maximum number of repetitions
+				of their parameters by the type of the parameter. Previously if
+				a default <code>max()</code> value was not specified in the
+				<code>@OperationParam</code> annotation on a parameter, the maximum
+				was assumed to be 1. Now, if a max value is not explicitly specified 
+				and the type of the parameter is a basic type (e.g. <code>StringDt</code>) the
+				max will be 1. If the parameter is a collection type (e.g. <code>List&lt;StringDt&gt;</code>)
+				the max will be *
+				]]>
+			</action>
+			<action type="add" issue="317">
+				<![CDATA[
+				Operation methods defined using
+				<code>@Operation</code>
+				may now use search parameter types, such as 
+				<code>TokenParam</code> and
+				<code>TokenAndListParam</code> as values. Thanks to 
+				Christian Ohr for reporting!
+				]]>
+			</action>
+			<action type="add">
+				Add databases indexes to JPA module search index tables
+				for the RES_ID column on each. This should help
+				performance when searching over large datasets.
+				Thanks to Emmanuel Duviviers for the suggestion!
+			</action>
+			<action type="fix">
+				DateTimeType should fail to parse 1974-12-25+10:00 as this is not
+				a valid time in FHIR. Thanks to Grahame Grieve for reporting!
+			</action>
+			<action type="fix">
+				When parsing a Bundle resource, if the Bundle.entry.request.url contains a UUID
+				but the resource body has no ID, the Resource.id will be populated with the ID from the
+				Bundle.entry.request.url. This is helpful when round tripping Bundles containing
+				UUIDs.
+			</action>
+			<action type="fix">
+				When parsing a DSTU3 bundle, references between resources did not have
+				the actual resource instance populated into the reference if the
+				IDs matched as they did in DSTU1/2.
+			</action>
+			<action type="fix" issue="326">
+				Contained resource references on DSTU3
+				resources were not serialized correctly when
+				using the Json Parser. Thanks to GitHub user
+				@fw060 for reporting and supplying a patch
+				which corrects the issue!
+			</action>
+			<action type="fix" issue="325">
+				DSTU3 model classes equalsShallow and equalsDeep both did not work
+				correctly if a field was null in one object, but contained an empty
+				object in the other (e.g. a StringType with no actual value in it). These
+				two should be considered equal, since they would produce the exact same
+				wire format.<![CDATA[<br/><br/>]]>
+				Thanks to GitHub user @ipropper for reporting and providing
+				a test case!
+			</action>
+			<action type="add">
+				JPA server now supports searching for <![CDATA[<code>_tag:not=[tag]</code>]]>
+				which enables finding resources that to not have a given tag/profile/security tag.
+				Thanks to Lars Kristian Roland for the suggestion!
+			</action>
+			<action type="fix">
+				Extensions containing resource references did not get encoded correctly
+				some of the time. Thanks to Poseidon for reporting!
+			</action>
+			<action type="fix">
+				Parsers (both XML and JSON) encoded the first few elements of DSTU3 structures in the wrong order:
+				Extensions were placed before any other content, which is incorrect (several
+				elements come first: meta, text, etc.)
+			</action>
+			<action type="fix">
+				In server implementations, the Bundle.entry.fullUrl was not getting correctly
+				populated on Hl7OrgDstu2 servers. Thanks to Christian Ohr for reporting!
+			</action>
+			<action type="fix" issue="335">
+				Ensure that element IDs within resources (i.e. IDs on elements other than the
+				resource itself) get serialized and parsed correctly. Previously, these didn't get
+				serialized in a bunch of circumstances. Thanks to Vadim Peretokin for reporting
+				and providing test cases!
+			</action>
+			<action type="add">
+				Improve CLI error message if the tool can't bind to the requested port. Thanks
+				to Claude Nanjo for the suggestion!
+			</action>
+			<action type="fix">
+				Server param of <![CDATA[<code>_summary=text</code>]]> did not
+				include mandatory elements in return as well as
+				the text element, even though the FHIR specification
+				required it.
+			</action>
+			<action type="fix">
+				Remove invalid resource type "Documentation" from DSTU2
+				structures.
+			</action>
+			<action type="fix">
+				JPA server did not respect target types for search parameters. E.g. Appointment:patient has
+				a path of "Appointment.participant.actor" and a target type of "Patient". The search path
+				was being correctly handled, but the target type was being ignored.
+			</action>
+			<action type="add">
+				RestfulServer now manually parses URL parameters instead of relying on the container's
+				parsed parameters. This is useful because many Java servlet containers (e.g. Tomcat, Glassfish)
+				default to ISO-8859-1 encoding for URLs insetad of the UTF-8 encoding specified by
+				FHIR.
+			</action>
+			<action type="add">
+				ResponseHighlightingInterceptor now doesn't highlight if the request
+				has an Origin header, since this probably denotes an AJAX request.
+			</action>
+		</release>
+		<release version="1.4" date="2016-02-04">
+			<action type="add">
+				Bump the version of a few dependencies to the
+				latest versions (dependent HAPI modules listed in brackets):
+				<![CDATA[
+					<ul>
+						<li>Hibernate (JPA, Web Tester): 5.0.3 -&gt; 5.0.7</li>
+						<li>Springframework (JPA, Web Tester): 4.2.2 -&gt; 4.2.4</li>
+						<li>Phloc-Commons (Schematron Validator): 4.3.6 -&gt; 4.4.4</li>
+						<li>Apache httpclient (Client): 4.4 -&gt; 4.5.1</li>
+						<li>Apache httpcore (Client): 4.4 -&gt; 4.4.4</li>
+						<li>SLF4j (All): 1.7.13 -&gt; 1.7.14</li>
+					</ul>
+				]]>
+			</action>
+			<action type="fix">
+				Remove a dependency on a Java 1.7 class 
+				(ReflectiveOperationException) in several spots in the 
+				codebase. This dependency was accidentally introduced in
+				1.3, and animal-sniffer-plugin failed to detect it (sigh).
+			</action>
+			<action type="add">
+				Add two new server interceptors: 
+				<![CDATA[
+				<a href="./apidocs/ca/uhn/fhir/rest/server/interceptor/RequestValidatingInterceptor.html">RequestValidatingInterceptor</a> 
+				and 
+				<a href="./apidocs/ca/uhn/fhir/rest/server/interceptor/ResponseValidatingInterceptor.html">ResponseValidatingInterceptor</a>
+				]]>
+				which can be used to validate incoming requests or outgoing responses using the standard FHIR validation
+				tools. See the 
+				<![CDATA[
+				<a href="./doc_rest_server_interceptor.html#RequestResponse_Validation">Server Validation Page</a>
+				]]>
+				for examples of how to use these interceptors. These intereptors have both
+				been enabled on the
+				<![CDATA[
+				<a href="http://fhirtest.uhn.ca">public test page</a>.
+				]]>
+			</action>
+			<action type="fix" issue="259">
+				Make IBoundCodeableConcept and IValueSetEnumBinder serializable,
+				fixing an issue when trying to serialize model classes containing
+				bound codes. Thanks to Nick Peterson for the Pull Request!
+			</action>
+			<action type="add" issue="251">
+				Introduce a JAX-RS version of the REST server, which can be used
+				to deploy the same resource provider implementations which work
+				on the existing REST server into a JAX-RS (e.g. Jersey) environment.
+				Thanks to Peter Van Houte from Agfa for the amazing work!
+			</action>
+			<action type="add">
+				CLI now supports writing to file:// URL for 'upload-examples' command
+			</action>
+			<action type="add">
+				GZipped content is now supported for client-to-server uploads (create, update, transaction, etc.).
+				The server will not automatically detect compressed incoming content and decompress it (this can be
+				disabled using a RestfulServer configuration setting). A new client interceptor has been added
+				which compresses outgoing content from the client.
+			</action>
+			<action type="fix">
+				JPA server transaction attempted to validate resources twice each,
+				with one of these times being before anything had been committed to the
+				database. This meant that if a transaction contained both a Questionnaire
+				and a QuestionnaireResponse, it would fail because the QuestionnaireResponse
+				validator wouldn't be able to find the questionnaire. This is now corrected.
+			</action>
+			<action type="add">
+				Add a new method to the generic/fluent client for searching: 
+				<![CDATA[<code>.count(int)</code><br/>]]>
+				This replaces the existing ".limitTo(int)" method which has
+				now been deprocated because it was badly named and undocumented.
+			</action>
+			<action type="add">
+				Profile validator has been configured to allow extensions even if they
+				aren't explicitly declared in the profile.
+			</action>
+			<action type="add" issue="265">
+				Add a constraint that the Maven build will only run in JDK 8+. HAPI
+				remains committed to supporting JDK 6+ in the compiled library, but these
+				days it can only be built using JDK 8. Thanks to joelsch for the PR!
+			</action>
+			<action type="fix">
+				When serializing a value[x] field, if the value type was a profiled type (e.g. markdown is a 
+				profile of string) HAPI 1.3 would use the base type in the element name, e.g.
+				valueString instead of valueMarkdown. After discussion with Grahame, this appears to
+				be incorrect behaviour so it has been fixed.
+			</action>
+			<action type="add" issue="240">
+				Support target parameter type in _include / _revinclude values, e.g.
+				_include=Patient:careProvider:Organization. Thanks to Joe Portner
+				for reporting!
+			</action>
+			<action type="add">
+				Use ResponseHighlighterInterceptor in the hapi-fhir-jpaserver-example
+				project to provide nice syntax highlighting. Thanks to Rob Hausam for
+				noting that this wasn't there.
+			</action>
+			<action type="add">
+				Introduce custom @CoverageIgnore annotation to hapi-fhir-base in order to 
+				remove dependency on cobertura during build and in runtime.
+			</action>
+			<action type="fix">
+				Server-generated conformance statements incorrectly used /Profile/ instead
+				of /StructureDefinition/ in URL links to structures.
+			</action>
+			<action type="add">
+				JsonParser has been changed so that when serializing numbers it will use
+				plain format (0.001) instead of scientific format (1e-3). The latter is
+				valid JSON, and the parser will still correctly parse either format (all
+				clients should be prepared to) but this change makes serialized
+				resources appear more consistent between XML and JSON. As a result of this
+				change, trailing zeros will now be preserved when serializing as well.
+			</action>
+			<action type="add" issue="278">
+				Add DSTU3 example to hapi-fhir-jpaserver-example. Thanks to Karl 
+				Davis for the Pull Request!
+			</action>
+			<action type="add">
+				RestfulServer#setUseBrowserFriendlyContentTypes has been deprecated and its
+				functionality removed. The intention of this feature was that if it 
+				detected a request coming in from a browser, it would serve up JSON/XML 
+				using content types that caused the browsers to pretty print. But 
+				each browser has different rules for when to pretty print, and 
+				after we wrote that feature both Chrome and FF changed their rules to break it anyhow.
+				ResponseHighlightingInterceptor provides a better implementation of
+				this functionality and should be used instead.
+			</action>
+			<action type="remove">
+				Narrative generator framework has removed the
+				ability to generate resource titles. This
+				functionality was only useful for DSTU1
+				implementations and wasn't compatible
+				with coming changes to that API.
+			</action>
+			<action type="fix" issue="283">
+				Remove dependency on Servlet-API 3.0+ by using methods available in 2.5 where possible.
+				Note that we continue to use Servlet-API 3.0+ features in some parts of the JPA API, so
+				running in an old serlvet container should be tested well before use. Thanks to Bill Denton
+				for reporting!
+			</action>
+			<action type="add" issue="288">
+				Add new methods to RestfulClientFactory allowing you to configure the size of the
+				client pool used by Apache HttpClient. Thanks to Matt Blanchette for the pull
+				request!
+			</action>
+			<action type="add">
+				Add support for new modifier types on Token search params in Server and 
+				annotation client.
+			</action>
+			<action type="fix" issue="286">
+				Server conformance statement should include search parameter chains if the
+				chains are explicitly defined via @Search(whitelist={....}). Thanks to lcamilo15
+				for reporting!
+			</action>
+			<action type="fix">
+				Remove afterPropertiesSet() call in Java config for JPA
+				server's EntityManagerFactory. This doesn't need to be called
+				manually, the the manual call led to a warning about
+				the EntityManager being created twice.
+			</action>
+			<action type="add" issue="289">
+				Allow server to correctly figure out it's own address even if the container provides
+				a Servlet Context Path which does not include the root. Thanks to Petro Mykhaylyshyn
+				for the pull request!
+			</action>
+		</release>
+		<release version="1.3" date="2015-11-14">
+			<action type="add">
+				Bump the version of a few dependencies to the
+				latest versions (dependent HAPI modules listed in brackets):
+				<![CDATA[
+					<ul>
+						<li>Commons-lang3 (Core): 3.3.2 -&gt; 3.4</li>
+						<li>Logback (Core): 1.1.2 -&gt; 1.1.3</li>
+						<li>SLF4j (Core): 1.7.102 -&gt; 1.7.12</li>
+						<li>Springframework (JPA, Web Tester): 4.1.5 -&gt; 4.2.2</li>
+						<li>Hibernate (JPA, Web Tester): 4.2.17 -&gt; 5."</li>
+						<li>Hibernate Validator (JPA, Web Tester): 5.2.1 -&gt; 5.2.2</li>
+						<li>Derby (JPA, CLI, Public Server): 10.11.1.1 -&gt; 10.12.1.1 </li>
+						<li>Jetty (JPA, CLI, Public Server): 9.2.6.v20141205 -&gt; 9.3.4.v20151007 </li>
+					</ul>
+				]]>
+			</action>
+			<action type="add">
+				JPA and Tester Overlay now use Spring Java config files instead
+				of the older XML config files. All example projects have been updated. 
+			</action>
+			<action type="add">
+				JPA server removes duplicate resource index entries before storing them 
+				(e.g. if a patient has the same name twice, only one index entry is created
+				for that name)
+			</action>
+			<action type="fix">
+				JPA server did not correctly index search parameters of type "reference" where the
+				path had multiple entries (i.e. "Resource.path1 | Resource.path2")
+			</action>
+			<action type="fix">
+				JPA server _history operations (server, type, instance) not correctly set the
+				Bundle.entry.request.method to POST or PUT for create and updates of the resource.
+			</action>
+			<action type="add" issue="225">
+				Support AND/OR on _id search parameter in JPA
+			</action>
+			<action type="fix">
+				Constructor for DateRanfeParam which dates in two DateParam instances was ignoring 
+				comparators on the DateParam.
+			</action>
+			<action type="fix">
+				In JSON parsing, finding an object where an array was expected led to an unhelpful
+				error message. Thanks to Avinash Shanbhag for reporting!
+			</action>
+			<action type="add">
+				JPA server gave an unhelpful error message if $meta-add or $meta-delete were called
+				with no meta elements in the input Parameters
+			</action>
+			<action type="fix">
+				Narrative generator did not include OperationOutcome.issue.diagnostics in the
+				generated narrative.
+			</action>
+			<action type="add" issue="250">
+				Clients (generic and annotation) did not populate the Accept header on outgoing
+				requests. This is now populated to indicate that the client supports both XML and
+				JSON unless the user has explicitly requested one or the other (in which case the
+				appropriate type only will be send in the accept header). Thanks to
+				Avinash Shanbhag for reporting!
+			</action>
+			<action type="add">
+				QuestionnaireResponse validator now allows responses to questions of
+				type OPENCHOICE to be of type 'string'
+			</action>
+			<action type="fix" issue="227">
+				JPA server should reject resources with a reference that points to an incorrectly typed
+				resource (e.g. points to Patient/123 but resource 123 is actually an Observation) or points
+				to a resource that is not valid in the location it is found in (e.g. points to Patient/123 but
+				the field supposed to reference an Organization). Thanks to Bill de Beaubien for reporting!
+			</action>
+			<action type="fix">
+				In server, if a client request is received and it has an Accept header indicating
+					 	that it supports both XML and JSON with equal weight, the server's default is used instead of the first entry in the list.
+			</action>
+			<action type="add">
+				JPA server now supports searching with sort by token, quantity,
+				number, Uri, and _lastUpdated (previously only string, date, and _id 
+				were supported)
+			</action>
+			<action type="fix">
+				Fix issue in JPA where a search with a _lastUpdated filter which matches no results
+				would crash if the search also had a _sort
+			</action>
+			<action type="fix">
+				Fix several cases where invalid requests would cause an HTTP 500 instead of
+				a more appropriate 400/404 in the JPA server (vread on invalid version,
+				delete with no ID, etc.)
+			</action>
+			<action type="fix">
+				Fix narrative generation for DSTU2 Medication resource
+			</action>
+			<action type="fix">
+				Profile validator now works for valuesets which use
+				v2 tables
+			</action>
+			<action type="add">
+				JPA server Patient/[id]/$everything operation now supports
+				_lastUpdated filtering and _sort'ing of results.
+			</action>
+			<action type="fix" issue="233">
+				Fix parser issue where profiled choice element datatypes (e.g. value[x] where one allowable
+				type is Duration, which is a profile of Quantity) get incorrectly encoded using the
+				profiled datatype name instead of the base datatype name as required by the FHIR
+				spec. Thanks to Nehashri Puttu Lokesh for reporting!
+			</action>
+			<action type="fix">
+				Some generated Enum types in DSTU2 HAPI structures 
+				did not have latest valueset definitions applied. Thanks
+				to Bill de Beaubien for reporting!
+			</action>
+			<action type="fix">
+				JPA server can now successfully search for tokens pointing at code values
+				(values with no explicit system but an implied one, such as Patient.gender)
+				even if the system is supplied in the query.
+			</action>
+			<action type="fix" issue="235">
+				Correct issues with Android library. Thanks to 
+				Thomas Andersen for the submission!
+			</action>
+			<action type="fix">
+				JPA server incorrectly rejected match URLs
+				if they did not contain a question mark. Thanks
+				to Bill de Beaubien for reporting!
+			</action>
+			<action type="fix" issue="234">
+				Remove invalid entries in OSGi Manifest. Thanks
+				to Alexander Kley for the fix!
+			</action>
+			<action type="add">
+				JPA server now supports $everything on Patient and Encounter types (patient and encounter instance was already supported)
+			</action>
+			<action type="add">
+				Generic client operation invocations now
+				have an additional inline method for generating the input
+				Parameters using chained method calls instead
+				of by passing a Parameters resource in
+			</action>
+			<action type="fix">
+				Parsing an XML resource where the XHTML
+				namespace was declared before the beginning
+				of the narrative section caused an invalid
+				re-encoding when encoding to JSON.
+			</action>
+			<action type="fix">
+				Conditional deletes in JPA did not correctly 
+				process if the condition had a chain or a 
+				qualifier, e.g. "Patient?organization.name" or
+				"Patient.identifier:missing"
+			</action>
+			<action type="add">
+				Generic/fluent client search can now be
+				performed using a complete URL supplied
+				by user code. Thanks to Simone Heckmann
+				pointing out that this was needed!
+			</action>
+			<action type="add">
+				Refactor JPA $everything operations so that
+				they perform better
+			</action>
+			<action type="add">
+				Server operation methods can now declare the
+				ID optional, via 
+				@IdParam(optional=true)
+				meaning that the same operation can also be invoked
+				at the type level.
+			</action>
+			<action type="add">
+				Make JPA search queries with _lastUpdated parameter a bit more efficient
+			</action>
+			<action type="add" issue="239">
+				Clean up Android project to make it more lightweight and remove a 
+				number of unneeded dependencies. Thanks to Thomas Andersen
+				for the pull request!
+			</action>
+			<action type="fix">
+				Fix a crash when encoding a Binary resource in JSON encoding
+				if the resource has no content-type
+			</action>
+			<action type="fix">
+				JPA server now supports read/history/search in transaction entries
+				by calling the actual implementing method in the server (previously
+				the call was simulated, which meant that many features did not work)
+			</action>
+			<action type="fix">
+				ResourceReferenceDt#loadResource(IRestfulClient) did not
+				use the client's read functionality, so it did not
+				handle JSON responses or use interceptors. Thanks to
+				JT for reporting!
+			</action>
+			<action type="add">
+				JPA server maximumn length for a URI search parameter has been reduced from
+				256 to 255 in order to accomodate MySQL's indexing requirements
+			</action>
+			<action type="fix" issue="242">
+				Server failed to respond correctly to compartment search operations
+				if the same provider also contained a read operation. Thanks to GitHub user
+				@am202 for reporting!
+			</action>
+			<action type="fix" issue="245">
+				Fix issue in testpage-overlay's new Java configuration where only the first
+				configured server actually gets used.
+			</action>
+			<action type="add">
+				Introduce
+				<![CDATA[<a href="./apidocs-jpaserver/ca/uhn/fhir/jpa/dao/IJpaServerInterceptor.html">IJpaServerInterceptor</a>]]>
+				interceptors for JPA server which can be used for more fine grained operations.
+			</action>
+			<action type="fix" issue="241">
+				Parser (XML and JSON) shouldn't encode an ID tag in resources
+				which are part of a bundle when the resource has a UUID/OID
+				ID.
+			</action>
+			<action type="add">
+				Add ability for a server REST resource provider @Search method
+				to declare that it should allow even parameters it doesn't 
+				understand.
+			</action>
+			<action type="fix" issue="247">
+				Correctly set the Bundle.type value on all pages of a search result in
+				the server, and correcltly set the same value in JPA server $everything
+				results.
+			</action>
+			<action type="add">
+				JPA $everything operations now support new parameters _content 
+				and _text, which work the same way as the same parameters on a 
+				search. This is experimental, since it is not a part of the core
+				FHIR specification.
+			</action>
+			<action type="add" fix="250">
+				Process "Accept: text/xml" and "Accept: text/json" headers was
+				wanting the equivalent FHIR encoding styles. These are not 
+				correct, but the intention is clear so we will honour them
+				just to be helpful.
+			</action>
+			<action type="fix">
+				Generated Enum types for some ValueSets did not include all
+				codes (specifically, ValueSets which defined concepts containing
+				child concepts did not result in Enum values for the child concepts)
+			</action>
+			<action type="fix" fix="253">
+				In the JPA server, order of transaction processing should be 
+				DELETE, POST, PUT, GET, and the order should not matter
+				within entries with the same verb. Thanks to Bill de Beaubien
+				for reporting!
+			</action>
+			<action type="add" fix="254">
+				Add the ability to wire JPA conformance providers
+				using Spring (basically, add default constructors
+				and setters to the conformance providers). Thanks
+				to C. Mike Bylund for the pull request!
+			</action>
+		</release>
+		<release version="1.2" date="2015-09-18">
+			<action type="add">
+				JPA server now validates QuestionnaireAnswers for conformance to their respective Questionnaire
+				if one is declared.
+			</action>
+			<action type="add">
+				SyntaxHighlightingInterceptor now also highlights OperationOutcome responses for errors/exceptions.
+			</action>
+			<action type="fix" issue="126">
+				Model classes do not use BoundCodeableConcept for example bindings that do not
+				actually point to any codes (e.g. Observation.interpretation). Thanks
+				to GitHub user @steve1medix for reporting!
+			</action>
+			<action type="add">
+				Server now exports operations as separate resources instead of as contained resources
+				within Conformance
+			</action>
+			<action type="add">
+				Add new operation $get-resource-counts which will replace the resource
+				count extensions exported in the Conformance statement by the JPA
+				server.
+			</action>
+			<action type="fix" issue="198">
+				JPA server sorting often returned unexpected orders when multiple
+				indexes of the same type were found on the same resource (e.g. multiple string indexed fields). Thanks to Travis Cummings for reporting!
+			</action>
+			<action type="add">
+				Add another method to IServerInterceptor which converts an exception generated on the server
+				into a BaseServerResponseException. This is useful so that servers using ResponseHighlighterInterceptor
+				will highlight exceptions even if they aren't created with an OperationOutcome.
+			</action>
+			<action type="fix" issue="158">
+				XmlParser and JsonParser in DSTU2 mode should not encode empty
+				tags in resource. Thanks to Bill De Beaubien for reporting!
+			</action>
+			<action>
+				OperationDefinitions generated by server did not properly document
+				their return parameters or the type of their input parameters.
+			</action>
+			<action>
+				Operations in server generated conformance statement should only
+				appear once per name, since the name needs to be unique.
+			</action>
+			<action>
+				Resources and datatypes are now serializable. This is an
+				experimental feature which hasn't yet been extensively tested. Please test and give us your feedback!
+			</action>
+			<action type="add">
+				Switch REST server to using HttpServletRequest#getContextPath() to get
+				the servlet's context path. This means that the server should behave more
+				predictably, and should work in servlet 2.4 environments. Thanks to 
+				Ken Zeisset for the suggestion!
+			</action>
+			<action type="add" issue="200">
+				Vagrant environment now has an apt recipt to ensure that
+				package lists are up to date. Thanks to GitHub user
+				Brian S. Corbin (@corbinbs) for thr contribution!
+			</action>
+			<action type="add">
+				JPA server and generic client now both support the _tag search parameter
+			</action>
+			<action type="add">
+				Add support for BATCH mode to JPA server transaction operation
+			</action>
+			<action type="fix" issue="192">
+				Server was not correctly unescaping URL parameter values with
+				a trailing comma or an escaped backslash. Thanks to GitHub user
+				@SherryH for all of her help in diagnosing this issue!
+			</action>
+			<action type="fix">
+				Avoid crash when parsing if an invalid child element is found in 
+				a resource reference.
+			</action>
+			<action type="add">
+				Create new android specialty libraries for DSTU1 and DSTU2
+			</action>
+			<action type="fix">
+				Throwing a server exception (e.g. AuthenticationException) in a server interceptor's 
+				incomingRequestPreProcessed method resulted in the server returning an HTTP 500 instead
+				of the appropriate error code for the exception being thrown. Thanks to Nagesh Bashyam 
+				for reporting!
+			</action>
+			<action type="fix" issue="207">
+				Fix issue in JSON parser where invalid contained resources (missing
+				a resourceType element) fail to parse with a confusing NullPointerException.
+				Thanks to GitHub user @hugosoares for reporting!
+			</action>
+			<action type="add">
+				JPA server now implements the $validate-code operation
+			</action>
+			<action type="add" fix="125">
+				HAPI-FHIR now has support for _summary and _elements parameters, in server, client,
+				and JPA server.
+			</action>
+			<action type="fix" fix="209">
+				_revinclude results from JPA server should have a Bundle.entry.search.mode of
+				"include" and not "match". Thanks to Josh Mandel for reporting!
+			</action>
+			<action type="add">
+				Resource references using resource instance objects instead of resource IDs 
+				will correctly qualify the IDs with the resource type if they aren't already qualified	
+			</action>
+			<action type="add" issue="211">
+				Testpage Overlay project now properly allows a custom client
+				factory to be used (e.g. for custom authentication, etc.) Thanks
+				to Chin Huang (@pukkaone) for the pull request!
+			</action>
+			<action type="fix" issue="212">
+				JPA server should reject IDs containing invalid characters (e.g. "abc:123")
+				but should allow client assigned IDs that contain text but do not start with 
+				text. Thanks to Josh Mandel for reporting! 
+			</action>
+			<action type="fix">
+				:text modifier on server and JPA server did not work correctly. Thanks to
+				Josh Mandel for reporting!
+			</action>
+			<action type="fix">
+				Fix issue in client where parameter values containing a comma were
+				sometimes double escaped.
+			</action>
+			<action type="add">
+				_include parameters now support the new <![CDATA[<code>_include:recurse=FOO</code>]]>
+				syntax that has been introduced in DSTU2 in the Client, Server, and JPA Server modules.
+				Non-recursive behaviour is now the default (previously it was recursive) and :recurse
+				needs to be explicitly stated in order to support recursion.
+			</action>		
+			<action type="add">
+				New operations added to JPA server to force re-indexing of all
+				resources (really only useful after indexes change or bugs are
+				fixed)
+			</action>
+			<action type="fix">
+				JPA server did not correctly index search parameters
+				of type "URI". Thanks to David Hay for reporting! Note that if you are using the JPA server, this change means that
+				there are two new tables added to the database schema. Updating existing resources in the database may fail unless you 
+				set default values for the resource
+				table by issuing a SQL command similar to the following (false may be 0 or something else, depending on the database platform in use)
+				<![CDATA[<br/><code>update hfj_resource set sp_coords_present = false;<br/>
+				update hfj_resource set sp_uri_present = false;</code>]]>
+			</action>
+			<action type="fix">
+				FIx issue in JPA server where profile declarations, tags, and 
+				security labels were not always properly removed by an update that
+				was trying to remove them. Also don't store duplicates.
+			</action>
+			<action type="fix">
+				Instance $meta operations on JPA server did not previously return the
+				resource version and lastUpdated time
+			</action>
+			<action type="fix">
+				Server responses populate Bundle.entry.fullUrl if possible. Thanks
+				to Bill de Beaubien for reporting!
+			</action>
+			<action type="fix">
+				XML parser failed to initialize in environments where a very old Woodstox
+				library is in use (earlier than 4.0). Thanks to Bill de Beaubien for
+				reporting!
+			</action>
+			<action type="fix" issue="216">
+				Invalid/unexpected attributes found when parsing composite elements
+				should be logged or reported to the parser error handler
+			</action>
+			<action type="add">
+				JPA server can now store Conformance resources, per a request
+				from David Hay
+			</action>
+			<action type="add">
+				ResponseHighlightingInterceptor now skips handling responses if it 
+				finds a URL parameter of <![CDATA[<code>_raw=true</code>]]> (in other
+				words, if this parameter is found, the response won't be returned as
+				HTML even if the request is detected as coming from a browser.
+			</action>
+			<action type="add">
+				RestfulServer now supports dynamically adding and removing resource providers
+				at runtime. Thanks to Bill Denton for adding this.
+			</action>
+			<action type="add">
+				JPA server now correctly suppresses contents of deleted resources
+				in history
+			</action>
+			<action type="fix" issue="222">
+				JPA server returned deleted resources in search results when using the _tag, _id, _profile, or _security search parameters
+			</action>
+			<action type="fix" issue="223">
+				Fix issue with build on Windows. Thanks to Bryce van Dyk for the pull request!
+			</action>
+			<action type="add">
+				JPA server now supports $validate operation completely, including delete mode
+				and profile validation using the RI InstanceValidator
+			</action>
+		</release>
+		<release version="1.1" date="2015-07-13">
+			<action type="add">
+				Add support for reference implementation structures.
+			</action>
+			<action type="fix">
+				Parsers did not encode the resource meta element if the resource 
+				had tags but no other meta elements. Thanks to Bill de Beaubien and
+				Claude Nanjo for finding this.
+			</action>
+			<action type="fix" issue="164">
+				Correct performance issue with :missing=true search requests where the parameter is a resource link. Thanks to wanghaisheng for all his help in testing this.
+			</action>
+			<action type="fix" issue="149">
+				The self link in the Bundle returned by searches on the server does not respect the
+				server's address strategy (which resulted in an internal IP being shown on fhirtest.uhn.ca)
+			</action>
+			<action type="add">
+				Introduce ResponseHighlighterInterceptor, which provides syntax highlighting on RESTful server responses
+				if the server detects that the request is coming from a browser. This interceptor has been added
+				to fhirtest.uhn.ca responses.
+			</action>
+			<action type="fix">
+				Performing a create operation in a client used an incorrect URL if the
+				resource had an ID set. ID should be ignored for creates. Thanks to 
+				Peter Girard for reporting!
+			</action>
+			<action type="add" issue="170">
+				Add better addXXX() methods to structures, which take the datatype being added as a parameter. Thanks to Claude Nanjo for the
+				suggestion!
+			</action>
+			<action type="add" issue="152">
+				Add a new parser validation mechanism (see the 
+				<![CDATA[<a href="./doc_validation.html">validation page</a>]]> for info) which can be 
+				used to validate resources as they are being parsed, and optionally fail if invalid/unexpected
+				elements are found in resource bodies during parsing. 
+			</action>
+			<action type="fix">
+				IParser#parseResource(Class, String) method, which is used to parse a resource into the given
+				structure will now throw a DataFormatException if the structure is for the wrong type of
+				resource for the one actually found in the input String (or Reader). For example, if a Patient
+				resource is being parsed into Organization.class this will now cause an error. Previously,
+				the XML parser would ignore the type and the JSON parser would fail. This also caused 
+				operations to not parse correctly if they returned a resource type other than
+				parameters with JSON encoding (e.g. the $everything operation on UHN's test server).
+				Thanks to Avinash Shanbhag for reporting!
+			</action>
+			<action type="add">
+				Web tester UI now supports _revinclude
+			</action>
+			<action type="fix" issue="178">
+				Support link elements in Bundle.entry when parsing in DSTU2 mode
+				using the old (non-resource) Bundle class. Thanks to GitHub user
+				@joedai for reporting!
+			</action>
+			<action type="add">
+				LoggingInterceptor for server now supports logging DSTU2 extended operations by name
+			</action>
+			<action type="fix">
+				Woodstox XML parser has a default setting to limit the maximum
+				length of an attribute to 512kb. This caused issues handling
+				large attachments, so this setting has been increased to 100Mb.
+				Thanks to Nikos Kyriakoulakos for reporting!
+			</action>
+			<action type="fix" issue="175">
+				Some HTML entities were not correctly converted during parsing. Thanks to
+				Nick Kitto for reporting!
+			</action>
+			<action type="fix">
+				In the JPA Server:
+				Transactions creating resources with temporary/placeholder resource IDs
+				and other resources with references to those placeholder IDs previously
+				did not work if the reference did not contain the resource type
+				(e.g. Patient/urn:oid:0.1.2.3 instead of urn:oid:0.1.2.3). The
+				latter is actually the correct way of specifying a reference to a
+				placeholder, but the former was the only way that worked. Both forms
+				now work, in order to be lenient. Thanks to Bill De Beaubien for
+				reporting!
+			</action>
+			<action type="fix">
+				When parsing Bundles, if Bundle.entry.base is set to "cid:" (for DSTU1) 
+				or "urn:uuid:" / "urn:oid:" (for DSTU2) this is now correctly passed as
+				the base in resource.getId(). Conversely, when
+				encoding bundles, if a resource ID has a base defined,
+				and Bundle.entry.base is empty, it will now be
+				automatically set by the parser.
+			</action>
+			<action type="add" issue="179">
+				Add fluent client method for validate operation, and support the
+				new DSTU2 style extended operation for $validate if the client is
+				in DSTU2 mode. Thanks to Eric from the FHIR Skype Implementers chat for
+				reporting.
+			</action>
+			<action type="add">
+				Server now supports complete Accept header content negotiation, including
+				q values specifying order of preference. Previously the q value was ignored.
+			</action>
+			<action type="add">
+				Server in DSTU2 mode now indicates that whether it has support for Transaction operation or not. Thanks to Kevin Paschke for pointing out that this wasn't working!
+			</action>
+			<action type="add" issue="166">
+				Questionnaire.title now gets correctly indexed in JPA server (it has no path, so it is a special case)
+			</action>
+			<action type="add">
+				JPA server now supports ifNoneMatch in GET within a transaction request.
+			</action>
+			<action type="add">
+				DateRangeParam now supports null values in the constructor for lower or upper bounds (but 
+				still not both)
+			</action>
+			<action type="add">
+				Generic/fluent client and JPA server now both support _lastUpdated search parameter
+				which was added in DSTU2
+			</action>
+			<action name="fix" issue="188">
+				JPA server now supports sorting on reference parameters. Thanks to
+				Vishal Kachroo for reporting that this wasn't working!
+			</action>
+			<action type="fix">
+				Prevent Last-Updated header in responses coming back to the client from
+				overwriting the 'lastUpdated' value in the meta element in DSTU2
+				resources. This is important because 'lastUpdated' can have more
+				precision than the equivalent header, but the client previously
+				gave the header priority.
+			</action>
+			<action type="fix">
+				JPA server supports _count parameter in transaction containing search URL (nested search)
+			</action>
+			<action type="fix">
+				DSTU2 servers now indicate support for conditional create/update/delete in their
+				conformance statement.
+			</action>
+			<action type="fix">
+				Support for the Prefer header has been added to the server, client, and
+				JPA modules.
+			</action>
+			<action type="fix" issue="196">
+				JPA server failed to search for deep chained parameters across multiple references,
+				e.g. "Location.partof.partof.organization". Thanks to Ismael Sarmento Jr for
+				reporting!
+			</action>
+			<action type="fix">
+				Prevent crash when encoding resources with contained resources 
+				if the contained resources contained a circular reference to each other
+			</action>
+			<action type="add">
+				Add $meta, $meta-add, and $meta-delete operations to generic client
+			</action>
+		</release>
+		<release version="1.0" date="2015-04-08">
+			<action type="add">
+				Bump the version of a few dependencies to the
+				latest versions:
+				<![CDATA[
+					<ul>
+						<li>Phloc-commons (for schematron validation) 4.3.5 -> 4.3.6</li>
+						<li>Apache HttpClient 4.3.6 -> 4.4</li>
+						<li>Woodstox 4.4.0 -> 4.4.1</li>
+						<li>SLF4j 1.7.9 -> 1.7.10</li>
+						<li>Spring (used in hapi-fhir-jpaserver-base module) 4.1.3.RELEASE -> 4.1.5.RELEASE</li>
+					</ul>
+				]]>
+			</action>
+			<action type="add">
+				Add support for "profile" and "tag" elements in the resource Meta block
+				when parsing DSTU2 structures.
+			</action>
+			<action type="fix" issue="113">
+				When a user manually creates the list of contained resources in a resource,
+				the encoder fails to encode any resources that don't have a '#' at the
+				start of their ID. This is unintuitive, so we now assume that '123' means '#123'.
+				Thanks to myungchoi for reporting and providing a test case!
+			</action>
+			<action type="add">
+				Add methods for setting the default encoding (XML/JSON) and
+				oretty print behaviour in the Fluent Client. Thanks to Stackoverflow
+				user ewall for the idea.
+			</action>
+			<action type="fix" issue="129">
+				JPA Server did not mark a resource as "no longer deleted" if it
+				was updated after being deleted. Thanks to Elliott Lavy and Lloyd
+				McKenzie for reporting!
+			</action>
+			<action type="fix" issue="128">
+				Fix regression in 0.9 - Server responds with an HTTP 500 and a NullPointerException instead of an HTTP 400 and a useful error message if the client requests an unknown resource type
+			</action>
+			<action type="add">
+				Add support for 
+				<![CDATA[<code>_revinclude</code>]]>
+				parameter in client, server, and JPA.
+			</action>
+			<action type="add">
+				Include constants on resources (such as 
+				<![CDATA[<code>Observation.INCLUDE_VALUE_STRING</code>]]>)
+				have been switched in the DSTU2 structures to use
+				the new syntax required in DSTU2: [resource name]:[search param NAME]
+				insead of the DSTU1 style [resource name].[search param PATH]
+			</action>
+			<action type="add" fix="124">
+				When encoding resources, the parser will now convert any resource
+				references to versionless references automatically (i.e. it will 
+				omit the version part automatically if one is present in the reference)
+				since references between resources must be versionless. Additionally,
+				references in server responses will omit the server base URL part of the
+				reference if the base matches the base for the server giving
+				the response.
+			</action>
+			<action type="fix" fix="130">
+				Narrative generator incorrectly sets the Resource.text.status to 'generated' even if the
+				given resource type does not have a template (and therefore no narrative is actually generated).
+				Thanks to Bill de Beaubien for reporting!
+			</action>
+			<action type="fix">
+				Searching in JPA server with no search parameter returns deleted resources when it should exclude them.
+			</action>
+			<action type="add" fix="135">
+				Remove Eclipse and IntelliJ artifacts (.project, *.iml, etc) from version control. Thanks
+				to Doug Martin for the suggestion!
+			</action>
+			<action type="add">
+				REST server methods may now have a parameter of
+				type NarrativeModeEnum which will be populated with
+				the value of the _narrative URL parameter
+				if one was supplied. Annotation client methods 
+				may also include a parameter of this type, and it
+				will be used to populate this parameter on the request
+				URL if it is not null. Thanks to Neal Acharya for the
+				idea!
+			</action>
+			<action type="add">
+				Android JAR now includes servlet-API classes, as the project will not
+				work without them. Thanks 
+			</action>
+			<action type="fix" issue="116">
+				Requested _include values are preserved across paging links when the
+				server returns multiple pages. Thanks to Bill de Beaubien for 
+				reporting! 
+			</action>
+			<action type="add" issue="138" dev="wdebeau1">
+				Add new server address strategy "ApacheProxyAddressStrategy" which uses 
+				headers "x-forwarded-host" and "x-forwarded-proto" to determine the
+				server's address. This is useful if you are deploying a HAPI FHIR 
+				server behind an Apache proxy (e.g. for load balancing or other reasons).
+				Thanks to Bill de Beaubien for contributing!
+			</action>
+			<action type="fix" issue="143">
+				Resource references between separate resources found in a single
+				bundle did not get populated with the actual resource when parsing a
+				DSTU2 style bundle. Thanks to Nick Peterson for reporting and figuring
+				out why none of our unit tests were actually catching the problem!
+			</action>
+			<action type="fix" issue="146">
+				JSON encoder did not encode contained resources when encoding
+				a DSTU2 style bundle. Thanks to Mohammad Jafari and baopingle
+				for all of their help in tracking this issue down and developing
+				useful unit tests to demonstrate it.
+			</action>
+			<action type="add">
+				Client now supports invoking transcation using a DSTU2-style
+				Bundle resource as the input.
+			</action>
+			<action type="fix" issue="147">
+				JPA Server $everything operation could sometimes include a duplicate copy of 
+				the main focus resource if it was referred to in a deep chain. Thanks
+				to David Hay for reporting!
+			</action>
+			<action type="add" issue="148">
+				JPA Server $everything operation now allows a _count parameter
+			</action>
+			<action type="fix" issue="139">
+				JPA server failed to index resources containing ContactPointDt elements with
+				populated values (e.g. Patient.telecom). Thanks to Mohammad Jafari for reporting!
+			</action>
+			<action type="add">
+				Add a new configuration method on the parsers, 
+				<![CDATA[<code>setStripVersionsFromReferences(boolean)</code>]]> which
+				configures the parser to preserve versions in resource reference links when
+				encoding. By default, these are removed.
+			</action>
+			<action type="fix" issue="155" dev="wdebeau1">
+				Terser's IModelVisitor now supplies to the path to the element. This is
+				an API change, but I don't think there are many users of the IModelVisitor yet.
+				Please let us know if this is a big hardship and we can find an alternate way
+				of making this change.
+			</action>
+			<action type="fix">
+				Prevent server from returning a Content-Location header for search
+				response when using the DSTU2 bundle format
+			</action>
+			<action type="fix">
+				JPA server (uhnfhirtest.uhn.ca) sometimes included an empty
+				"text" element in Bundles being returned.
+			</action>
+			<action type="add" issue="162">
+				Add a framework for the Web Tester UI to allow its internal FHIR client to 
+				be configured (e.g. to add an authorization interceptor so that it adds
+				credentials to client requests it makes). Thanks to Harsha Kumara for
+				the suggestion!
+			</action>
+			<action type="fix" issue="163">
+				Fix regression in early 1.0 builds where resource type sometimes does not get 
+				populated in a resource ID when the resource is parsed. Thanks to
+				Nick Peterson for reporting, and for providing a test case!
+			</action>
+			<action type="add">
+				Allow fluent/generic client users to execute a transaction using a raw string (containing a bundle resource)
+				as input instead of a Bundle resource class instance.
+			</action>
+			<action type="fix">
+				Disable date validation in the web tester UI, so that it is possible to 
+				enter partial dates, or dates without times, or even test out invalid date
+				options.
+			</action>
+			<action type="fix" issue="36">
+				Make BaseElement#getUndeclaredExtensions() and BaseElement#getUndeclaredExtensions() return
+				a mutable list so that it is possible to delete extensions from a resource instance.
+			</action>
+			<action type="fix" issue="168">
+				Server conformance statement check in clients (this is the check
+				where the first time a given FhirContext is used to access a given server
+				base URL, it will first check the server's Conformance statement to ensure
+				that it supports the correct version of FHIR) now uses any 
+				registered client interceptors. In addition, IGenericClient now has a method
+				"forceConformanceCheck()" which manually triggers this check. Thanks to
+				Doug Martin for reporting and suggesting!
+			</action>
+			<action type="add" issue="167">
+				Rename the Spring Bean definition for the JPA server EntityManager from
+				"myEntityManagerFactory" to just "entityManagerFactory" as this is the
+				default bean name expected in other parts of the Spring framework. 
+				Thanks to Mohammad Jafari for the suggestion!
+			</action>
+			<action type="add" issue="164">
+				Improve error message when a user tries to perform a create/update with an invalid
+				or missing Content-Type header. Thanks to wanghaisheng for reporting! (This was
+				actually a three part bug, so the following two fixes also reference this
+				bug number)
+			</action>
+			<action type="add" issue="164">
+				Add support for :missing qualifier in generic/fluent client.
+			</action>
+			<action type="add" issue="164">
+				Add support for :missing qualifier in JPA server.
+			</action>
+			<action type="add">
+				Add a new configuration method on the parsers, 
+				<![CDATA[<code>setStripVersionsFromReferences(boolean)</code>]]> which
+				configures the parser to preserve versions in resource reference links when
+				encoding. By default, these are removed.
+			</action>
+			<action type="add" due-to="joel-costigliola" issue="171">
+				Add an exception for RESTful clients/servers to represent the
+				HTTP 403 Forbidden status code. Thanks to Joel Costigliola for
+				the patch!
+			</action>
+			<action type="fix">
+				Transaction server operations incorrectly used the "Accept" header instead of the "Content-Type" header to determine the
+				POST request encoding. Thanks to Rene Spronk for providing a test case!
+			</action>
+		</release>
+		<release version="0.9" date="2015-03-14">
+			<action type="add">
+				Support for DSTU2 features introduced: New resource definitions, Bundle resource, 
+				encoding changes (ID in resource bodt, meta tag)
+			</action>
+			<action type="fix" issue="65">
+				Fix an issue encoding extensions on primitive types in JSON. Previously the "_value" object
+				would be an array even if the field it was extending was not repeatable. This is not correct
+				according to the specification, nor can HAPI's parser parse this correctly. The encoder
+				has been corrected, and the parser has been adjusted to be able to handle resources with
+				extensions encoded in this way. Thanks to Mohammad Jafari for reporting!
+			</action>
+			<action type="add">
+				Library now checks if custom resource types can be instantiated on startup
+				(e.g. because they don't have a no-argument constructor) in order to 
+				avoid failing later
+			</action>
+			<action type="add">
+				Bump a few dependency JARs to the latest versions in Maven POM:
+				<![CDATA[
+					<ul>
+						<li>SLF4j (in base module) - Bumped to 1.7.9</li>
+						<li>Apache HTTPClient (in base module) - Bumped to 4.3.6</li>
+						<li>Hibernate (in JPA module) - Bumped to 4.3.7</li>
+					</ul>
+				]]>
+			</action>
+			<action type="fix" issue="67">
+				IdDt failed to recognize local identifiers containing fragments that look like 
+				real identifiers as being local identifiers even though they started with '#'.
+				For example, a local resource reference of "#aa/_history/aa" would be incorrectly
+				parsed as a non-local reference.
+				Thanks to Mohammad Jafari for reporting!
+			</action>
+			<action type="fix">
+				<![CDATA[<code>Last-Modified</code>]]>
+				header in server was incorrectly using FHIR date format instead
+				of RFC-1123 format. 
+			</action>
+			<action type="fix">
+				Server create and update methods failed with an IllegalArgumentException if
+				the method type was a custom resource definition type (instead of a built-in
+				HAPI type). Thanks to Neal Acharya for the analysis. 
+			</action>
+			<action type="add" fix="79">
+				JPA server module now supports 
+				<![CDATA[<code>_include</code>]]> 
+				value of 
+				<![CDATA[<code>*</code>]]>. Thanks to Bill de Beaubien for reporting! 
+			</action>
+			<action type="fix">
+				IdDt method 
+				<![CDATA[withServerBase]]>
+				returned String (unlike all of the other "withFoo" methods on that class),
+				and did not work correctly if the IdDt already had a server base. This
+				has been corrected. Note that the return type for this method has been
+				changed, so code may need to be updated.
+			</action>
+			<action type="fix" issue="84" due-to="mochaholic">
+				In previous versions of HAPI, the XML parser encoded multiple contained
+				resources in a single 
+				<![CDATA[<code>&lt;contained&gt;&lt;/contained&gt;</code>]]>
+				tag, even though the FHIR specification rerquires a separate
+				<![CDATA[<code>&lt;contained&gt;&lt;/contained&gt;</code>]]>
+				tag for each resource. This has been corrected. Note that the parser will
+				correctly parse either form (this has always been the case) so this
+				change should not cause any breakage in HAPI based trading partners, but
+				may cause issues if other applications have been coded to depend on the
+				incorrect behaviour. Thanks to Mochaholic for reporting! 
+			</action>
+			<action type="fix" issue="91" due-to="andyhuang91">
+				Custom/user defined resource definitions which contained more than one
+				child with no order defined failed to initialize properly. Thanks to
+				Andy Huang for reporting and figuring out where the
+				problem was! 
+			</action>
+			<action type="add">
+				RESTful Client now queries the server (only once per server base URL) to ensure that
+				the given server corresponds to the correct version of the FHIR specification, as
+				defined by the FhirContext. This behaviour can be disabled by setting the
+				appropriate configuration on the 
+				RestfulClientConfig. Thanks to Grahame Grieve for the suggestion!
+			</action>
+			<action type="add">
+				 JPA module now supports deleting resource via transaction
+			</action>
+			<action type="fix" issue="97" due-to="twilson650">
+				DateClientParam#second() incorrectly used DAY precision instead
+				of SECOND precision. Thanks to Tom Wilson for the pull request!
+			</action>
+			<action type="fix" issue="100" due-to="sweetnavelorange">
+				Fix issue where HAPI failed to initialize correctly if Woodstox library was not on the classpath, even
+				if StAX API was configured to use a different provider. Thanks to
+				James Butler for reporting and figuring out where the issue was!
+			</action>
+			<action type="fix" issue="101">
+				Calling BaseDateTimeDt#setValue(Date, TemporalPrecisionEnum) did not always actually respect
+				the given precision when the value was encoded. Thanks to jacksonjesse for
+				reporting!
+			</action>
+			<action type="fix" issue="103">
+				Encoders (both XML and JSON) will no longer encode contained resources if they are 
+				not referenced anywhere in the resource via a local reference. This is just a convenience
+				for users who have parsed a resource with contained resources and want to remove some
+				before re-encoding. Thanks to Alexander Kley for reporting! 
+			</action>
+			<action type="fix" issue="110" due-to="mochaholic">
+				Add support for DSTU2 style security labels in the parser and encoder. Thanks to
+				Mohammad Jafari for the contribution!
+			</action>
+			<action type="fix">
+				Server requests for Binary resources where the client has explicitly requested XML or JSON responses
+				(either with a <![CDATA[<code>_format</code>]]> URL parameter, or an <![CDATA[<code>Accept</code>]]> request header)
+				will be responded to using the Binary FHIR resource type instead of as Binary blobs. This is
+				in accordance with the recommended behaviour in the FHIR specification.
+			</action>
+			<action type="add">
+				Add new properties to RestfulServer: "DefaultResponseEncoding", which allows
+				users to configure a default encoding (XML/JSON) to use if none is specified in the
+				client request. Currently defaults to XML. Also "DefaultPrettyPrint", which specifies
+				whether to pretty print responses by default. Both properties can be overridden
+				on individual requets using the appropriate Accept header or request URL parameters.
+			</action>
+			<action type="add">
+				Add support for quantity search params in FHIR tester UI
+			</action>
+			<action type="add">
+				Add support for FHIR "extended operations" as defined in the FHIR DSTU2
+				specification, for the Generic Client, Annotation Client, and
+				Server.	
+			</action>
+			<action type="fix">
+				Observation.applies[x] and other similar search fields with multiple allowable 
+				value types were not being correctly indexed in the JPA server.	 
+			</action>
+			<action type="fix" issue="122">
+				DateClientParam.before() incorrectly placed "&lt;=" instead of 
+				"&lt;" in the request URL. Thanks to Ryan for reporting!	 
+			</action>
+			<action type="add" issue="77" dev="wdebeau1">
+				Server now only automatically adds _include resources which are provided
+				as references if the client request actually requested that specific include.
+				See RestfulServer
+			</action>
+			<action type="fix" issue="120">
+				User defined resource types which contain extensions that use a bound code type
+				(e.g. an BoundCodeDt with a custom Enum) failed to parse correctly. Thanks
+				to baopingle for reporting and providing a test case!
+			</action>
+			<action type="add">
+				Sorting is now supported in the Web Testing UI (previously a button existed for sorting, but it didn't do anything)
+			</action>
+			<action type="add" issue="111">
+				Server will no longer include stack traces in the OperationOutcome returned to the client
+				when an exception is thrown. A new interceptor called ExceptionHandlingInterceptor has been
+				created which adds this functionality back if it is needed (e.g. for DEV setups). See the 
+				server interceptor documentation for more information. Thanks to Andy Huang for the suggestion!
+			</action>
+		</release>
+		<release version="0.8" date="2014-12-17">
+			<action type="add">
+				<![CDATA[<b>API CHANGE:</b>]]> The "FHIR structures" for DSTU1 (the classes which model the
+				resources and composite datatypes) have been moved out of the core JAR into their
+				own JAR, in order to allow support for DEV resources, and DSTU2 resources when thast
+				version is finalized. See the
+				<![CDATA[<a href="./doc_dstu2.html">DSTU2 page</a>]]> 
+				for more information.	
+			</action>
+			<action type="fix">
+				<![CDATA[
+					<b>Deprocated API Removal</b>: The following classes (which were deprocated previously)
+					have now been removed:
+					<ul>
+						<li><b>ISecurityManager</b>: If you are using this class, the same functionality
+						is available through the more general purpose
+						<a href="http://jamesagnew.github.io/hapi-fhir/doc_rest_server_interceptor.html">server interceptor</a>
+						capabilities.
+						<li><b>CodingListParam</b>: This class was made redundant by the
+						<a href="http://jamesagnew.github.io/hapi-fhir/apidocs/ca/uhn/fhir/rest/param/TokenOrListParam.html">TokenOrListParam</a>
+						class, which can be used in its place.
+					</ul>
+				]]> 
+			</action>			
+			<action type="add">
+				<![CDATA[
+					<b>API Change</b>: The IResource#getResourceMetadata() method has been changed
+					from returning 
+					<code>Map&lt;ResourceMetadataKeyEnum&lt;?&gt;, Object&gt;</code>
+					to returning a new type called
+					<code>ResourceMetadataMap</code>. This new type implements 
+					<code>Map&lt;ResourceMetadataKeyEnum&lt;?&gt;, Object&gt;</code>
+					itself, so this change should not break existing code, but may
+					require a clean build in order to run correctly.
+				]]> 
+			</action>			
+			<action type="add" issue="38" dev="wdebeau1">
+				Profile generation on the server was not working due to IdDt being
+				incorrectly used. Thanks to Bill de Beaubien for the pull request!
+			</action>			
+			<action type="add" issue="42" dev="wdebeau1">
+				Profiles did not generate correctly if a resource definition class had a 
+				defined extension which was of a composite type. Thanks to Bill de Beaubien for the pull request!
+			</action>			
+			<action type="add" issue="44" dev="petromykhailysyn">
+				Remove unnecessary IOException from narrative generator API. Thanks to
+				Petro Mykhailysyn for the pull request!	
+			</action>			
+			<action type="add" issue="48" dev="wdebeau1">
+				Introduced a new 
+				<![CDATA[<code>@ProvidesResources</code>]]> annotation which can be added to
+				resource provider and servers to allow them to declare additional resource
+				classes they are able to serve. This is useful if you have a server which can
+				serve up multiple classes for the same resource type (e.g. a server that sometimes
+				returns a default Patient, but sometimes uses a custom subclass). 
+				Thanks to Bill de Beaubien for the pull request!
+			</action>
+			<action type="add" issue="49" dev="wdebeau1">
+				Introduced a new 
+				<![CDATA[<code>@Destroy</code>]]> annotation which can be added to
+				a resource provider method. This method will be called by the server when it
+				is being closed/destroyed (e.g. when the application is being undeployed, the
+				container is being shut down, etc.) 
+				Thanks to Bill de Beaubien for the pull request!
+			</action>
+			<action type="add">
+				Add a new method <![CDATA[handleException]]> to the server interceptor
+				framework which allows interceptors to be notified of any exceptions and 
+				runtime errors within server methods. Interceptors may optionally also
+				override the default error handling behaviour of the RestfulServer.
+			</action>
+			<action dev="wdebeau1" type="add">
+				Add constants to BaseResource for the "_id" search parameter which all resources
+				should support.
+			</action>			
+			<action type="fix">
+				DateRangeParam parameters on the server now return correct 
+				<![CDATA[<code>getLowerBoundAsInstant()</code>]]>
+				and 
+				<![CDATA[<code>getUpperBoundAsInstant()</code>]]>
+				values if a single unqualified value is passed in. For example, if
+				a query containing 
+				<![CDATA[<code>&birthdate=2012-10-01</code>]]> 
+				is received, previously these two methods would both return the same
+				value, but with this fix 
+				<![CDATA[<code>getUpperBoundAsInstant()</code>]]>
+				now returns the instant at 23:59:59.9999.				
+			</action>			
+			<action type="fix">
+				Resource fields with a type of "*" (or Any) sometimes failed to parse if a 
+				value type of "code" was used. Thanks to Bill de Beaubien for reporting!
+			</action>
+			<action type="add" dev="lmds">
+				Remove dependency on JAXB libraries, which were used to parse and encode
+				dates and times (even in the JSON parser). JAXB is built in to most JDKs
+				but the version bundled with IBM's JDK is flaky and resulted in a number
+				of problems when deploying to Websphere.
+			</action>
+			<action type="fix" issue="50" dev="jjathman">
+				Primitive datatypes now preserve their original string value when parsing resources,
+				as well as containing the "parsed value". For instance, a DecimalDt field value of
+				<![CDATA[<code>1.0000</code>]]> will be parsed into the corresponding 
+				decimal value, but will also retain the original value with the corresponding
+				level of precision. This allows vadliator rules to be applied to 
+				original values as received "over the wire", such as well formatted but
+				invalid dates, e.g. "2001-15-01". Thanks to Joe Athman for reporting and 
+				helping to come up with a fix!
+			</action>
+			<action type="add">
+				When using Generic Client, if performing a
+				<![CDATA[create]]> or <![CDATA[update]]> operation using a String as the resource body,
+				the client will auto-detect the FHIR encoding style and send an appropriate 
+				<![CDATA[Content-Type]]> header.
+			</action>
+			<action type="fix" issue="52">
+				JPA module (and public HAPI-FHIR test server) were unable to process resource types
+				where at least one search parameter has no path specified. These now correctly save
+				(although the server does not yet process these params, and it should). Thanks to
+				GitHub user shvoidlee for reporting and help with analysis!
+			</action>
+			<action type="fix">
+				Generic/Fluent Client "create" and "update" method requests were not setting a content type header
+			</action>
+			<action type="add" issue="53" dev="petromykhailysyn">
+				DateDt left precision value as <![CDATA[null]]> in the constructor
+				<![CDATA[DateDt(Date)]]>.
+			</action>
+			<action type="fix">
+				RESTful server now doesn't overwrite resource IDs if they are absolute. In other words, if
+				a server's Resource Provider returns a resource with ID "Patient/123" it will be translated to
+				"[base url]/Patient/123" but if the RP returns ID "http://foo/Patient/123" the ID will be
+				returned exactly as is. Thanks to Bill de Beaubien for the suggestion!
+			</action>
+			<action type="fix" issue="55">
+				JPA module Transaction operation was not correctly replacing logical IDs
+				beginning with "cid:" with server assigned IDs, as required by the
+				specification.
+			</action>
+			<action type="fix" dev="tahurac">
+				<![CDATA[FhirTerser]]> did not visit or find children in contained resources when 
+				searching a resource. This caused server implementations to not always return contained
+				resources when they are included with a resource being returned.
+			</action>
+			<action type="add" dev="lmds">
+				Add a method <![CDATA[String IResource#getResourceName()]]> which returns the name of the
+				resource in question (e.g. "Patient", or "Observation"). This is intended as a 
+				convenience to users. 
+			</action>
+			<action type="fix">
+				Do not strip version from resource references in resources returned
+				from server search methods. Thanks to Bill de Beaubien for reporting!
+			</action>
+			<action type="fix" dev="jjathman" issue="54">
+				Correct an issue with the validator where changes to the underlying
+				OperationOutcome produced by a validation cycle cause the validation
+				results to be incorrect.
+			</action>
+			<action type="fix">
+				Client interceptors registered to an interface based client instance 
+				were applied to other client instances for the same client interface as well. (Issue
+				did not affect generic/fluent clients)
+			</action>
+			<action type="fix" issue="57">
+				DateDt, DateTimeDt and types InstantDt types now do not throw an exception
+				if they are used to parse a value with the wrong level of precision for
+				the given type but do throw an exception if the wrong level of precision
+				is passed into their constructors.<![CDATA[<br/><br/>]]>
+				This means that HAPI FHIR can now successfully parse resources from external 
+				sources that have the wrong level of precision, but will generate a validation
+				error if the resource is validated. Thanks to Alexander Kley for the suggestion!
+			</action>
+			<action type="fix">
+				Encoding a Binary resource without a content type set should not result in a NullPointerException. Thanks
+				to Alexander Kley for reporting!
+			</action>
+			<action type="add">
+				Server gives a more helpful error message if multiple IResourceProvider implementations
+				are provided for the same resource type. Thanks to wanghaisheng for the idea!
+			</action>
+			<action type="add" issue="61">
+				Bring DSTU1 resource definitions up to version 0.0.82-2929<![CDATA[<br/>]]>
+				Bring DEV resource definitions up to 0.4.0-3775<![CDATA[<br/>]]>
+				Thanks to crinacimpian for reporting!
+			</action>
+			<action type="add" issue="62">
+				JPA server did not correctly process _include requests if included 
+				resources were present with a non-numeric identifier. Thanks to 
+				Bill de Beaubien for reporting!
+			</action>
+			<action type="fix" issue="60">
+				Client requests which include a resource/bundle body (e.g. create,
+				update, transaction) were not including a charset in the content type
+				header, leading to servers incorrectly assuming ISO-8859/1. Thanks to 
+				shvoidlee for reporting!
+			</action>
+			<action type="fix" issue="59" dev="wdebeau1">
+				Clean up the way that Profile resources are automatically exported
+				by the server for custom resource profile classes. See the 
+				<![CDATA[<a href="http://jamesagnew.github.io/hapi-fhir/apidocs/ca/uhn/fhir/model/api/annotation/ResourceDef.html">@ResourceDef</a>]]>
+				JavaDoc for information on how this works.
+			</action>
+			<action type="add" issue="73" dev="wdebeau1">
+				Add convenience methods to TokenOrListParam to test whether any of a set of tokens match
+				the given requested list.
+			</action>
+			<action type="add" issue="86" dev="harsha89">
+				Add a protected method to RestfulServer which allows developers to 
+				implement their own method for determining which part of the request
+				URL is the FHIR request path (useful if you are embedding the RestulServer inside
+				of another web framework). Thanks to Harsha Kumara for the pull request!
+			</action>
+		</release>
+		<release version="0.7" date="2014-10-23">
+			<action type="add" issue="30">
+				<![CDATA[<b>API CHANGE:</b>]]> The TagList class previously implemented ArrayList semantics,
+				but this has been replaced with LinkedHashMap semantics. This means that the list of
+				tags will no longer accept duplicate tags, but that tag order will still be
+				preserved. Thanks to Bill de Beaubien for reporting!
+			</action>			
+			<action type="fix" issue="33">
+				Server was incorrectly including contained resources being returned as both contained resources, and as 
+				top-level resources in the returned bundle for search operations.
+				Thanks to Bill de Beaubien for reporting! This also fixes Issue #20, thanks to
+				lephty for reporting!
+			</action>			
+			<action type="add" dev="suranga">
+				Documentation fixes
+			</action>			
+			<action type="add" dev="dougmartin">
+				Add a collection of new methods on the generic client which support the
+				<![CDATA[ 
+				<b><a href="./apidocs/ca/uhn/fhir/rest/client/IGenericClient.html#read(java.lang.Class,%20ca.uhn.fhir.model.primitive.UriDt)">read</a></b>,
+				<b><a href="./apidocs/ca/uhn/fhir/rest/client/IGenericClient.html#vread(java.lang.Class,%20ca.uhn.fhir.model.primitive.UriDt)">read</a></b>,
+				and <b><a href="./apidocs/ca/uhn/fhir/rest/client/IGenericClient.html#search(java.lang.Class,%20ca.uhn.fhir.model.primitive.UriDt)">search</a></b>
+				]]>
+				operations using an absolute URL. This allows developers to perform these operations using
+				URLs they obtained from other sources (or external resource references within resources). In
+				addition, the existing read/vread operations will now access absolute URL references if
+				they are passed in. Thanks to Doug Martin of the Regenstrief Center for Biomedical Informatics
+				for contributing this implementation!
+			</action>
+			<action type="fix">
+				Server implementation was not correctly figuring out its own FHIR Base URL when deployed
+				on Amazon Web Service server. Thanks to Jeffrey Ting and Bill De Beaubien of
+				Systems Made Simple for their help in figuring out this issue! 
+			</action>
+			<action type="fix">
+				XML Parser failed to encode fields with both a resource reference child and
+				a primitive type child. Thanks to Jeffrey Ting and Bill De Beaubien of
+				Systems Made Simple for their help in figuring out this issue!
+			</action>
+			<action type="fix">
+				HAPI now runs successfully on Servlet 2.5 containers (such as Tomcat 6). Thanks to
+				Bernard Gitaadji for reporting and diagnosing the issue!
+			</action>
+			<action type="fix">
+				Summary (in the bundle entry) is now encoded by the XML and JSON parsers if supplied. Thanks to David Hay of 
+				Orion Health for reporting this!
+			</action>
+			<action type="fix" issue="24">
+				Conformance profiles which are automatically generated by the server were missing a few mandatory elements,
+				which meant that the profile did not correctly validate. Thanks to Bill de Beaubien of Systems Made Simple
+				for reporting this!				
+			</action>
+			<action type="fix">
+				XHTML (in narratives) containing escapable characters (e.g. &lt; or &quot;) will now always have those characters 
+				escaped properly in encoded messages.
+			</action>
+			<action type="fix">
+				Resources containing entities which are not valid in basic XML (e.g. &amp;sect;) will have those
+				entities converted to their equivalent unicode characters when resources are encoded, since FHIR does
+				not allow extended entities in resource instances.
+			</action>
+			<action type="add">
+				Add a new client interceptor which adds HTTP Authorization Bearer Tokens (for use with OAUTH2 servers)
+				to client requests.
+			</action>			
+			<action type="fix">
+				Add phloc-commons dependency explicitly, which resolves an issue building HAPI from source on
+				some platforms. Thanks to Odysseas Pentakalos for the patch!
+			</action>
+			<action type="add">
+				HAPI now logs a single line indicating the StAX implementation being used upon the
+				first time an XML parser is created.
+			</action>
+			<action type="fix">
+				Update methods on the server did not return a "content-location" header, but
+				only a "location" header. Both are required according to the FHIR specification.
+				Thanks to Bill de Beaubien of Systems Made Simple for reporting this!				
+			</action>
+			<action type="fix" issue="26" dev="akley">
+				Parser failed to correctly read contained Binary resources. Thanks to Alexander Kley for
+				the patch! 
+			</action>
+			<action type="fix" issue="29" dev="akley">
+				Calling encode multiple times on a resource with contained resources caused the contained
+				resources to be re-added (and the actual message to grow) with each encode pass. Thanks to
+				Alexander Kley for the test case!
+			</action>
+			<action type="fix">
+				JSON-encoded contained resources with the incorrect "_id" element (which should be "id", but some
+				incorrect examples exist on the FHIR specification) now parse correctly. In other words, HAPI 
+				previously only accepted the correct "id" element, but now it also accepts the incorrect
+				"_id" element just to be more lenient.				
+			</action>
+			<action type="fix">
+				Several unit tests failed on Windows (or any platform with non UTF-8 default encoding). This may
+				have also caused resource validation to fail occasionally on these platforms as well.
+				Thanks to Bill de Beaubien for reporting!
+			</action>			
+			<action type="fix">
+				toString() method on TokenParam was incorrectly showing the system as the value.
+				Thanks to Bill de Beaubien for reporting!
+			</action>			
+			<action type="update">
+				Documentation on contained resources contained a typo and did not actually produce contained resources. Thanks
+				to David Hay of Orion Health for reporting!
+			</action>			
+			<action type="add" issue="31" dev="preston">
+				Add a 
+				<![CDATA[<a href="https://www.vagrantup.com/">Vagrant</a>]]>	
+				based environment (basically a fully built, self contained development environment) for
+				trying out the HAPI server modules. Thanks to Preston Lee for the pull request, and for 
+				offering to maintain this! 
+			</action>
+			<action type="add" issue="32" dev="jjathman">
+				Change validation API so that it uses a return type instead of exceptions to communicate 
+				validation failures. Thanks to Joe Athman for the pull request!
+			</action>
+			<action type="add" issue="35" dev="petromykhailysyn">
+				Add a client interceptor which adds an HTTP cookie to each client request. Thanks to 
+				Petro Mykhailysyn for the pull request! 
+			</action>
+		</release>
+		<release version="0.6" date="2014-09-08" description="This release brings a number of new features and bug fixes!">
+			<!-- 
+			<action type="add">
+				Allow generic client	... OAUTH
+			</action>
+			-->
+			<action type="add">
+				Add server interceptor framework, and new interceptor for logging incoming
+				requests.	
+			</action>
+			<action type="add">
+				Add server validation framework for validating resources against the FHIR schemas and schematrons
+			</action>
+			<action type="fix">
+				Tester UI created double _format and _pretty param entries in searches. Thanks to Gered King of University
+				Health Network for reporting!	
+			</action>
+			<action type="fix" issue="4">
+				Create method was incorrectly returning an HTTP 204 on sucessful completion, but
+				should be returning an HTTP 200 per the FHIR specification. Thanks to wanghaisheng 
+				for reporting! 
+			</action>
+			<action type="fix">
+				FHIR Tester UI now correctly sends UTF-8 charset in responses so that message payloads containing
+				non US-ASCII characters will correctly display in the browser
+			</action>
+			<action type="fix">
+				JSON parser was incorrectly encoding extensions on composite elements outside the element itself
+				(as is done correctly for non-composite elements) instead of inside of them. Thanks to David Hay of
+				Orion for reporting this!
+			</action>
+			<action type="add">
+				Contained/included resource instances received by a client are now automatically 
+				added to any ResourceReferenceDt instancea in other resources which reference them.
+			</action>
+			<action type="add">
+				Add documentation on how to use eBay CORS Filter to support Cross Origin Resource
+				Sharing (CORS) to server. CORS support that was built in to the server itself has
+				been removed, as it did not work correctly (and was reinventing a wheel that others
+				have done a great job inventing). Thanks to Peter Bernhardt of Relay Health for all the assistance
+				in testing this!
+			</action>
+			<action type="fix">
+				IResource interface did not expose the getLanguage/setLanguage methods from BaseResource,
+				so the resource language was difficult to access.
+			</action>
+			<action type="fix">
+				JSON Parser now gives a more friendly error message if it tries to parse JSON with invalid use 
+				of single quotes
+			</action>
+			<action type="add">
+				Transaction server method is now allowed to return an OperationOutcome in addition to the
+				incoming resources. The public test server now does this in order to return status information
+				about the transaction processing.
+			</action>
+			<action type="add">
+				Update method in the server can now flag (via a field on the MethodOutcome object being returned)
+				that the result was actually a creation, and Create method can indicate that it was actually an
+				update. This has no effect other than to switch between the HTTP 200 and HTTP 201 status codes on the
+				response, but this may be useful in some circumstances.
+			</action>
+			<action type="fix" dev="tahurac">
+				Annotation client search methods with a specific resource type (e.g. List&lt;Patient&gt; search())
+				won't return any resources that aren't of the correct type that are received in a response
+				bundle (generally these are referenced resources, so they are populated in the reference fields instead).
+				Thanks to Tahura Chaudhry of University Health Network for the unit test!
+			</action>
+			<action type="add">
+				Added narrative generator template for OperationOutcome resource
+			</action>
+			<action type="fix">
+				Date/time types did not correctly parse values in the format "yyyymmdd" (although the FHIR-defined format
+				is "yyyy-mm-dd" anyhow, and this is correctly handled). Thanks to Jeffrey Ting of Systems Made Simple
+				for reporting! 
+			</action>
+			<action type="fix">
+				Server search method for an unnamed query gets called if the client requests a named query
+				with the same parameter list. Thanks to Neal Acharya of University Health Network for reporting!			
+			</action>
+			<action type="fix">
+				Category header (for tags) is correctly read in client for "read" operation
+			</action>
+			<action type="add">
+				Transaction method in server can now have parameter type Bundle instead of
+				List&lt;IResource&gt;
+			</action>
+			<action type="add">
+				HAPI parsers now use field access to get/set values instead of method accessors and mutators.
+				This should give a small performance boost.
+			</action>
+			<action type="fix">
+				JSON parser encodes resource references incorrectly, using the name "resource" instead
+				of the name "reference" for the actual reference. Thanks to
+				Ricky Nguyen for reporting and tracking down the issue!
+			</action>
+			<action type="fix">
+				Rename NotImpementedException to NotImplementedException (to correct typo)
+			</action>
+			<action type="fix">
+				Server setUseBrowserFriendlyContentType setting also respected for errors (e.g. OperationOutcome with 4xx/5xx status)
+			</action>
+			<action type="fix">
+				Fix performance issue in date/time datatypes where pattern matchers were not static
+			</action>
+			<action type="fix">
+				Server now gives a more helpful error message if a @Read method has a search parameter (which is invalid, but
+				previously lead to a very unhelpful error message). Thanks to Tahura Chaudhry of UHN for reporting!
+			</action>
+			<action type="fix">
+				Resource of type "List" failed to parse from a bundle correctly. Thanks to David Hay of Orion Health 
+				for reporting!
+			</action>
+			<action type="fix">
+				QuantityParam correctly encodes approximate (~) prefix to values
+			</action>
+			<action type="fix" issue="14">
+				If a server defines a method with parameter "_id", incoming search requests for that method may
+				get delegated to the wrong method. Thanks to Neal Acharya for reporting! 
+			</action>
+			<action type="add">
+				SecurityEvent.Object structural element has been renamed to 
+				SecurityEvent.ObjectElement to avoid conflicting names with the 
+				java Object class. Thanks to Laurie Macdougall-Sookraj of UHN for
+				reporting! 
+			</action>
+			<action type="fix">
+				Text/narrative blocks that were created with a non-empty
+				namespace prefix (e.g. &lt;xhtml:div xmlns:xhtml="..."&gt;...&lt;/xhtml:div&gt;)
+				failed to encode correctly (prefix was missing in encoded resource)				
+			</action>
+			<action type="fix">
+				Resource references previously encoded their children (display and reference)
+				in the wrong order so references with both would fail schema validation.
+			</action>
+			<action type="add">
+				SecurityEvent resource's enums now use friendly enum names instead of the unfriendly
+				numeric code values. Thanks to Laurie MacDougall-Sookraj of UHN for the
+				suggestion!
+			</action>
+		</release>
+		<release version="0.5" date="2014-07-30">
+			<action type="add">
+				HAPI has a number of RESTful method parameter types that have similar but not identical
+				purposes and confusing names. A cleanup has been undertaken to clean this up.
+				This means that a number of existing classes
+				have been deprocated in favour of new naming schemes.
+				<![CDATA[<br/><br/>]]>
+				All annotation-based clients and all server search method parameters are now named
+				(type)Param, for example: StringParam, TokenParam, etc.
+				<![CDATA[<br/><br/>]]>
+				All generic/fluent client method parameters are now named
+				(type)ClientParam, for example: StringClientParam, TokenClientParam, etc.
+				<![CDATA[<br/><br/>]]>
+				All renamed classes have been retained and deprocated, so this change should not cause any issues
+				for existing applications but those applications should be refactored to use the 
+				new parameters when possible.
+			</action>
+			<action type="add">
+				Allow server methods to return wildcard generic types (e.g. List&lt;? extends IResource&gt;)
+			</action>
+			<action type="add">
+				Search parameters are not properly escaped and unescaped. E.g. for a token parameter such as
+				"&amp;identifier=system|codepart1\|codepart2"
+			</action>
+			<action type="add">
+				Add support for OPTIONS verb (which returns the server conformance statement)
+			</action>
+			<action type="add">
+				Add support for CORS headers in server
+			</action>
+			<action type="add">
+				Bump SLF4j dependency to latest version (1.7.7)
+			</action>
+			<action type="add">
+				Add interceptor framework for clients (annotation based and generic), and add interceptors
+				for configurable logging, capturing requests and responses, and HTTP basic auth.
+			</action>
+			<action type="fix">
+				Transaction client invocations with XML encoding were using the wrong content type ("application/xml+fhir" instead 
+				of the correct "application/atom+xml"). Thanks to David Hay of Orion Health for surfacing this one!
+			</action>
+			<action type="add">
+				Bundle entries now support a link type of "search". Thanks to David Hay for the suggestion!
+			</action>
+			<action type="add" issue="1">
+				 If a client receives a non 2xx response (e.g. HTTP 500) and the response body is a text/plain message or
+				 an OperationOutcome resource, include the message in the exception message so that it will be 
+				 more conveniently displayed in logs and other places. Thanks to Neal Acharya for the suggestion! 
+			</action>
+			<action type="add" issue="2">
+				 Read invocations in the client now process the "Content-Location" header and use it to 
+				 populate the ID of the returned resource. Thanks to Neal Acharya for the suggestion!
+			</action>
+			<action type="fix" issue="3">
+				Fix issue where vread invocations on server incorrectly get routed to instance history method if one is 
+				defined. Thanks to Neal Acharya from UHN for surfacing this one! 
+			</action>
+			<action type="add">
+				Binary reads on a server not include the Content-Disposition header, to prevent HTML in binary 
+				blobs from being used for nefarious purposes. See
+				<![CDATA[<a href="http://gforge.hl7.org/gf/project/fhir/tracker/?action=TrackerItemEdit&tracker_id=677&tracker_item_id=3298">FHIR Tracker Bug 3298</a>]]>
+				for more information.
+			</action>
+			<action type="add">
+				Support has been added for using an HTTP proxy for outgoing requests.
+			</action>
+			<action type="fix">
+				Fix: Primitive extensions declared against custom resource types 
+				are encoded even if they have no value. Thanks to David Hay of Orion for
+				reporting this!
+			</action>
+			<action type="fix">
+				Fix: RESTful server deployed to a location where the URL to access it contained a
+				space (e.g. a WAR file with a space in the name) failed to work correctly.
+				Thanks to David Hay of Orion for reporting this!
+			</action>
+			</release>			
+		<release version="0.4" date="2014-07-13">
+			<action type="add">
+				<![CDATA[<b>BREAKING CHANGE:</b>]]>: IdDt has been modified so that it 
+				contains a partial or complete resource identity. Previously it contained
+				only the simple alphanumeric id of the resource (the part at the end of the "read" URL for
+				that resource) but it can now contain a complete URL or even a partial URL (e.g. "Patient/123")
+				and can optionally contain a version (e.g. "Patient/123/_history/456"). New methods have
+				been added to this datatype which provide just the numeric portion. See the JavaDoc
+				for more information. 
+			</action>
+			<action type="add">
+				<![CDATA[<b>API CHANGE:</b>]]>: Most elements in the HAPI FHIR model contain
+				a getId() and setId() method. This method is confusing because it is only actually used
+				for IDREF elements (which are rare) but its name makes it easy to confuse with more
+				important identifiers. For this reason, these methods have been deprocated and replaced with
+				get/setElementSpecificId() methods. The old methods will be removed at some point. Resource
+				types are unchanged and retain their get/setId methods.
+			</action>
+			<action type="add">
+				Allow use of QuantityDt as a service parameter to support the "quantity" type. Previously
+				QuantityDt did not implement IQueryParameterType so it was not valid, and there was no way to
+				support quantity search parameters on the server (e.g. Observation.value-quantity)
+			</action>
+			<action type="add">
+				Introduce StringParameter type which can be used as a RESTful operation search parameter
+				type. StringParameter allows ":exact" matches to be specified in clients, and handled in servers.
+			</action>
+			<action type="add">
+				Parsers (XML/JSON) now support deleted entries in bundles
+			</action>
+			<action type="add">
+				Transaction method now supported in servers
+			</action>
+			<action type="add">
+				Support for Binary resources added (in servers, clients, parsers, etc.)
+			</action>
+			<action type="fix">
+				Support for Query resources fixed (in parser)
+			</action>
+			<action type="fix">
+				Nested contained resources (e.g. encoding a resource with a contained resource that itself contains a resource)
+				now parse and encode correctly, meaning that all contained resources are placed in the "contained" element
+				of the root resource, and the parser looks in the root resource for all container levels when stitching
+				contained resources back together.
+			</action>
+			<action type="fix">
+				Server methods with @Include parameter would sometimes fail when no _include was actually
+				specified in query strings.
+			</action>
+			<action type="fix">
+				Client requests for IdentifierDt types (such as Patient.identifier) did not create the correct
+				query string if the system is null.
+			</action>
+			<action type="add">
+				Add support for paging responses from RESTful servers.
+			</action>
+			<action type="fix">
+				Don't fail on narrative blocks in JSON resources with only an XML declaration but no content (these are
+				produced by the Health Intersections server) 
+			</action>
+			<action type="fix">
+				Server now automatically compresses responses if the client indicates support 
+			</action>
+			<action type="fix">
+				Server failed to support optional parameters when type is String and :exact qualifier is used 
+			</action>
+			<action type="fix">
+				Read method in client correctly populated resource ID in returned object 
+			</action>
+			<action type="add">
+				Support added for deleted-entry by/name, by/email, and comment from Tombstones spec
+			</action>
+		</release>			
+		<release version="0.3" date="2014-05-12" description="This release corrects lots of bugs and introduces the fluent client mode">
+		</release>			
+		<release version="0.2" date="2014-04-23">
+		</release>			
+		<release version="0.1" date="2014-04-15">
+		</release>			
+	</body>
+</document>