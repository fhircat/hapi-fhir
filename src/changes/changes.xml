--- conflicted
+++ resolved
@@ -26,18 +26,16 @@
 				Web testing UI displayed an error when a transaction was pasted into the UI
 				for a DSTU2 server. Thanks to Suresh Kumar for reporting!
 			</action>
-<<<<<<< HEAD
 			<action type="add">
 				DaoConfig#setAllowInlineMatchUrlReferences() now defaults to
 				<![CDATA[<code>true</code>]]> since inline conditional references
 				are now a part of the FHIR specification. Thanks to Jan Dědek for
 				pointing this out!
-=======
+			</action>
 			<action type="add" issue="609">
 				hapi-fhir-jpaserver-base now exposes a
 				<![CDATA[<code>FhirInstanceValidator</code> bean named <code>"myInstanceValidatorDstu2"</code>]]>
 				for DSTU2. A similar bean for DSTU3 was previously implemented.
->>>>>>> 4748c8ba
 			</action>
 		</release>
 		<release version="2.3" date="2017-03-18">
