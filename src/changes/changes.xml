<?xml version="1.0"?>
<document xmlns:xsi="http://www.w3.org/2001/XMLSchema-instance" xmlns="http://maven.apache.org/changes/1.0.0"
			 xsi:schemaLocation="http://maven.apache.org/changes/1.0.0 ./changes.xsd">
	<properties>
		<author>James Agnew</author>
		<title>HAPI FHIR Changelog</title>
	</properties>
	<body>
		<release version="4.1.0" date="TBD" description="Igloo">
			<action type="add">
				The version of a few dependencies have been bumped to the
				latest versions (dependent HAPI modules listed in brackets):
				<![CDATA[
				<ul>
					<li>Hibernate Core (Core): 5.4.2.Final -&gt; 5.4.4.Final</li>
				</ul>
				]]>
			</action>
		<!--
		<action type="add" issue="1321">
			Support has been added for RDF encoding and parsing in the
			<![CDATA[<a href="https://www.hl7.org/fhir/rdf.html#instance">Turtle</a>]]>
			format. Thanks to Raul Estrada for the pull request!
		</action>
		-->
			<action type="add">
				<![CDATA[
				<b>New Feature</b>:
				The JPA server now saves and supports searching on <code>Resource.meta.source</code>. The server automatically
				appends the Request ID as a hash value on the URI as well in order to provide request level tracking. Searches
				 can use either the source URI, the request ID, or both.
				]]>
			</action>
			<action type="add" issue="1357">
				The email Subscription deliverer now respects the payload property of the subscription
				when deciding how to encode the resource being sent. Thanks to Sean McIlvenna for the 
				pull request!
			</action>
			<action type="fix">
				When using the _filter search parameter, string comparisons using the "eq" operator
				were incorrectly performing a partial match. This has been corrected. Thanks to 
				Marc Sandberg for pointing this out!
			</action>
			<action type="add">
				When using the AuthorizationInterceptor with a rule to allow all reads by resource type,
				the server will now reject requests for other resource types earlier in the processing
				cycle. Thanks to Anders Havn for the suggestion!
			</action>
			<action type="fix">
				Reference search parameters did not work via the _filter parameter
			</action>
			<action type="fix">
				Transaction entries with a resource URL starting with a leading
				slash (e.g. 
				<![CDATA[<code>/Organization?identifier=foo</code>]]>
				instead of
				<![CDATA[<code>Organization?identifier=foo</code>]]>
				did not work. These are now supported.
			</action>
			<action type="fix">
				SubscriptionDstu2Config incorrectly pointed to a DSTU3 configuration file. This
				has been corrected.
			</action>
			<action type="fix">
				When using the VersionedApiConverterInterceptor, GraphQL responses failed with an HTTP
				500 error.
			</action>
			<action type="fix">
				Cascading deletes now correctly handle circular references. Previously this failed with
				an HTTP 500 error.
			</action>
			<action type="fix">
				The informational message returned in an OperationOutcome when a delete failed due to cascades not being enabled
				contained an incorrect example. This has been corrected.
			</action>
			<action type="change">
<<<<<<< HEAD
				Two foreign keys have been dropped from the HFJ_SEARCH_RESULT table used by the FHIR search query cache. These
				constraints did not add value and caused unneccessary contention when used under high load.
=======
				An inefficient regex expression in UrlUtil was replaced with a much more efficient hand-written
				checker. This regex was causing a noticable performance drop when feeding large numbers of transactions 
				into the JPA server at the same time (i.e. when loading Synthea data).
			</action>
			<action type="fix">
				The FHIRPath engine used to parse search parameters in the JPA R4/R5 server is now reused across
				requests, as it is somewhat expensive to create and is thread safe.
>>>>>>> 8c6fd9f2
			</action>
			<action type="add">
				It is now possible to submit a PATCH request as a part of a FHIR transaction in DSTU3 (previously this
				was only supported in R4+). This is not officially part of the DSTU3 spec, but it can now be performed by
				leaving the Bundle.entry.request.method blank in DSTU3 transactions and setting the request payload
				as a Binary resource containing a valid patch.
			</action>
			<action type="change" issue="1366">
				The HAPI FHIR CLI server now uses H2 as its database platform instead of Derby.
				Note that this means that data in any existing installations will need to be
				re-uploaded to the new database platform.
			</action>
			<action type="add" issue="1443">
				LOINC concepts now include multiaxial hierarchical properties (e.g. <![CDATA[<code>parent</code>]]> and
				<![CDATA[<code>child</code>]]>, which identify parent and child concepts.
			</action>
			<action type="add" issue="1445">
				When loading LOINC terminology, a new ValueSet is automatically created with a single include element that
				identifies the LOINC CodeSystem in <![CDATA[<code>ValueSet.compose.include.system</code>]]>. This ValueSet
				includes all LOINC codes.
			</action>
			<action type="add" issue="1461">
				A note has been added to the downloads page explaning the removal of the hapi-fhir-utilities
				module. Thanks to Andrew Fitzgerald for the PR!
			</action>
		</release>
		<release version="4.0.0" date="2019-08-14" description="Igloo">
			<action type="add">
				The version of a few dependencies have been bumped to the
				latest versions (dependent HAPI modules listed in brackets):
				<![CDATA[
				<ul>
					<li>Commons Codec (Core): 1.11 -&gt; 1.12</li>
					<li>Apache HTTPClient (Client): 4.5.3 -&gt; 4.5.9</li>
					<li>Apache HTTPCore (Client>: 4.4.6 -&gt; 4.4.11</li>
					<li>Spring (JPA): 5.1.6.RELEASE -&gt; 5.1.8.RELEASE</li>
					<li>Spring-Data (JPA): 2.1.6.RELEASE -&gt; 2.1.8.RELEASE</li>
					<li>JANSI (CLI): 1.17.1 -&gt; 1.18</li>
					<li>json-patch (JPA): 1.10 -&gt; 1.15 (see changelog entry about this change)</li>
					<li>Jackson-Databind (JPA): 2.9.9 -&gt; 2.9.9.1 (due to a Jackson vulnerability CVE-2019-12384)</li>
					<li>commons-collections4 (Server/JPA): 4.1 -&gt; 4.3</li>
					<li>commons-dbcp2 (JPA): 2.5.0 -&gt; 2.6.0</li>
					<li>commons-lang3 (Core): 3.8.1 -&gt; 3.9</li>
					<li>commons-text (Core): 1.6 -&gt; 1.7</li>
					<li>Guava (JPA): 27.1-jre -&gt; 28.0-jre</li>
				</ul>
				]]>
			</action>
			<action type="change">
				<![CDATA[
				<b>Breaking Change</b>:
				The HL7.org DSTU2 structures (and <i>ONLY</i> the HL7.org DSTU2 structures) have been
				moved to a new package. Where they were previously found in 
				<code>org.hl7.fhir.instance.model</code>
				they are now found in
				<code>org.hl7.fhir.dstu2.model</code>. This was done in order to complete the harmonization
				between the 
				<a href="https://github.com/jamesagnew/hapi-fhir">HAPI FHIR</a>
				GitHub repository and the 
				<a href="https://github.com/hapifhir/org.hl7.fhir.core/">org.hl7.fhir.core</a>
				GitHub repository. This is the kind of change we don't make lightly, as we do know that it
				will be annoying for users of the existing library. It is a change however that will allow us
				to apply validator fixes much more quickly, and will greatly reduce the amount of effort
				required to keep up with R5 changes as they come out, so we're hoping it is worth it.
				Note that no classes are removed, they have only been moved, so it should be fairly straightforward
				to migrate existing code with an IDE.
				]]>
			</action>
			<action type="change">
				<![CDATA[
				<b>Breaking Change</b>:
				The
				<code>IPagingProvider</code>
				interface has been
				modified so that the
				<code>retrieveResultList</code>
				method now takes one additional parameter of type
				<code>RequestDetails</code>. If you have created a custom
				implementation of this interface, you can add this parameter and
				ignore it if needed. The use of the method has not changed, so this
				should be an easy fix to existing code.
				]]>
			</action>
			<action type="change">
				<![CDATA[
				<b>Breaking Change</b>:
				The HAPI FHIR REST client and server will now default to using JSON encoding instead of XML when
				the user has not explicitly configured a preference.
				]]>
			</action>
			<action type="change">
				<![CDATA[
				<b>Breaking Change</b>:
				The JPA $upload-external-code-system operation has been moved from being a
				server level operation (i.e. called on the root of the server) to being
				a type level operation (i.e. called on the CodeSystem type).
				]]>
			</action>
			<action type="change">
				<![CDATA[
				<b>Breaking Change</b>:
				The FhirValidator#validate(IResource) method has been removed. It was deprecated in HAPI FHIR 0.7 and replaced with
				FhirValidator#validateWithResults(IBaseResource) so it is unlikely anyone is still depending on the
				old method.
				]]>
			</action>
			<action type="add">
				<![CDATA[
				<b>New Feature</b>:
				Support for the new R5 draft resources has been added. This support includes the client,
				server, and JPA server. Note that these definitions will change as the R5 standard is
				modified until it is released, so use with caution!
				]]>
			</action>
			<action type="add">
				<![CDATA[
				<b>New Feature</b>:
				A new interceptor called
				<code>ConsentInterceptor</code> has been added. This interceptor allows
				JPA based servers to make appropriate consent decisions related to resources that
				and operations that are being returned. See
				<a href="http://hapifhir.io/doc_rest_server_security.html">Server Security</a>
				for more information.
				]]>
			</action>
			<action type="add">
				<![CDATA[
				<b>New Feature</b>:
				The JPA server now supports GraphQL for DSTU3 / R4 / R5 servers.
				]]>
			</action>
			<action type="add" issue="1220">
				<![CDATA[
				<b>New Feature</b>:
				The JPA server now supports the <code>_filter</code> search parameter when configured to
				do so. The <a href="http://hl7.org/fhir/search_filter.html">filter search parameter</a>
				is an extremely flexible and powerful feature, allowing for advanced grouping and order of
				operations on searches. It can be dangerous however, as it potentially allows users to create
				queries for which no database indexes exist in the default configuration so it is disabled by
				default. Thanks to Anthony Sute for the pull request and all of his support in what turned
				out to be a lengthy merge!
				]]>
			</action>
			<action type="add">
				<![CDATA[
				<b>New Feature</b>:
				A new interceptor called CascadingDeleteInterceptor has been added to the
				JPA project. This interceptor allows deletes to cascade when a specific
				URL parameter or header is added to the request. Cascading deletes
				can also be controlled by a new flag in the AuthorizationIntereptor
				RuleBuilder, in order to ensure that cascading deletes are only available
				to users with sufficient permission.
				]]>
			</action>
			<action type="add">
				Several enhancements have been made to the <![CDATA[<code>AuthorizationInterceptor</code>]]>:
				<![CDATA[
				<ul>
				<li>The interceptor now registers against the <code>STORAGE_PRESHOW_RESOURCES</code> interceptor hook,
				which allows it to successfully authorize JPA operations that don't actually return resource content,
				such as GraphQL responses, and resources that have been filtered using the <code>_elements</code>
				parameter.</li>
				<li>
				</li>The rule list is now cached on a per-request basis, which should improve performance</ul>
				]]>
			</action>
			<action type="add">
				The $expunge global everything operation has been refactored to do deletes
				in small batches. This change will likely reduce performance, but does allow
				for the operation to succeed without timing out in larger systems.
			</action>
			<action type="fix">
				The JPA server did not correctly index Timing fields where the timing contained
				a period but no individual events. This has been corrected.
			</action>
			<action type="fix" issue="1320">
				The HAPI FHIR CLI import-csv-to-conceptmap command was not accounting for byte order marks in
				CSV files (e.g. some Excel CSV files). This has been fixed.
			</action>
			<action type="fix" issue="1241">
				A bug was fixed where deleting resources within a transaction did not always correctly
				enforce referential integrity even if referential integrity was enabled. Thanks to
				Tuomo Ala-Vannesluoma for reporting!
			</action>
			<action type="fix">
				In the JPA server, the
				<![CDATA[<code>_total=accurate</code>]]>
				was not always respected if a previous search already existed
				in the query cache that matched the same search parameters.
			</action>
			<action type="fix" issue="1337">
				Improved stability of concurrency test framework.  Thanks to Stig Døssing for the pull request!
			</action>
			<action type="change">
				Moved in-memory matcher from Subscription module to SearchParam module and renamed the result type
				from SubscriptionMatchResult to InMemoryMatchResult.
			</action>
			<action type="add">
				Added some experimental version-independent model classes to ca.uhn.fhir.jpa.model.any.  They permit
				writing code that is version independent.
			</action>
			<action type="add">
				Added new subclass of HashMapResourceProvider called SearchableHashMapResourceProvider that uses the
				in-memory matcher to search the HashMap (using a full table scan).  This allows rudimentary testing
				without a database.
			</action>
			<action type="add">
				Added a new interceptor hook called STORAGE_PRESTORAGE_DELETE_CONFLICTS that is invoked when a
				resource delete operation is about to fail due to referential integrity conflicts.
				Hooks have access to the list of resources that have references to the resource being deleted and
				can delete them.  The boolean return value of the hook indicates whether the server should try
				checking for conflicts again (true means try again).
			</action>
			<action type="add" issue="1336">
				The HAPI FHIR unit test suite has been refactored to no longer rely on PortUtil to
				assign a free port. This should theoretically result in fewer failed builds resulting from
				port conflicts. Thanks to Stig Døssing for the pull request!
			</action>
			<action type="fix">
				AuthorizationInterceptor sometimes failed with a 500 error when checking compartment
				membership on a resource that has a contained subject (Patient).
			</action>
			<action type="add" issue="1348">
				JPA server now supports conditional PATCH operation (i.e. performing a patch
				with a syntax such as
				<![CDATA[<code>/Patient?identifier=sys|val</code>]]>)
			</action>
			<action type="add" issue="1347">
				The json-patch library used in the JPA server has been changed from
				<![CDATA[
				<a href="https://github.com/java-json-tools/json-patch">java-json-tools.json-patch</a>
				]]>
				to a more active fork of the same project:
				<![CDATA[
				<a href="https://github.com/crate-metadata/json-patch">crate-metadata.json-patch</a>.
				]]>
				Thanks to Jens Villadsen for the suggestion and pull request!
			</action>
			<action type="add" issue="1343">
				Support has been implemented in the JPA server for the CodeSystem
				<![CDATA[<code>$subsumes</code>]]>
				operation.
			</action>
			<action type="fix">
				Uploading the LOINC/RSNA Radiology Playbook would occasionally fail when evaluating part type names
				due to case sensitivity. This has been corrected.
			</action>
			<action type="add">
				A new pointcut has been added to the JPA server called
				<![CDATA[<code>JPA_PERFTRACE_RAW_SQL</code>]]>
				that can be used to capture the raw SQL statements that are sent to the underlying database.
			</action>
			<action type="fix" issue="1355">
				Invoking the transaction or batch operation on the JPA server would fail
				with a NullPointerException if the Bundle passed in did not contain 
				a resource in an entry that required a resource (e.g. a POST). Thanks to
				GitHub user @lytvynenko-dmitriy for reporting!
			</action>
			<action type="fix" issue="1250">
				HAPI FHIR Server (plain, JPA, and JAX-RS) all populated Bundle.entry.result
				on search result bundles, even though the FHIR specification states that this
				should not be populated. This has been corrected. Thanks to GitHub user
				@gitrust for reporting!
			</action>
			<action type="fix" issue="1352">
				Creating R4 Observation resources with a value type of SampledData failed in the
				JPA server because of an indexing error. Thanks to Brian Reinhold for
				reporting!
			</action>
			<action type="add">
				The JPA server now rejects subscriptions being submitted with no value in
				Subscription.status (this field is mandatory, but the subscription was previously ignored
				if no value was provided)
			</action>
			<action type="fix" issue="1361">
				Fix a build failure thanks to Maven pom errors. Thanks to Gary Teichrow for
				the pull request!
			</action>
			<action type="fix" issue="1362">
				The JPA server did not correctly process searches with a
				<![CDATA[<code>_tag:not</code>]]>
				expression containing more than one comma separated value.
			</action>
			<action type="add">
				The JSON and XML parsers will now raise a warning or error with the Parser Error Handler
				if an extension is being encoded that is missing a URL, or has both a value and nested
				extensions on the same parent extension.
			</action>
			<action type="fix">
				FHIR model classes have a method called
				<![CDATA[<code>hasPrimitiveValue()</code>]]>
				which previously returned true if the type was a primitive datatype (e.g. StringType).
				This method now only returns true if the type is a primitive datatype AND
				the type actually has a value.
			</action>
			<action type="add" issue="1330">
				Support in the JPA Terminology Service terminology uploader has been added for
				uploading the IMGT
				<![CDATA[<a href="http://hla.alleles.org/nomenclature/index.html">HLA Nomenclature</a>]]>
				distribution files as a FHIR CodeSystem. Thanks to Joel Schneider for the
				contribution!
			</action>
			<action type="add" issue="1354">
				A BOM POM has been added to the HAPI FHIR distribution, allowing users to import
				the HAPI FHIR library with all of its submodules automatically sharing the same
				version. Thanks to Stig Døssing for the pull request!
			</action>
			<action type="add">
				AuthorizationInterceptor will now try to block delete operations sooner
				in the processing lifecycle if there is no chance they will be permitted
				later (i.e. because the type is not authorized at all)
			</action>
			<action type="add">
				The HAPI FHIR server will now generate a random transaction ID to every
				request and add it to the response headers. Clients may supply the transaction
				header via the <![CDATA[<code>X-Request-ID</code>]]> header.
			</action>
			<action type="add">
				When attempting to read a resource that is deleted, a Location header is now
				returned that includes the resource ID and the version ID for the deleted
				resource.
			</action>
			<action type="fix">
				A number of columns in the JPA Terminology Services ConceptMap tables were not
				explicitly annotated with @Column, so the DB columns that were generated had
				Java ugly field names as their SQL column names. These have been renamed, and
				entries in the JPA migrator tool have been added for anyone upgrading.
			</action>
			<action type="fix">
				Field values with a datatype of <![CDATA[<code>canonical</code>]]> were indexed as
				though they were explicit resource references by the JPA server. This led to
				errors about external references not being supported when uploading various
				resources (e.g. Questionnaires with HL7-defined ValueSet references). This has
				been corrected. Note that at this time, we do not index canonical references
				at all (as we were previously doing it incorrectly). This will be improved soon.
			</action>
			<action type="add">
				IBundleProvider now has an isEmpty() method that can be used to check whether any
				results exist. A default implementation has been provided, so this is not
				a breaking change.
			</action>
			<action type="change">
				Server CapabilityStatement/Conformance repsonses from the /metadata endpoint will
				now be cached for 60 seconds always. This was previously a configurable setting on
				the ServerConformanceProvider, but it is now handled directly by the method
				binding so the provider now has no responsibility for caching.
			</action>
			<action type="fix" issue="1370">
				The OkHttp client did not correctly apply the connection timeout and
				socket timeout settings to client requests. Thanks to Petro Mykhailyshyn
				for the pull request!
			</action>
			<action type="add">
				A new server interceptor hook called PROCESSING_COMPLETED has been added. This
				hook is called by the server at the end of processing every request (success and failure).
			</action>
			<action type="fix">
				The <![CDATA[<code>_summary</code>]]> element was not always respected when encoding
				JSON resources.
			</action>
			<action type="change">
				The JPA server now uses the H2 database instead of the derby database to run its 
				unit tests. We are hoping that this cuts down on the number of false test failures 
				we get due to mysterious derby failures.
			</action>
			<action type="add">
				Added a new Pointcut STORAGE_PRESTORAGE_EXPUNGE_EVERYTHING that is called at the start of
				the expungeEverything operation.
			</action>
			<action type="add">
				The JPA server now has the ability to generate snapshot profiles from differential
				profiles via the $snapshot operation, and will automatically generate a snapshot when
				needed for validation.
			</action>
			<action type="change">
				The Base64Binary types for DSTU3+ now use a byte array internally to represent their
				content, which is more efficient than storing base 64 encoded text to represent
				the binary as was previously done.
			</action>
			<action type="add">
				Creating/updating CodeSystems now persist <![CDATA[<code>CodeSystem.concept.designation</code>]]> to
				the terminology tables.
			</action>
			<action type="add">
				Expanded ValueSets now populate <![CDATA[<code>ValueSet.expansion.contains.designation.language</code>]]>.
			</action>
			<action type="add">
				@Operation methods can now declare that they will manually process the request
				body and/or manually generate a response instead of letting the HAPI FHIR
				framework take care of these things. This is useful for situations where
				direct access to the low-level servlet streaming API is needed.
			</action>
			<action type="add">
				@Operation methods can now declare that they are global, meaning that they will
				apply to all resource types (or instances of all resource types) if they
				are found on a plain provider.
			</action>
			<action type="add">
				@Operation method parameters may now declare their type via a String name such as
				"code" or "Coding" in an attribute in @OperationParam. This is useful if you want
				to make operation methods that can operate across different versions of FHIR.
			</action>
			<action type="add">
				A new resource provider for JPA servers called
				<![CDATA[<code>BinaryAccessProvider</code>]]>
				has been added. This provider serves two custom operations called
				<![CDATA[<code>$binary-access-read</code>]]> and
				<![CDATA[<code>$binary-access-write</code>]]> that can be used to
				request binary data in Attachments as raw binary content instead of
				as base 64 encoded content.
			</action>
			<action type="change">
				A few columns named 'CODE' in the JPA terminology services tables have been
				renamed to 'CODEVAL' to avoid any possibility of conflicting with reserved
				words in MySQL. The database migrator tool has been updated to handle this 
				change.
			</action>
			<action type="add">
				Support for PATCH operations performed within a transaction (using a Binary
				resource as the resource type in order to hold a JSONPatch or XMLPatch body)
				has been added to the JPA server.
			</action>
			<action type="fix" issue="1390">
				Two issues in the Thymeleaf Narrative Template which caused an error when generating
				a narrative on an untitled DiagnosticReport were fixed. Thanks to GitHub
				user @navyflower for reporting!
			</action>
			<action type="add">
				A new attribute has been added to the @Operation annotation called 
				<![CDATA[<code>typeName</code>]]>. This annotation can be used to specify a 
				type for an operation declared on a plain provider without needing to use 
				a specific version of the FHIR structures.
			</action>
			<action type="add">
				The $upload-external-code-system operation and the corresponding HAPI FHIR CLI command
				can now be used to upload custom vocabulary that has been converted into a standard file format
				defined by HAPI FHIR. This is useful for uploading large organizational code systems.
			</action>
			<action type="fix" issue="1404">
				In the JAX-RS server, the resource type history and instance vread
				operations had ambiguous paths that could lead to the wrong method
				being called. Thanks to Seth Rylan Gainey for the pull request!
			</action>
			<action type="fix" issue="1414">
				The profile validator (FhirInstanceValidator) can now be used to validate a resource 
				using an explicit	profile declaration rather than simply relying on the declared 
				URL in the resource itself.
			</action>
			<action type="fix">
				When using the ResponseHighlighterInterceptor, some invalid requests that would normally generate an HTTP
				400 response (e.g. an invalid _elements value) would cause an HTTP 500 crash.
			</action>
			<action type="add" issue="1388">
				When performing a read-if-newer operation on a plain server, the resource ID
				in Resource.meta.versionId is now used if a version isn't found in the resource
				ID itself. Thanks to Stig Døssing for the pull request!
			</action>
			<action type="fix" issue="1375">
				An example datatype was corrected in the DSTU2 Identifier datatype
				StructureDefinition. Thanks to Nick Robison for the pull request!
			</action>
		</release>
		<release version="3.8.0" date="2019-05-30" description="Hippo">
			<action type="fix">
				A potential security vulnerability in the hapi-fhir-testpage-overlay project was corrected: A URL
				parameter was not being correctly escaped, leading to a potential XSS vulnerability. A big thanks to
				Mudit Punia and Dushyant Garg for reporting this.
			</action>
			<action type="add">
				The version of a few dependencies have been bumped to the
				latest versions (dependent HAPI modules listed in brackets):
				<![CDATA[
				<ul>
					<li>Guava (base): 25-jre -&gt; 27.1-jre</li>
					<li>Hibernate (JPA): 5.4.1 -&gt; 5.4.2</li>
					<li>Jackson (JPA): 2.9.7 -&gt; 2.9.8</li>
					<li>Spring (JPA): 5.1.3.RELEASE -&gt; 5.1.6.RELEASE</li>
					<li>Spring-Data (JPA): 2.1.3.RELEASE -&gt; 2.1.6.RELEASE</li>
					<li>Caffeine (JPA): 2.6.2 -&gt; 2.7.0</li>
					<li>JANSI (CLI): 1.16 -&gt; 1.17.1</li>
					<!--<li>Jetty (CLI): 9.4.14.v20181114 -&gt; 9.4.17.v20190418</li>-->
				</ul>
				]]>
			</action>
			<action type="add">
				In Servers that are configured to support extended mode
				<![CDATA[<code>_elements</code>]]> parameters, it is now possible to
				use the :exclude modifier to exclude entire resource types.
			</action>
			<action type="add">
				RequestDetails now has methods called getAttribute and setAttribute that can
				be used by interceptors to pass arbitrary data between requests.
			</action>
			<action type="add">
				The hapi-fhir-jpaserver-starter project has been updated to use a properties
				file for configuration, making it much easier to get started with this
				project. Thanks to Sean McIlvenna for the pull request!
			</action>
			<action type="fix">
				The hapi-fhir-jpaserver-example did not have Subscription capabilities
				enabled after the refactoring of how Subscriptions are enabled that
				occurred in HAPI FHIR 3.7.0. Thanks to Volker Schmidt for the pull request!
			</action>
			<action type="change">
				Re-use subscription channel and handlers when a subscription is updated (unless the channel type changed).
			</action>
			<action type="fix">
				When using the <![CDATA[<code>_elements</code>]]> parameter on searches and reads,
				requesting extensions to be included caused the extensions to be included but
				not any values contained within. This has been corrected.
			</action>
			<action type="add">
				The JPA terminology service can now detect when Hibernate Search (Lucene)
				is not enabled, and will perform simple ValueSet expansions without relying
				on Hibenrate Search in such cases.
			</action>
			<action type="change" issue="1209">
				A Google Analytics script fragment was leftover in the hapi-fhir-jpaserver
				example and starter projects. Thanks to Patrick Werner for removing these!
			</action>
			<action type="add">
				ParametersUtil now has a utility method that can be used to add parameter values
				using the string name of the datatype (e.g. "dateTime") in order to help
				building Parameters resources in a version-independent way.
			</action>
			<action type="fix">
				When performing a search using the JPA server, if a search returned between 1500
				and 2000 results, a query for the final page of results would timeout due to
				a page calculation error. This has been corrected.
			</action>
			<action type="add">
				In the JPA server, a much more readable error message is now returned returned when 
				two client threads collide while trying to simultaneously create a resource with the
				same client-assigned ID. In addition, better error messages are now returned
				when conflicts such as this one are hit within a FHIR transaction operation.
			</action>
			<action type="add">
				The JPA query builder has been optimized to take better advantage of SQL IN (..) expressions
				when performing token searches with multiple OR values.
			</action>
			<action type="add">
				The JPA server transaction processor will now automatically detect if the request
				Bundle contains multiple entries having identical conditional create operations, and
				collapse these into a single operation. This is done as a convenience, since many
				conversion algorithms can accidentally generate such duplicates.
			</action>
			<action type="fix" issue="1223">
				Searching the JPA server with multiple instances of the same token search parameter
				(e.g. "Patient?identifier=&amp;identifier=b" returned no results even if resources
				should have matched. Thanks to @mingdatacom for reporting!
			</action>
			<action type="add">
				A new config setting has been added to the JPA DaoConfig that disables validation
				of the resource type for target resources in references.
			</action>
			<action type="add">
				HapiLocalizer can now handle message patterns with braces that aren't a part of a
				message format expression. E.g. "Here is an {example}".
			</action>
			<action type="add">
				JPA searches using a Composite Unique Index will now use that index for faster
				searching even if the search has _includes and/or _sorts. Previously these two
				features caused the search builder to skip using the index.
			</action>
			<action type="fix">
				JPA searches using a Composite Unique Index did not return the correct results if
				a REFERENCE search parameter was used with arguments that consisted of
				unqualified resource IDs.
			</action>
			<action type="fix">
				A non-threadsafe use of DateFormat was cleaned up in the StopWatch class.
			</action>
			<action type="add">
				When performing a search in the JPA server where one of the parameters is a
				reference with multiple values (e.g. Patient?organization=A,B) the generated
				SQL was previously a set of OR clauses and this has been collapsed into a single
				IN clause for better performance.
			</action>
			<action type="fix">
				When returning the results of a history operation from a HAPI FHIR server,
				any entries with a method of DELETE contained a stub resource in
				Bundle.entry.resource, even though the FHIR spec states that this field
				should be empty. This was corrected.
			</action>
			<action type="change">
				The hapi-fhir-testpage-overlay project no longer includes any library JARs
				in the built WAR, in order to prevent duplicates and conflicts in implementing
				projects.
			</action>
			<action type="fix">
				Two expunge bug fixes:
				The first bug is that the expunge operation wasn't bailing once it hit its limit. This resulted in a
				"Page size must not be less than one!" error.
				The second bug is that one case wasn't properly handled: when a resourceId with no version is provided.
				This executed the case where only resource type is provided.
			</action>
			<action type="fix">
				When updating a resource in the JPA server, if the contents have not actually changed
				the resource version is not updated and no new version is created. In this situation,
				the update time was modified however. It will no longer be updated.
			</action>
			<action type="fix">
				When running the JPA server in Resource Client ID strategy mode of "ANY", using the
				<![CDATA[<code>_id</code>]]> search parameter could return incorrect results. This
				has been corrected.
			</action>
			<action type="fix">
				Performing a PUT or POST against a HAPI FHIR Server with no request body caused an
				HTTP 500 to be returned instead of a more appropriate HTTP 400. This has been
				corrected.
			</action>
			<action type="fix" issue="1255">
				The fetchValueSet method on IValidationSupport implementation was not visible and could
				not be overridden. Thanks to Patrick Werner for the pull reuqest!
			</action>
			<action type="fix" issue="1280">
				The JPA server failed to index R4 reources with search parameters pointing to the Money data type.
				Thanks to GitHub user @navyflower for reporting!
			</action>
			<action type="fix">
				When validating DSTU3 QuestionnaireResponses that leverage the "enableWhen" functionality available
				in Questionnaire resources, the validation could sometimes fail incorrectly.
			</action>
			<action type="add">
				Added new configuration parameter to DaoConfig and ModelConfig to specify the websocket context path.
				(Before it was hardcoded to "/websocket").
			</action>
			<action type="add">
				Added new IRemovableChannel interface.  If a SubscriptionChannel implements this, then when a subscription
				channel is destroyed (because its subscription is deleted) then the remove() method will be called on that
				channel.
			</action>
			<action type="change">
				The JSON Patch provider has been switched to use the provider from the
				<![CDATA[
				<a href="https://github.com/java-json-tools/json-patch">Java JSON Tools</a>
				]]>
				project, as it is much more robust and fault tolerant.
			</action>
			<action type="fix">
				Ensure that database cursors are closed immediately after performing a FHIR search.
			</action>
			<action type="add">
				When performing a JSON Patch in JPA server, the post-patched document is now validated to
				ensure that the patch was valid for the candidate resource. This means that invalid patches
				are caught and not just silently ignored.
			</action>
			<action type="add">
				Expunges are now done in batches in multiple threads. Both the number of expunge threads and batch size are
				configurable
				in DaoConfig.
			</action>
			<action type="fix">
				Validation errors were fixed when using a Questionnaire with enableWhen on a question that
				contains sub-items.
			</action>
			<action type="fix">
				Fixed "because at least one resource has a reference to this resource" delete error message that mistakingly
				reported
				the target instead of the source with the reference.
			</action>
			<action type="add">
				ValidationSupportChain will now call isCodeSystemSupported() on each entry in the chain before
				calling fetchCodeSystem() in order to reduce the work required by chain entries. Thanks to 
				Anders Havn for the suggestion!
			</action>
			<action type="fix" issue="1299">
				In JPA server when updating a resource using a client assigned ID, if the resource was previously
				deleted (meaning that the operation is actually a create), the server will now return
				an HTTP 201 instead of an HTTP 200. Thanks to Mario Hyland for reporting!
			</action>
			<action type="fix">
				The HAPI FHIR CLI was unable to start a server in R4 mode in HAPI FHIR 3.7.0.
				This has been corrected.
			</action>
			<action type="fix" issue="1311">
				When encoding resources, profile declarations on contained resources will now be 
				preserved. Thanks to Anders Havn for the pull request!
			</action>
			<action type="fix" issue="1305">
				Two incorrect package declarations in unit tests were corrected. Thanks to github user
				@zaewonyx for the PR!
			</action>
			<action type="add" issue="1228">
				The InstanceValidator now supports validating QuestionnairResponses with empty items
				for disabled questions. Thanks to Matti Uusitalo for the pull request!
			</action>
			<action type="add" issue="1152">
				A new method has been added to the client that allows arbitrary headers to be easily
				added to the request. Thanks to Christian Ohr for the pull request!
			</action>
			<action type="add" issue="1213">
				VersionConverter for R2-R3 has been modified to correectly handle the renamed basedOn
				field. Thanks to Gary Graham for the pull request!
			</action>
			<action type="fix" issue="1141">
				The JPA database migration tool has been enhanced to support migration from HAPI FHIR
				2.5. Thanks to Gary Graham for the pull request!
			</action>
			<action type="add" issue="1244">
				Add a missing @Deprecated tag. Thanks to Drew Mitchell for the pull request!
			</action>
			<action type="add" issue="1303">
				The JSON parser has removed a few unneeded super keywords that prevented overriding behaviour.
				Thanks to Anders Havn for the pull request!
			</action>
			<action type="add" issue="1179">
				The DSTU2/3 version converter now converts Specimen resources. Thanks to Gary
				Graham for the pull request!
			</action>
		</release>
		<release version="3.7.0" date="2019-02-06" description="Gale">
			<action type="add">
				HAPI FHIR is now built using OpenJDK 11. Users are recommended to upgrade to this version
				of Java if this is feasible. We are not yet dropping support for Java 8 (aka 1.8), but
				users are recommended to upgrade if possible.
			</action>
			<action type="add">
				The version of a few dependencies have been bumped to the
				latest versions (dependent HAPI modules listed in brackets):
				<![CDATA[
					<ul>
						<li>Spring (JPA): 5.0.8.RELEASE -&gt; 5.1.3.RELEASE</li>
						<li>Spring-Data (JPA): 2.0.7.RELEASE -&gt; 2.1.3.RELEASE</li>
						<li>Hibernate-Core (JPA): 5.3.6.FINAL -&gt; 5.4.1.FINAL</li>
						<li>Hibernate-Search (JPA): 5.10.3.FINAL -&gt; 5.11.1.FINAL</li>
						<li>Thymeleaf (JPA): 3.0.9.RELEASE -&gt; 3.0.11.RELEASE</li>
						<li>thymeleaf-spring4 (Testpage Overlay) has been replaced with thymeleaf-spring5</li>
						<li>Commons-Lang3: 3.8 -&gt; 3.8.1</li>
						<li>Commons-Text: 1.4 -&gt; 1.4</li>
						<li>Spring Boot: 1.5.6.RELEASE -&gt; 2.1.1.RELEASE</li>
					</ul>
				]]>
			</action>
			<action type="add">
				Changed subscription processing, if the subscription criteria are straightforward (i.e. no
				chained references, qualifiers or prefixes) then attempt to match the incoming resource against
				the criteria in-memory. If the subscription criteria can't be matched in-memory, then the
				server falls back to the original subscription matching process of querying the database. The
				in-memory matcher can be disabled by setting isEnableInMemorySubscriptionMatching to "false" in
				DaoConfig (by default it is true). If isEnableInMemorySubscriptionMatching is "false", then all
				subscription matching will query the database as before.
			</action>
			<action type="change">
				Removed BaseSubscriptionInterceptor and all its subclasses (RestHook, EMail, WebSocket). These are replaced
				by two new interceptors: SubscriptionActivatingInterceptor that is responsible for activating subscriptions
				and SubscriptionMatchingInterceptor that is responsible for matching incoming resources against activated
				subscriptions. Call DaoConfig.addSupportedSubscriptionType(type) to configure which subscription types
				are supported in your environment. If you are processing subscriptions on a separate server and only want
				to activate subscriptions on this server, you should set DaoConfig.setSubscriptionMatchingEnabled to false.
				The helper method SubscriptionInterceptorLoader.registerInterceptors()
				will check if any subscription types are supported, and if so then load active subscriptions into the
				SubscriptionRegistry and register the subscription activating interceptor. This method also registers
				the subscription matching interceptor (that matches incoming resources and sends matches to subscription
				channels) only if DaoConfig.isSubscriptionMatchingEnabled is true.
				See https://github.com/jamesagnew/hapi-fhir/wiki/Proposed-Subscription-Design-Change for more
				details.
			</action>
			<action type="change">
				Added support for matching subscriptions in a separate server from the REST Server. To do this, run the
				SubscriptionActivatingInterceptor on the REST server and the SubscriptionMatchingInterceptor in the
				standalone server. Classes required to support running a standalone subscription server are in the
				ca.uhn.fhir.jpa.subscription.module.standalone package. These classes are excluded by default from
				the JPA ApplicationContext (that package is explicitly filtered out in the BaseConfig.java @ComponentScan).
			</action>
			<action type="add">
				Changed behaviour of FHIR Server to reject subscriptions with invalid criteria. If a Subscription
				is submitted with invalid criteria, the server returns HTTP 422 "Unprocessable Entity" and the
				Subscription is not persisted.
			</action>
			<action type="fix">
				The JPA server $expunge operation could sometimes fail to expunge if
				another resource linked to a resource that was being
				expunged. This has been corrected. In addition, the $expunge operation
				has been refactored to use smaller chunks of work
				within a single DB transaction. This improves performance and reduces contention when
				performing large expunge workloads.
			</action>
			<action type="add" issue="1117">
				A badly formatted log message when handing exceptions was cleaned up. Thanks to
				Magnus Watn for the pull request!
			</action>
			<action type="fix" issue="944">
				A NullPointerException has been fixed when using custom resource classes that
				have a @Block class as a child element. Thanks to Lars Gram Mathiasen for
				reporting and providing a test case!
			</action>
			<action type="add">
				AuthorizationInterceptor now allows the GraphQL operation to be
				authorized. Note that this is an all-or-nothing grant for now, it
				is not yet possible to specify individual resource security when
				using GraphQL.
			</action>
			<action type="fix">
				The ResponseHighlighterInterceptor now declines to handle Binary responses
				provided as a response from extended operations. In other words if the
				operation $foo returns a Binary resource, the ResponseHighliterInterceptor will
				not provide syntax highlighting on the response. This was previously the case for
				the /Binary endpoint, but not for other binary responses.
			</action>
			<action type="add">
				FHIR Parser now has an additional overload of the
				<![CDATA[<code>parseResource</code>]]> method that accepts
				an InputStream instead of a Reader as the source.
			</action>
			<action type="add">
				FHIR Fluent/Generic Client now has a new return option called
				<![CDATA[<code>returnMethodOutcome</code>]]> which can be
				used to return a raw response. This is handy for invoking operations
				that might return arbitrary binary content.
			</action>
			<action type="add">
				Moved state and functionality out of BaseHapiFhirDao.java into new classes: LogicalReferenceHelper,
				ResourceIndexedSearchParams, IdHelperService, SearcchParamExtractorService, and MatchUrlService.
			</action>
			<action type="add">
				Replaced explicit @Bean construction in BaseConfig.java with @ComponentScan. Beans with state are annotated
				with
				@Component and stateless beans are annotated as @Service. Also changed SearchBuilder.java and the
				three Subscriber classes into @Scope("protoype") so their dependencies can be @Autowired injected
				as opposed to constructor parameters.
			</action>
			<action type="fix">
				A bug in the JPA resource reindexer was fixed: In many cases the reindexer would
				mark reindexing jobs as deleted before they had actually completed, leading to
				some resources not actually being reindexed.
			</action>
			<action type="change">
				The JPA stale search deletion service now deletes cached search results in much
				larger batches (20000 instead of 500) in order to reduce the amount of noise
				in the logs.
			</action>
			<action type="add">
				AuthorizationInterceptor now allows arbitrary FHIR $operations to be authorized,
				including support for either allowing the operation response to proceed unchallenged,
				or authorizing the contents of the response.
			</action>
			<action type="add">
				JPA Migrator tool enhancements:
				An invalid SQL syntax issue has been fixed when running the CLI JPA Migrator tool against
				Oracle or SQL Server. In addition, when using the "Dry Run" option, all generated SQL
				statements will be logged at the end of the run. Also, a case sensitivity issue when running against
				some Postgres databases has been corrected.
			</action>
			<action type="add">
				In the JPA server, when performing a chained reference search on a search parameter with
				a target type of
				<![CDATA[<code>Reference(Any)</code>]]>, the search failed with an incomprehensible
				error. This has been corrected to return an error message indicating that the chain
				must be qualified with a resource type for such a field. For example,
				<![CDATA[<code>QuestionnaireResponse?subject:Patient.name=smith</code>]]>
				instead of
				<![CDATA[<code>QuestionnaireResponse?subject.name=smith</code>]]>.
			</action>
			<action type="add">
				The LOINC uploader has been updated to suport the LOINC 2.65 release
				file format.
			</action>
			<action type="add">
				The resource reindexer can now detect when a resource's current version no longer
				exists in the database (e.g. because it was manually expunged), and can automatically
				adjust the most recent version to
				account for this.
			</action>
			<action type="add">
				When updating existing resources, the JPA server will now attempt to reuse/update
				rows in the index tables if one row is being removed and one row is being added (e.g.
				because a Patient's name is changing from "A" to "B"). This has the net effect
				of reducing the number
			</action>
			<action type="fix">
				An issue was corrected with the JPA reindexer, where String index columns do not always
				get reindexed if they did not have an identity hash value in the HASH_IDENTITY column.
			</action>
			<action type="add">
				Plain Server ResourceProvider classes are no longer required to be public classes. This
				limitation has always been enforced, but did not actually serve any real purpose so it
				has been removed.
			</action>
			<action type="add">
				A new interceptor called ServeMediaResourceRawInterceptor has been added. This interceptor
				causes Media resources to be served as raw content if the client explicitly requests
				the correct content type cia the Accept header.
			</action>
			<action type="add" issue="917">
				A new configuration item has been added to the FhirInstanceValidator that
				allows you to specify additional "known extension domains", meaning
				domains in which the validator will not complain about when it
				encounters new extensions. Thanks to Heinz-Dieter Conradi for the
				pull request!
			</action>
			<action type="fix">
				Under some circumstances, when a custom search parameter was added to the JPA server
				resources could start reindexing before the new search parameter had been saved, meaning that
				it was not applied to all resources. This has been corrected.
			</action>
			<action type="change">
				In example-projects/README.md and hapi-fhir-jpaserver-example/README.md, incidate that these examples
				projects
				are no longer maintained. The README.md points users to a starter project they should use for examples.
			</action>
			<action type="change">
				Replaced use of BeanFactory with custom factory classes that Spring @Lookup the @Scope("prototype") beans
				(e.g. SearchBuilderFactory).
			</action>
			<action type="change">
				Moved e-mail from address configuration from EmailInterceptor (which doesn't exist any more) to DaoConfig.
			</action>
			<action type="add">
				Added 3 interfaces for services required by the standalone subscription server. The standalone subscription
				server doesn't have access to a database and so needs to get its resources using a FhirClient. Thus
				for each of these interfaces, there are two implementations: a Dao implementaiton and a FhirClient
				implementation. The interfaces thus introduced are ISubscriptionProvider (used to load subscriptions
				into the SubscriptionRegistry), the IResourceProvider (used to get the latest version of a resource
				if the "get latest version" flag is set on the subscription) and ISearchParamProvider used to load
				custom search parameters.
			</action>
			<action type="change">
				Separated active subscription cache from the interceptors into a new Spring component called the
				SubscriptionRegistry. This component maintains a cache of ActiveSubscriptions. An ActiveSubscription
				contains the subscription, it's delivery channel, and a list of delivery handlers.
			</action>
			<action type="change">
				Introduced a new Spring factory interface ISubscribableChannelFactory that is used to create delivery
				channels and handlers. By default, HAPI FHIR ships with a LinkedBlockingQueue implementation of the
				delivery channel factory. If a different type of channel factory is required (e.g. JMS or Kafka), add it
				to your application context and mark it as @Primary.
			</action>
			<action type="fix" issue="980">
				When using the HL7.org DSTU2 structures, a QuestionnaireResponse with a
				value of type reference would fail to parse. Thanks to David Gileadi for
				the pull request!
			</action>
			<action type="add" issue="1051">
				FHIR Servers now support the HTTP HEAD method for FHIR read operations. Thanks
				to GitHub user Cory00 for the pull request!
			</action>
			<action type="fix">
				When running the JPA server on Oracle, certain search queries that return a very large number of
				_included resources failed with an SQL exception stating that too many parameters were used. Search
				include logic has been reworked to avoid this.
			</action>
			<action type="fix">
				JPA Subscription deliveries did not always include the accurate versionId if the Subscription
				module was configured to use an external queuing engine. This has been corrected.
			</action>
			<action type="add">
				It is now possible in a plain or JPA server to specify the default return
				type for create/update operations when no Prefer header has been provided
				by the client.
			</action>
			<action type="add">
				It is now possible in a JPA server to specify the _total calculation
				behaviour if no parameter is supplied by the client. This is done using a
				new setting on the DaoConfig. This can be used to force a total to
				always be calculated for searches, including large ones.
			</action>
			<action type="add">
				AuthorizationInterceptor now rejects transactions with an invalid or unset request
				using an HTTP 422 response Bundle type instead of silently refusing to authorize them.
			</action>
			<action type="add">
				AuthorizationInterceptor is now able to authorize DELETE operations performed via a
				transaction operation. Previously these were always denied.
			</action>
			<action type="add" issue="1065">
				OperationDefinitions are now created for named queries in server
				module. Thanks to Stig Døssing for the pull request!
			</action>
			<action type="add">
				A new server interceptor has been added called "SearchNarrowingInterceptor".
				This interceptor can be used to automatically narrow the scope of searches
				performed by the user to limit them to specific resources or compartments
				that the user should have access to.
			</action>
			<action type="add">
				In a DSTU2 server, if search parameters are expressed with chains directly in the
				parameter name (e.g.
				<![CDATA[<code>@RequiredParam(name="subject.name.family")</code>]]>) the second
				part of the chain was lost when the chain was described in the server
				CapabilityStatement. This has been corrected.
			</action>
			<action type="fix">
				In the JPA server, search/read operations being performed within a transaction bundle
				did not pass the client request HTTP headers to the sub-request. This meant that
				AuthorizationInterceptor could not authorize these requests if it was depending on
				headers being present.
			</action>
			<action type="fix">
				When using a client in DSTU3/R4 mode, if the client attempted to validate the server
				CapabilityStatement but was not able to parse the response, the client would throw
				an exception with a misleading error about the Conformance resource not existing. This
				has been corrected. Thanks to Shayaan Munshi for reporting and providing a test case!
			</action>
			<action type="fix">
				It is now possible to upload a ConceptMap to the JPA server containing mappings where the
				source or target is a StructureDefinition canonical URI. This was previously blocked, as the
				system could not apply these mappings. It is now permitted to be stored, although
				the system will still not apply these mappings.
			</action>
			<action type="add">
				A wrapper script for Maven has been added, enabling new users to use Maven without having
				to install it beforehand. Thanks to Ari Ruotsalainen for the Pull Request!
			</action>
			<action type="add">
				AuthorizationInterceptor can now allow a user to perform a search that is scoped to a particular
				resource (e.g. Patient?_id=123) if the user has read access for that specific instance.
			</action>
			<action type="fix" issue="1084">
				In JPA Server REST Hook Subscriptions, any Headers defined in the
				Subscription resource are now applied to the outgoing HTTP
				request.
				Thanks to Volker Schmidt for the pull request!
			</action>
			<action type="add">
				HAPI FHIR will now log the Git revision when it first starts up (on the ame line as the version number
				that it already logs).
			</action>
			<action type="fix">
				When fetching a page of search results, if a page offset beyond the total number
				of available result was requested, a single result was still returned (e.g.
				requesting a page beginning at index 1000 when there are only 10 results would
				result in the 10th result being returned). This will now result in an empty
				response Bundle as would be expected.
			</action>
			<action type="add">
				Added support for _id in in-memory matcher
			</action>
			<action type="fix">
				The casing of the base64Binary datatype was incorrect in the DSTU3 and R4 model classes.
				This has been corrected.
			</action>
			<action type="add">
				Add a "subscription-matching-strategy" meta tag to incoming subscriptions with value of IN_MEMORY
				or DATABASE indicating whether the subscription can be matched against new resources in-memory or
				whether a call out to the database may be required. I say "may" because subscription matches fail fast
				so a negative match may be performed in-memory, but a positive match will require a database call.
			</action>
			<action type="fix">
				When performing a JPA search with a chained :text modifier
				(e.g. MedicationStatement?medication.code:text=aspirin,tylenol) a series
				of unneccesary joins were introduced to the generated SQL query, harming
				performance. This has been fixed.
			</action>
			<action type="fix">
				A serialization error when performing some searches in the JPA server
				using data parameters has been fixed. Thanks to GitHub user
				@PickOneFish for reporting!
			</action>
			<action type="fix" issue="1135">
				An issue with outdated syntax in the Vagrant file that prevent it from being used
				was corrected. Thanks to Steve Lewis for the pull requst!
			</action>
			<action type="fix" issue="1130">
				The HAPI FHIR tutorial server project had outdated versions of HAPI FHIR
				in its pom file. Thanks to Ricardo Estevez for the pull request!
			</action>
			<action type="fix" issue="1114">
				A NullPointerException during validation was fixed. Thanks to GitHub
				user zilin375 for the pull request!
			</action>
			<action type="add" issue="1148">
				Support for validating enableWhen in Questionnaires has been added to the Validator. Thanks
				to Eeva Turkka and Matti Uutsitalo for the pull request!
			</action>
		</release>
		<release version="3.6.0" date="2018-11-12" description="Food">
			<action type="add">
				The version of a few dependencies have been bumped to the
				latest versions (dependent HAPI modules listed in brackets):
				<![CDATA[
					<ul>
						<li>Karaf (OSGi): 4.1.4 -&gt; 4.1.6</li>
						<li>Commons-Compress (JPA): 1.14 -&gt; 1.18</li>
						<li>Jackson (JPA): 2.9.2 -&gt; 2.9.7</li>
					</ul>
				]]>
			</action>
			<action type="fix">
				A bug in the JPA migration tasks from 3.4.0 to 3.5.0 caused a failure if the HFJ_SEARCH_PARM
				table did not exist. This table existed in previous versions of HAPI FHIR but was dropped
				in 3.5.0, meaning that migrations would fail if the database was created using a snapshot
				version of 3.5.0.
			</action>
			<action type="fix">
				Automatic ID generation for contained resources (in cases where the user hasn't manually specified an ID)
				has been streamlined to generate more predictable IDs in some cases.
			</action>
			<action type="fix">
				An issue in the HAPI FHIR CLI database migrator command has been resolved, where
				some database drivers did not automatically register and had to be manually added to
				the classpath.
			</action>
			<action type="add">
				The module which deletes stale searches has been modified so that it deletes very large
				searches (searches with 10000+ results in the query cache) in smaller batches, in order
				to avoid having very long running delete operations occupying database connections for a
				long time or timing out.
			</action>
			<action type="fix">
				When invoking an operation using the fluent client on an instance, the operation would
				accidentally invoke against the server if the provided ID did not include a type. This
				has been corrected so that an IllegalArgumentException is now thrown.
			</action>
			<action type="add">
				A new operation has been added to the JPA server called
				<![CDATA[<code>$trigger-subscription</code>]]>. This can
				be used to cause a transaction to redeliver a resource that previously triggered.
				See
				<![CDATA[<a href="https://smilecdr.com/docs/current/fhir_repository/subscription.html#manually-triggering-subscriptions">this link</a>]]>
				for a description of how this feature works. Note that you must add the
				SubscriptionRetriggeringProvider as shown in the sample project
				<![CDATA[<a href="https://github.com/hapifhir/hapi-fhir-jpaserver-starter/blob/master/src/main/java/ca/uhn/fhir/jpa/demo/JpaServerDemo.java">here</a>.]]>
			</action>
			<action type="add">
				When operating in R4 mode, the HAPI FHIR server will now populate Bundle.entry.response
				for history and search results, which is did not previously do.
			</action>
			<action type="add">
				The JPA database migrator tool has been enhanced so that it now supports migrations from
				HAPI FHIR 3.3.0 to HAPI FHIR 3.4.0 / 3.5.0+ as well.
			</action>
			<action type="fix">
				When using the HAPI FHIR CLI, user-prompted passwords were not correctly encoded, meaning that the
				"--basic-auth PROMPT" action was not usable. This has been corrected.
			</action>
			<action type="add">
				The JPA server SearchCoordinator has been refactored to make searches more efficient:
				When a search is performed, the SearchCoordinator loads multiple pages of results even
				if the user has only requested a small number. This is done in order to prevent needing
				to re-run the search for every page of results that is loaded.
				In previous versions of HAPI FHIR, when a search was made the SearchCoordinator would
				prefetch as many results as the user could possibly request across all pages (even if
				this meant prefetching thousands or millions of resources).
				As of this version, a new option has been added to DaoConfig that specifies how many
				resources to prefetch. This can have a significant impact on performance for servers
				with a large number of resources, where users often only want the first page
				of results.
				See
				<![CDATA[<code>DatConfig#setSearchPreFetchThresholds()</code>]]>
				for configuration of this feature.
			</action>
			<action type="add">
				When performing a JPA server using a date parameter, if a time is not specified in
				the query URL, the date range is expanded slightly to include all possible
				timezones where the date that could apply. This makes the search slightly more
				inclusive, which errs on the side of caution.
			</action>
			<action type="fix">
				A bug was fixed in the JPA server $expunge operation where a database connection
				could sometimes be opened and not returned to the pool immediately, leading to
				pool starvation if the operation was called many times in a row.
			</action>
			<action type="add">
				A new setting has been added to the JPA server DaoConfig that causes the server
				to keep certain searches "warm" in the cache. This means that the search will
				be performed periodically in the background in order to keep a reasonably fresh copy
				of the results in the query cache.
			</action>
			<action type="fix">
				When using the testpage overlay to delete a resource, currently a crash can occur
				if an unqualified ID is placed in the ID text box. This has been corrected.
			</action>
			<action type="fix">
				AuthorizationInterceptor did not allow FHIR batch operations when the transaction()
				permission is granted. This has been corrected so that transaction() allows both
				batch and transaction requests to proceed.
			</action>
			<action type="add">
				The JPA server now automatically supplies several appropriate hibernate performance
				settings as long as the JPA EntityManagerFactory was created using HAPI FHIR's
				built-in method for creating it.
				<![CDATA[<br/><br/>]]>
				Existing JPA projects should consider using
				<![CDATA[<code>super.entityManagerFactory()</code>]]>
				as shown in
				<![CDATA[<a href="https://github.com/hapifhir/hapi-fhir-jpaserver-starter/blob/master/src/main/java/ca/uhn/fhir/jpa/demo/FhirServerConfig.java#L62">the example project</a>]]>
				if they are not already.
			</action>
			<action type="add">
				The FhirTerser <![CDATA[<code>getValues(...)</code>]]> methods have been overloaded. The terser can now be
				used to create a null-valued element where none exists. Additionally, the terser can now add a null-valued
				extension where one or more such extensions already exist. These changes allow better population of FHIR
				elements provided an arbitrary FHIR path.
			</action>
			<action type="fix">
				The FhirTerser <![CDATA[<code>getValues(...)</code>]]> methods were not properly handling modifier
				extensions for verions of FHIR prior to DSTU3. This has been corrected.
			</action>
			<action type="fix">
				When updating resources in the JPA server, a bug caused index table entries to be refreshed
				sometimes even though the index value hadn't changed. This issue did not cause incorrect search
				results but had an effect on write performance. This has been corrected.
			</action>
			<action type="add">
				The @Operation annotation used to declare operations on the Plain Server now
				has a wildcard constant which may be used for the operation name. This allows
				you to create a server that supports operations that are not known to the
				server when it starts up. This is generally not advisable but can be useful
				for some circumstances.
			</action>
			<action type="add">
				When using an @Operation method in the Plain Server, it is now possible
				to use a parameter annotated with @ResourceParam to receive the Parameters
				(or other) resource supplied by the client as the request body.
			</action>
			<action type="add">
				The JPA server version migrator tool now runs in a multithreaded way, allowing it to
				upgrade th database faster when migration tasks require data updates.
			</action>
			<action type="fix">
				A bug in the JPA server was fixed: When a resource was previously deleted,
				a transaction could not be posted that both restored the deleted resource but
				also contained references to the now-restored resource.
			</action>
			<action type="fix">
				The $expunge operation could sometimes fail to delete resources if a resource
				to be deleted had recently been returned in a search result. This has been
				corrected.
			</action>
			<action type="add">
				A new setting has been added to the JPA Server DopConfig that controls the
				behaviour when a client-assigned ID is encountered (i.e. the client performs
				an HTTP PUT to a resource ID that doesn't already exist on the server). It is
				now possible to disallow this action, to only allow alphanumeric IDs (the default
				and only option previously) or allow any IDs including alphanumeric.
			</action>
			<action type="add" issue="1103" dev="ruthakm">
				It is now possible to use your own IMessageResolver instance in the narrative
				generator. Thanks to Ruth Alkema for the pull request!
			</action>
			<action type="fix" issue="1071" dev="volsch">
				When restful reponses tried to return multiple instances of the same response header,
				some instances were discarded. Thanks to Volker Schmidt for the pull request!
			</action>
			<action type="add">
				The REST client now allows for configurable behaviour as to whether a
				<![CDATA[<code>_format</code>]]>
				parameter should be included in requests.
			</action>
			<action type="add">
				JPA server R4 SearchParameter custom expression validation is now done using the
				actual FHIRPath evaluator, meaning it is more rigorous in what it can find.
			</action>
			<action type="fix" issue="1047">
				A NullPointerException in DateRangeParam when a client URL conrtained a malformed
				date was corrected. Thanks Heinz-Dieter Conradi for the Pull Request!
			</action>
		</release>
		<release version="3.5.0" date="2018-09-17">
			<action type="add">
				HAPI FHIR now supports JDK 9 and JDK 10, both for building HAPI FHIR
				as well as for use. JDK 8 remains supported and is the minimum requirement
				in order to build or use HAPI FHIR.
			</action>
			<action type="add">
				A new command has been added to the HAPI FHIR CLI tool: "migrate-database". This
				command performs the schema modifications required when upgrading HAPI FHIR JPA
				to a new version (previously this was a manual process involving running scripts and
				reindexing everything).
				<![CDATA[
				<br/><br>
				See the
				<a href="http://hapifhir.io/doc_cli.html#migrate-database">command documentation</a>
				for more information on how to use this tool. Please post in the HAPI FHIR
				Google Group if you run into issues, as this is a brand new framework and we still need
				lots of help with testing.
				]]>
			</action>
			<action type="add">
				The version of a few dependencies have been bumped to the
				latest versions (dependent HAPI modules listed in brackets):
				<![CDATA[
					<ul>
						<li>Gson (JSON Parser): 2.8.1 -&gt; 2.8.5</li>
						<li>Spring Framework (JPA): 5.0.3.RELEASE -&gt; 5.0.8.RELEASE</li>
						<li>Hibernate ORM (JPA): 5.2.16.Final -&gt; 5.3.6.Final</li>
						<li>Hibernate Search (JPA): 5.7.1.Final -&gt; 5.10.3.Final</li>
						<li>Jetty (CLI): 9.4.8.v20171121 -&gt; 9.4.12.v20180830</li>
						<li>Commons-Codec (All): 1.10 -&gt; 1.11</li>
						<li>Commons-Lang (All): 3.7 -&gt; 3.8</li>
						<li>Commons-IO (All): 2.5 -&gt; 2.6</li>
						<li>Spring-Data (JPA): 1.11.6.RELEASE -&gt; 2.0.7.RELEASE</li>
					</ul>
				]]>
			</action>
			<action type="add">
				A new mnandatory library depdendency has been added to hapi-fhir-base, meaning that all
				applications using HAPI FHIR must import ti: commons-text. This library has been added as
				a few utility methods used by HAPI FHIR that were formerly in the commons-lang3
				project have been moved into commons-text. This library has been added as a non-optional
				dependency in the hapi-fhir-base POM, so Maven/Gradle users should not have to make
				any changes.
			</action>
			<action type="add">
				The JPA server now has a configuration item in the DaoConfig to specify which bundle types
				may be stored as-is on the /Bundle endpoint. By default the following types
				are allowed: collection, document, message.
			</action>
			<action type="add">
				CapabilityStatements generated by the server module will now include the server
				base URL in the
				<![CDATA[<code>CapabilityStatement.implementation.url</code>]]>
				field.
			</action>
			<action type="add" issue="974">
				Spring-data (used by the JPA server) has been upgraded to version 2.0.7
				(from version 1.11.6). Thanks to Roman Doboni for the pull request!
			</action>
			<action type="fix">
				A crash in the validator was fixed: Validating a Bundle that did not have Bundle.fullUrl
				populated could cause a NullPointerException.
			</action>
			<action type="add">
				AuthorizationInterceptor now examines requests more closely in order
				to block requests early that are not possibly going to return
				allowable results when compartment rules are used. For example,
				if an AuthorizationInterceptor is configured to allow only
				<![CDATA[<b>read</b>]]>
				access to compartment
				<![CDATA[<code>Patient/123</code>]]>,
				a search for
				<![CDATA[<code>Observation?subject=987</code>]]>
				will now be blocked before the method handler is called. Previously
				the search was performed and the results were examined in order to
				determine whether they were all in the appropriate compartment, but
				this incurs a performance cost, and means that this search would
				successfully return an empty Bundle if no matches were present.
				<![CDATA[<br/><br/>]]>
				A new setting on AuthorizationInterceptor called
				<![CDATA[<code>setFlags(flags)</code>]]>
				can be used to maintain the previous behaviour.
			</action>
			<action type="974">
				JPA server loading logic has been improved to enhance performance when
				loading a large number of results in a page, or when loading multiple
				search results with tags. Thanks to Frank Tao for the pull request!
				This change was introduced as a part of a collaboration between
				HAPI FHIR and the US National Institiutes for Health (NIH).
			</action>
			<action type="fix" issue="1010">
				Resource loading logic for the JPA server has been optimized to
				reduce the number of database round trips required when loading
				search results where many of the entries have a "forced ID" (an alphanumeric
				client-assigned resource ID). Thanks to Frank Tao for the pull
				request!
				This change was introduced as a part of a collaboration between
				HAPI FHIR and the US National Institiutes for Health (NIH).
			</action>
			<action type="add" issue="1000">
				LOINC uploader has been updated to support the new LOINC filename
				scheme introduced in LOINC 2.64. Thanks to Rob Hausam for the
				pull request!
			</action>
			<action type="add">
				In the JPA server, it is now possible for a custom search parameter
				to use the
				<![CDATA[<code>resolve()</code>]]> function in its path to descend into
				contained resources and index fields within them.
			</action>
			<action type="add">
				A new IValidationSupport implementation has been added, named CachingValidationSupport. This
				module wraps another implementation and provides short-term caching. This can have a dramatic
				performance improvement on servers that are validating or executing FHIRPath repeatedly
				under load. This module is used by default in the JPA server.
			</action>
			<action type="fix">
				An index in the JPA server on the HFJ_FORCED_ID table was incorrectly
				not marked as unique. This meant that under heavy load it was possible to
				create two resources with the same client-assigned ID.
			</action>
			<action type="fix">
				The JPA server
				<![CDATA[<code>$expunge</code>]]>
				operation deleted components of an individual resource record in
				separate database transactions, meaning that if an operation failed
				unexpectedly resources could be left in a weird state. This has been
				corrected.
			</action>
			<action type="fix" issue="1015">
				A bug was fixed in the JPA terminology uploader, where it was possible
				in some cases for some ValueSets and ConceptMaps to not be saved because
				of a premature short circuit during deferred uploading. Thanks to
				Joel Schneider for the pull request!
			</action>
			<action type="fix" issue="969">
				A bug in the HAPI FHIR CLI was fixed, where uploading terminology for R4
				could cause an error about the incorrect FHIR version. Thanks to
				Rob Hausam for the pull request!
			</action>
			<action type="add">
				A new method has been added to AuthorizationInterceptor that can be used to
				create rules allowing FHIR patch operations. See
				<![CDATA[<a href="http://hapifhir.io/doc_rest_server_security.html#Authorizing_Patch_Operations">Authorizing Patch Operations</a>]]>
				for more information.
			</action>
			<action type="add" issue="1018">
				A new view has been added to the JPA server, reducing the number of database
				calls required when reading resources back. This causes an improvement in performance.
				Thanks to Frank Tao for the pull request!
			</action>
			<action type="fix">
				A crash was fixed when deleting a ConceptMap resource in the
				JPA server. This crash was a regression in HAPI FHIR 3.4.0.
			</action>
			<action type="fix">
				A crash in the JPA server when performing a manual reindex of a deleted resource
				was fixed.
			</action>
			<action type="fix">
				Using the generic/fluent client, it is now possible to
				invoke the $process-message method using a standard
				client.operation() call. Previously this caused a strange
				NullPointerException.
			</action>
			<action type="fix">
				The REST Server now sanitizes URL path components and query parameter
				names to escape several reserved characters (e.g. &quot; and &lt;)
				in order to prevent HTML injection attacks via maliciously
				crafted URLs.
			</action>
			<action type="add" issue="912">
				The generic/fluent client now supports the :contains modifier on
				string search params. Thanks to Clayton Bodendein for the pull
				request!
			</action>
			<action type="fix" issue="996">
				The HAPI FHIR Server has been updated to correctly reflect the current
				FHIR specification behaviour for the Prefer header. This means that
				the server will no longer return an OperationOutcome by default, but
				that one may be requested via a Prefer header, using the newly implemented
				"Repreentation: OperationOutcome" value.
				Thanks to Ana Maria Radu for the pul request!
			</action>
			<action type="add">
				The REST Server module now allows more than one Resource Provider
				(i.e. more than one implementation of IResourceProvider) to be registered
				to the RestfulServer for the same resource type. Previous versions of
				HAPI FHIR have always limited support to a single resource provider, but
				this limitation did not serve any purpose so it has been removed.
			</action>
			<action type="add">
				The HashMapResourceProvider now supports the type and
				instance history operations. In addition, the search method
				for the
				<![CDATA[<code>_id</code>]]> search parameter now has the
				search parameter marked as "required". This means that additional
				search methods can be added in subclasses without their intended
				searches being routed to the searchById method. Also, the resource
				map now uses a LinkedHashMap, so searches return a predictable
				order for unit tests.
			</action>
			<action type="fix">
				Fixed a bug when creating a custom search parameter in the JPA
				server: if the SearchParameter resource contained an invalid
				expression, create/update operations for the given resource would
				fail with a cryptic error. SearchParameter expressions are now
				validated upon storage, and the SearchParameter will be rejected
				if the expression can not be processed.
			</action>
			<action type="add">
				The generic client history operations (history-instance, history-type,
				and history-server) now support the
				<![CDATA[<code>_at</code>]]> parameter.
			</action>
			<action type="add">
				In the plain server, many resource provider method parameters may now
				use a generic
				<![CDATA[<code>IPrimitiveType&lt;String&gt;</code>]]>
				or
				<![CDATA[<code>IPrimitiveType&lt;Date&gt;</code>]]> at the
				parameter type. This is handy if you are trying to write code
				that works across versions of FHIR.
			</action>
			<action type="add">
				Several convenience methods have been added to the fluent/generic
				client interfaces. These methods allow the adding of a sort via a
				SortSpec object, as well as specifying search parameters via a plain
				Map of Strings.
			</action>
			<action type="add">
				A new client interceptor called ThreadLocalCapturingInterceptor has been
				added. This interceptor works the same way as CapturingInterceptor in that
				it captures requests and responses for later processing, but it uses
				a ThreadLocal object to store them in order to facilitate
				use in multithreaded environments.
			</action>
			<action type="add">
				A new constructor has been added to the client BasicAuthInterceptor
				allowing credentials to be specified in the form
				"username:password" as an alternate to specifying them as two
				discrete strings.
			</action>
			<action type="add">
				SimpleBundleProvider has been modified to optionally allow calling
				code to specify a search UUID, and a field to allow the preferred
				page size to be configured.
			</action>
			<action type="add">
				The JPA server search UUID column has been reduced in length from
				40 chars to 36, in order to align with the actual length of the
				generated UUIDs.
			</action>
			<action type="add">
				Plain servers using paging may now specify an ID/name for
				individual pages being returned, avoiding the need to
				respond to arbitrary offset/index requests from the server.
				In this mode, page links in search result bundles simply
				include the ID to the next page.
			</action>
			<action type="fix" issue="965">
				An issue was fixed in BundleUtil#toListOfEntries, where sometimes
				a resource could be associated with the wrong entry in the response.
				Thanks to GitHub user @jbalbien for the pull request!
			</action>
			<action type="add">
				JPA subscription delivery queues no longer store the resource body in the
				queue (only the ID), which should reduce the memory/disk footprint of the queue
				when it grows long.
			</action>
			<action type="fix" issue="1053">
				A bug was fixed in JPA server searches: When performing a search with a _lastUpdate
				filter, the filter was applied to any _include values, which it should not have been.
				Thanks to Deepak Garg for reporting!
			</action>
			<action type="add">
				When performing a ConceptMap/$translate operation with reverse="true" in the arguments,
				the equivalency flag is now set on the response just as it is for a non-reverse lookup.
			</action>
			<action type="add">
				When executing a FHIR transaction in JPA server, if the request bundle contains
				placeholder IDs references (i.e. "urn:uuid:*" references) that can not be resolved
				anywhere else in the bundle, a user friendly error is now returned. Previously,
				a cryptic error containing only the UUID was returned. As a part of this change,
				transaction processing has now been consolidated into a single codebase for DSTU3
				/ R4 (and future) versions of FHIR. This should greatly improve maintainability
				and consistency for transaction processing.
			</action>
			<action type="add">
				ResponseHighlighterInterceptor now displays the total size of the output and
				an estimate of the transfer time at the bottom of the response.
			</action>
			<action type="add" issue="1022">
				The Prefer header is now honoured for HTTP PATCH requests. Thanks to
				Alin Leonard for the Pull Request!
			</action>
			<action type="add">
				The <![CDATA[<code>Composition</code>]]> operation <![CDATA[<code>$document</code>]]> has been
				implemented. Thanks to Patrick Werner for the Pull Request!
			</action>
			<action type="add">
				HAPI FHIR CLI commands that allow Basic Auth credentials or a Bearer Token may now use
				a value of "PROMPT" to cause the CLI to prompt the user for credentials using an
				interactive prompt.
			</action>
			<action type="remove">
				The experimental "dynamic mode" for search parameter registration has been removed. This
				mode was never published or documented and was labelled as experimental, so I am hoping it
				was never depended on by anyone. Please post on the HAPI FHIR mailing list if this
				change affects you.
			</action>
			<action type="fix">
				A crash was fixed when using the ConceptMap/$translate operation to translate a mapping
				where the equivalence was not specified.
			</action>
			<action type="add">
				The maximum length for codes in the JPA server terminology service have been increased
				to 500 in order to better accomodate code systems with very long codes.
			</action>
			<action type="fix">
				A bug in the DSTU3 validator was fixed where validation resources such as StructureDefinitions
				and Questionnaires were cached in a cache that never expired, leading to validations against
				stale versions of resources.
			</action>
			<action type="fix">
				In the REST server, if an incoming request has the Content-Encoding header, the server will
				not try to read request parameters from the content stream. This avoids an incompatibility with
				new versions of Jetty.
			</action>
			<action type="fix" issue="1050">
				Custom profile names when not matching standard FHIR profile names, are now
				handled properly by the validator. Thanks to Anthony Sute
				for the Pull Request!
			</action>
			<action type="add">
				The JPA server now performs a count query instead of a more expensive data query
				when searches using
				<![CDATA[<code>_summary=count</code>]]>.
				This means that a total will always be returned in the Bundle (this isn't always
				guaranteed otherwise, since the Search Controller can result in data being returned
				before the total number of results is known).
			</action>
			<action type="add">
				The JPA server SearchCoordinator now prefetches only a smaller and configurable number
				of results during the initial search request, and more may be requested in subsequent
				page requests. This change may have a significant improvement on performance: in
				previous versions of HAPI FHIR, even if the user only wanted the first page of 10
				results, many many more might be prefetched, consuming database resources and
				server time.
			</action>
		</release>
		<release version="3.4.0" date="2018-05-28">
			<action type="add">
				The version of a few dependencies have been bumped to the
				latest versions (dependent HAPI modules listed in brackets):
				<![CDATA[
					<ul>
						<li>Commons-Lang3 (All): 3.6 -&gt; 3.7</li>
						<li>Hibernate (JPA): 5.2.12.Final -&gt; 5.2.16.Final</li>
						<li>Javassist (JPA): 3.20.0-GA -&gt; 3.22.0-GA</li>
					</ul>
				]]>
			</action>
			<action type="add">
				Several enhancements have been made to the JPA server index
				tables. These enhancements consist of new colums that will be
				used in a future version of HAPI FHIR to significantly decrease
				the amount of space required for indexes on token and string index
				types.
				<![CDATA[<br/><br/>]]>
				These new columns are not yet used in HAPI FHIR 3.4.0 but will be
				enabled in HAPI FHIR 3.5.0. Anyone upgrading to HAPI FHIR 3.4.0 (or above)
				is recommended to invoke the following SQL statement on their
				database in order to reindex all data in a background job:
				<![CDATA[<br/>]]>
				<![CDATA[<pre>update HFJ_RESOURCE set SP_INDEX_STATUS = null;</pre>]]>
				<![CDATA[<br/>]]>
				Note that if you do this reindex now, you will not have any downtime while
				you upgrade to HAPI FHIR 3.5.0. If you need to perform the reindex at the
				time that you upgrade to HAPI FHIR 3.5.0 some indexes may not be
				available.
				<![CDATA[<br/>]]>
				In addition, the following schema changes should be made while upgrading:
				<![CDATA[<br/>]]>
				<![CDATA[<pre>update table TRM_CODESYSTEM_VER drop column RES_VERSION_ID;
alter table TRM_CODESYSTEM_VER drop constraint IDX_CSV_RESOURCEPID_AND_VER</pre>]]>
			</action>
			<action type="add">
				R4 structures have been updated to the latest definitions
				(SVN 13732)
			</action>
			<action type="fix" issue="846">
				When calling a getter on a DSTU3/R4 structure for a choice type
				(e.g. Observation#getValueString()), a NullPointerException
				was thrown if there was no value in this field, and the NPE
				had no useful error message. Now this method call will simply
				return null.
				method
			</action>
			<action type="fix">
				When performing a FHIR resource update in the JPA server
				where the update happens within a transaction, and the
				resource being updated contains placeholder IDs, and
				the resource has not actually changed, a new version was
				created even though there was not actually any change.
				This particular combination of circumstances seems very
				specific and improbable, but it is quite common for some
				types of solutions (e.g. mapping HL7v2 data) so this
				fix can prevent significant wasted space in some cases.
			</action>
			<action type="fix">
				JPA server index tables did not have a column length specified
				on the resource type column. This caused the default of 255 to
				be used, which wasted a lot of space since resource names are all
				less than 30 chars long and a single resource can have 10-100+
				index rows depending on configuration. This has now been set
				to a much more sensible 30.
			</action>
			<action type="fix">
				The LOINC uploader for the JPA Terminology Server has been
				significantly beefed up so that it now takes in the full
				set of LOINC distribution artifacts, and creates not only
				the LOINC CodeSystem but a complete set of concept properties,
				a number of LOINC ValueSets, and a number of LOINC ConceptMaps.
				This work was sponsored by the Regenstrief Institute. Thanks
				to Regenstrief for their support!
			</action>
			<action type="add">
				The DSTU2 validator has been refactored to use the same codebase
				as the DSTU3/R4 validator (which were harmonized in HAPI FHIR 3.3.0).
				This means that we now have a single codebase for all validators, which
				improves maintainability and brings a number of improvements
				to the accuracy of DSTU2 resource validation.
			</action>
			<action type="fix">
				When encoding a resource that had contained resources with user-supplied
				local IDs (e.g. resource.setId("#1")) as well as contained resources
				with no IDs (meaning HAPI should automatically assign a local ID
				for these resources) it was possible for HAPI to generate
				a local ID that already existed, making the resulting
				serialization invalid. This has been corrected.
			</action>
			<action type="add">
				The REST Generic Client now supports invoking an operation
				on a specific version of a resource instance.
			</action>
			<action type="add">
				A new operation has been added to the JPA server called
				"$expunge". This operation can be used to physically delete
				old versions of resources, logically deleted resources, or
				even all resources in the database.
			</action>
			<action type="add">
				An experimental new feature has been added to AuthorizationInterceptor which
				allows user-supplied checkers to add additional checking logic
				to determine whether a particular rule applies. This could be
				used for example to restrict an auth rule to particular
				source IPs, or to only allow operations with specific
				parameter values.
			</action>
			<action type="add">
				A new qualifier has been added to the AuthorizationInterceptor
				RuleBuilder that allows a rule on an operation to match
				<![CDATA[<code>atAnyLevel()</code>]]>, meaning that the rule
				applies to the operation by name whether it is at the
				server, type, or instance level.
			</action>
			<action type="add">
				Calling <![CDATA[<code>IdType#withVersion(String)</code>]]>
				with a null/blank parameter will now return a copy of the
				ID with the version removed. Previously this call would
				deliberately cause an IllegalArgumentException.
			</action>
			<action type="fix">
				When updating resources on the JPA server, tags did not always
				consistently follow FHIR's recommended rules for tag retention. According
				to FHIR's rules, if a tag is not explicitly present on an update but
				was present on the previous version, it should be carried forward anyhow.
				Due to a bug, this happened when more than one tag was present
				but not when only one was present. This has been corrected. In
				addition, a new request header called
				<![CDATA[<code>X-Meta-Snapshot-Mode</code>]]>
				has been added that can be used by the client to override
				this behaviour.
			</action>
			<action type="fix">
				The JPA server's resource counts query has been optimized to
				give the database a bit more flexibility to
				optimize, which should increase performance for this query.
			</action>
			<action type="add">
				The JPA server CapabilityStatement generator has been tuned
				so that resource counts are no longer calculated synchronously
				as a part of building the CapabilityStatement response. With
				this change, counts are calculated in the background and cached
				which can yield significant performance improvements on
				hevaily loaded servers.
			</action>
			<action type="fix">
				Fix a significant performance regression in 3.3.0 when validating DSTU3 content using the
				InstanceValidator. From 3.3.0 onward, StructureDefinitions are converted to FHIR R4
				content on the fly in order to reduct duplication in the codebase. These conversions
				happened upon every validation however, instead of only happening once which adversely
				affected performance. A cache has been added.
			</action>
			<action type="add" issue="903">
				Fix a bug in the DSTU2 QuestionnaireResponseValidator which prevented validation
				on groups with only one question. Thanks David Gileadi for the pull request!
			</action>
			<action type="add" issue="709">
				The <![CDATA[<code>ConceptMap</code>]]> operation <![CDATA[<code>$translate</code>]]> has been
				implemented.
			</action>
			<action type="add" issue="927">
				HAPI-FHIR_CLI now includes two new commands: one for importing and populating a
				<![CDATA[<code>ConceptMap</code>]]> resource from a CSV; and one for exporting a
				<![CDATA[<code>ConceptMap</code>]]> resource to a CSV.
			</action>
			<action type="add">
				Operation methods on a plain server may now use parameters
				of type String (i.e. plain Java strings), and any FHIR primitive
				datatype will be automatically coerced into a String.
			</action>
			<action type="add">
				The HAPI FHIR CLI now supports importing an IGPack file as an import
				to the validation process.
			</action>
			<action type="add">
				When two threads attempt to update the same resource at the same time, previously
				an unspecified error was thrown by the JPA server. An HTTP 409
				(Conflict) with an informative error message is now thrown.
			</action>
			<action type="fix">
				A bug in the JPA server's DSTU2 transaction processing routine caused it
				to occasionally consume two database connections, which could lead to deadlocks
				under heavy load. This has been fixed.
			</action>
			<action type="fix">
				AuthorizationInterceptor sometimes incorrectly identified an operation
				invocation at the type level as being at the instance level if the method
				indicated that the IdParam parameter was optional. This has been fixed.
			</action>
			<action type="add">
				StructureDefinitions for the FHIR standard extensions have been added to the
				hapi-fhir-validation-resources-XXXX modules. Thanks to Patrick Werner for the
				pull request! These have also been added to the list of definitions uploaded
				by the CLI "upload-definitions" command.
			</action>
			<action type="fix">
				A workaround for an invalid search parameter path in the R4 consent
				resource has been implemented. This path was preventing some Consent
				resources from successfully being uploaded to the JPA server. Thanks to
				Anthony Sute for identifying this.
			</action>
			<action type="fix" issue="937">
				A hard-to-understand validation message was fixed in the validator when
				validating against profiles that declare some elements as mustSupport
				but have others used but not declared as mustSupport. Thanks to Patrick
				Werner for the PR!
			</action>
			<action type="add" issue="926">
				The HAPI FHIR CLI is now available for installation on OSX using the
				(really excellent) Homebrew package manager thanks to an effort by
				John Grimes to get it added. Thanks John!
			</action>
			<action type="add" issue="953">
				When the REST Server experiences an expected error (such as a NullPointerException)
				in a resource provider class, a simple message of "Failed to call access method" is
				returned to the user. This has been enhanced to also include the message from
				the underlying exception.
			</action>
			<action type="fix" issue="836">
				A bug in the plain server was fixed that prevented some includes from
				correctly causing their targets to be included in the response bundle.
				Thanks to GitHub user @RuthAlk for the pull request!
			</action>
			<action type="add" issue="857">
				DateRangeParameter was enhanced to support convenient method chanining, and
				the parameter validation was improved to only change state after validating
				that parameters were valid. Thanks to Gaetano Gallo for the pull request!
			</action>
			<action type="fix" issue="867">
				The HumanName DSTU3+ datatype had convenience methods for testing
				whether the name has a specific given name or not, but these methods
				did not work. Thanks to Jason Owen for reporting and providing a test
				case!
			</action>
			<action type="fix" issue="874">
				An issue was corrected in the validator where Questionnaire references that
				used contained resources caused an unexpected crash. Thanks to
				Heinz-Dieter Conradi for the pull request!
			</action>
			<action type="add" issue="875">
				An issue in the narrative generator template for the CodeableConcept
				datatype was corrected. Thanks to @RuthAlk for the pull request!
			</action>
			<action type="add">
				The JPA server automatic reindexing process has been tweaked so that it no
				longer runs once per minute (this was a heavy strain on large databases)
				but will instead run once an hour unless triggered for some reason. In addition,
				the number of threads allocated to reindexing may now be adjusted via a
				setting in the DaoConfig.
			</action>
			<action type="fix">
				AuthorizationInterceptor did not correctly grant access to resources
				by compartment when the reference on the target resource that pointed
				to the compartment owner was defined using a resource object (ResourceReference#setResource)
				instead of a reference (ResourceReference#setReference).
			</action>
			<action type="add" issue="880">
				Several tests were added to ensure accurate validation of QuestionnaireResponse
				resources. Thanks to Heinz-Dieter Conradi for the pull request!
			</action>
			<action type="add" issue="886">
				A NullPointerException when validating some QuestionnaireResponse reousrces
				was fixed in the validator. Thanks to Heinz-Dieter Conradi for the pull request!
			</action>
			<action type="add" issue="892">
				QuestionnaireResponse answers of type "text" may now be validated by the
				FhirInstanceValidator. Thanks to Heinz-Dieter Conradi for the pull request!
			</action>
			<action type="fix">
				The REST server has been modified so that the
				<![CDATA[<code>Location</code>]]>
				header is no longer returned by the server on read or update responses.
				This header was returned in the past, but this header is actually
				inappropriate for any response that is not a create operation.
				The
				<![CDATA[<code>Content-Location</code>]]>
				will still be returned, and will hold the same contents.
			</action>
			<action type="fix">
				The Postgres sample JPA project was fixed to use the current version
				of HAPI FHIR (it was previously stuck on 2.2). Thanks to
				Kai Liu for the pull request!
			</action>
		</release>
		<release version="3.3.0" date="2018-03-29">
			<action type="add">
				This release corrects an inefficiency in the JPA Server, but requires a schema
				change in order to update. Prior to this version of HAPI FHIR, a CLOB column
				containing the complete resource body was stored in two
				tables: HFJ_RESOURCE and HFJ_RES_VER. Because the same content was stored in two
				places, the database consumed more space than is needed to.
				<![CDATA[<br/><br/>]]>
				In order to reduce this duplication, the
				<![CDATA[<code>RES_TEXT</code> and <code>RES_ENCODING</code>]]>
				columns have been
				<![CDATA[<b>dropped</b>]]>
				from the
				<![CDATA[<code>HFJ_RESOURCE]]>
				table, and the
				<![CDATA[<code>RES_TEXT</code> and <code>RES_ENCODING</code>]]>
				columns have been
				<![CDATA[<b>made NULLABLE</b>]]>
				on the
				<![CDATA[<code>HFJ_RES_VER]]>
				table.
				<![CDATA[<br/><br/>]]>
				The following migration script may be used to apply these changes to
				your database. Naturally you should back your database up prior to
				making this change.
				<![CDATA[
				<pre>ALTER TABLE hfj_resource DROP COLUMN res_text;
ALTER TABLE hfj_resource DROP COLUMN res_encoding;
ALTER TABLE hfj_res_ver ALTER COLUMN res_encoding DROP NOT NULL;
ALTER TABLE hfj_res_ver ALTER COLUMN res_text DROP NOT NULL;</pre>
				]]>
			</action>
			<action type="fix">
				The validation module has been refactored to use the R4 (currently maintained)
				validator even for DSTU3 validation. This is done by using an automatic
				converter which converts StructureDefinition/ValueSet/CodeSystem resources
				which are used as inputs to the validator. This change should fix a number
				of known issues with the validator, as they have been fixed in R4 but
				not in DSTU3. This also makes our validator much more maintainable
				since it is now one codebase.
			</action>
			<action type="add">
				The version of a few dependencies have been bumped to the
				latest versions (dependent HAPI modules listed in brackets):
				<![CDATA[
					<ul>
						<li>Hibernate (JPA): 5.2.10.Final -&gt; 5.2.12.Final</li>
						<li>Spring (JPA): 5.0.0 -&gt; 5.0.3</li>
						<li>Thymeleaf (Web Tespage Overlay): 3.0.7.RELEASE -&gt; 3.0.9.RELEASE</li>
					</ul>
				]]>
			</action>
			<action type="add" issue="871">
				A number of HAPI FHIR modules have been converted so that they now work
				as OSGi modules. Unlike the previous OSGi module, which was a mega-JAR
				with all of HAPI FHIR in it, this is simply the appropriate
				OSGi manifest inside the existing JARs. Thanks to John Poth
				for the Pull Request!
				<![CDATA[
				<br/><br/>
				Note that this does not cover all modules in the project. Current support includes:
				<ul>
					<li>HAPI-FHIR structures DSTU2, HL7ORGDSTU2, DSTU2.1, DSTU3, R4</li>
					<li>HAPI-FHIR Resource validation DSTU2, HL7ORGDSTU2, DSTU2.1, DSTU3, R4</li>
					<li>Apache Karaf features for all the above</li>
					<li> Integration Tests</li>
				</ul>
				Remaining work includes:
				<ul>
					<li>HAPI-FHIR Server support</li>
					<li> HAPI-FHIR narrative support. This might be tricky as Thymeleaf doesn't support OSGi.</li>
				</ul>
				]]>
			</action>
			<action type="fix">
				Fix a crash in the JSON parser when parsing extensions on repeatable
				elements (e.g. Patient.address.line) where there is an extension on the
				first repetition but not on subsequent repetitions of the
				repeatable primitive. Thanks to Igor Sirkovich for providing a
				test case!
			</action>
			<action type="fix" issue="832">
				Fix an issue where the JPA server crashed while attempting to normalize string values
				containing Korean text. Thanks to GitHub user @JoonggeonLee for reporting!
			</action>
			<action type="fix">
				An issue was solved where it was possible for server interceptors
				to have both processingCompletedNormally and handleException called
				if the stream.close() method threw an exception. Thanks to Carlos
				Eduardo Lara Augusto for investigating!
			</action>
			<action type="remove" issue="831">
				The <![CDATA[<code>@TagListParam</code>]]> annotation has been removed. This
				annotation had no use after DSTU1 but never got deleted and was misleading. Thanks
				to Angelo Kastroulis for reporting!
			</action>
			<action type="add">
				A new method overload has been added to IServerInterceptor:
				<![CDATA[
				<code>outgoingResponse(RequestDetails, ResponseDetails, HttpServletRequest, HttpServletResponse)
				]]>. This new method allows an interceptor to completely replace
				the resource being returned with a different resource instance, or
				to modify the HTTP Status Code being returned. All other "outgoingResponse"
				methods have been deprecated and are recommended to be migrated
				to the new method. This new method (with its RequestDetails and ResponseDetails
				parameters) should be flexible enough to
				accommodate future needs which means that this should be the last
				time we have to change it.
			</action>
			<action type="fix" issue="838">
				The HAPI-FHIR-CLI now explicitly includes JAXB dependencies in its combined JAR
				file. These were not neccesary prior to Java 9, but the JDK (mercifully) does
				not include JAXB in the default classpath as of Java 9. This means that
				it is possible to perform Schematron validation on Java 9. Thanks to
				John Grimes for reporting and suggesting a fix!
			</action>
			<action type="add">
				An experimental interceptor called VersionedApiConverterInterceptor has been added,
				which automaticaly converts response payloads to a client-specified version
				according to transforms built into FHIR.
			</action>
			<action type="fix" issue="822">
				Searches which were embedded in a Bundle as a transaction or batch operation did
				not respect any chained method parameters (e.g. MedicationRequest?medication.code=123).
				Thanks to @manjusampath for reporting!
			</action>
			<action type="fix">
				A few fixes went into the build which should now allow HAPI FHIR
				to build correctly on JDK 9.0. Currently building is supported on
				JDK 8.x and 9.x only.
			</action>
			<action type="fix" issue="837">
				Client requests with an
				<![CDATA[<code>Accept</code>]]>
				header value of
				<![CDATA[<code>application/json</code>]]>
				will now be served with the non-legacy content type of
				<![CDATA[<code>application/fhir+json</code>]]>
				instead of the legacy
				<![CDATA[<code>application/json+fhir</code>]]>.
				Thanks to John Grimes for reporting!
			</action>
			<action type="fix">
				Fixed a regression in server where a count parameter in the form
				<![CDATA[<code>@Count IntegerType theCount</code>]]>
				caused an exception if the client made a request with
				no count parameter included. Thanks to Viviana Sanz for reporting!
			</action>
			<action type="fix">
				A bug in the JPA server was fixed where a Subscription incorrectly created
				without a status or with invalid criteria would cause a crash during
				startup.
			</action>
			<action type="add">
				ResponseHighlightingInterceptor now properly parses _format
				parameters that include additional content (e.g.
				<![CDATA[<code>_format=html/json;fhirVersion=1.0</code>]]>)
			</action>
			<action type="add">
				Stale search deleting routine on JPA server has been adjusted
				to delete one search per transaction instead of batching 1000
				searches per transaction. This should make the deletion logic
				more tolerant of deleting very large search result sets.
			</action>
			<action type="add">
				Avoid refreshing the search parameter cache from an incoming client
				request thread, which caused unneccesary delays for clients.
			</action>
			<action type="fix">
				An occasional crash in the JPA was fixed when using unique search
				parameters and updating a resource to no longer match
				one of these search parameters.
			</action>
			<action type="fix">
				Avoid an endless loop of reindexing in JPA if a SearchParameter is
				created which indexed the SearchParameter resource itself
			</action>
			<action type="add" issue="854">
				JPA server now performs temporary/placeholder ID substitution processing on elements in
				resources which are of type "URI" in addition to the current substitution for
				elements of type "Reference". Thanks to GitHub user @t4deon for supplying
				a testcase!
			</action>
			<action type="fix">
				Deleting a resource from the testpage overlay resulted in an error page after
				clicking "delete", even though the delete succeeded.
			</action>
			<action type="remove">
				A number of info level log lines have been reduced to debug level in the JPA server, in
				order to reduce contention during heavy loads and reduce the amount of noise
				in log files overall. A typical server should now see far less logging coming
				from HAPI, at least at the INFO level.
			</action>
			<action type="fix" issue="863">
				JPA server now correctly indexes custom search parameters which
				have multiple base resource types. Previously, the indexing could
				cause resources of the wrong type to be returned in a search
				if a parameter being used also matched that type. Thanks
				to Dave Carlson for reporting!
			</action>
			<action type="add">
				A new IResourceProvider implementation called
				<![CDATA[
				<code>HashMapResourceProvider</code>
				]]>
				has been added. This is a complete resource provider
				implementation that uses a HashMap as a backing store. This class
				is probably of limited use in real production systems, but it
				cam be useful for tests or for static servers with small amounts
				of data.
			</action>
			<action type="fix" issue="872">
				An issue in the JPA server was corrected where searching using
				URI search parameters would sometimes not include the resource type in the
				criteria. This meant, for example, that a search for
				<![CDATA[<code>ValueSet?url=http://foo</code>]]> would also
				match any CodeSystem resource that happened to also have
				that URL as the value for the "url" search parameter. Thanks
				to Josh Mandel for reporting and supplying a test case!
			</action>
			<action type="add" issue="868">
				DateParam class now has equals() and hashCode() implementations. Thanks
				to Gaetano Gallo for the pull request!
			</action>
			<action type="fix" issue="814">
				Fix a bug where under certain circumstances, duplicate contained resources
				could be output by the parser's encode methods. Thanks to
				Frank Tao for supplying a test case!
			</action>
			<action type="add">
				The client LoggingInterceptor now includes the number of
				milliseconds spent performing each call that is logged.
			</action>
			<action type="add" issue="786">
				ReferenceParam has been enhanced to properly return the resource type to
				user code in a server via the ReferenceType#getResourceType() method
				if the client has specified a reference parameter with
				a resource type. Thanks to @CarthageKing for the pull request!
			</action>
			<action type="add" issue="776">
				An entry has been added to ResourceMetadataKeyEnum which allows extensions
				to be placed in the resource metadata section in DSTU2 resource (this is
				possible already in DSTU3+ resources as Meta is a normal model type, but
				the older structures worked a bit differently. Thanks to GitHub user
				sjanic for the contribution!
			</action>
			<action type="add" issue="791">
				An example project has een contributed which shows how to use the CQL
				framework in a server with HAPI FHIR JPA. Thanks to Chris Schuler
				for the pull request!
			</action>
			<action type="add" issue="798">
				A new module has been contributed called hapi-fhir-jpaserver-elasticsearch
				which adds support for Elasticsearch instead of raw Lucene for fulltext
				indexing. Testing help on this would be appreciated! Thanks to
				Jiajing Liang for the pull request!
			</action>
			<action type="fix" issue="800">
				JAX-RS server now supports R4 and DSTU2_1 FHIR versions, which were
				previously missing. Thanks to Clayton Bodendein for the pull
				request!
			</action>
			<action type="fix" issue="806">
				AuthorizationInterceptor did not correctly handle authorization against
				against a compartment where the compartment owner was specified
				as a list of IDs. Thanks to Jiajing Liang for the pull request!
			</action>
			<action type="add" issue="812">
				REST HOOK subscriptions in the JPA server now support having
				an empty/missing Subscription.channel.payload value, which
				is supported according to the FHIR specification. Thanks
				to Jeff Chung for the pull request!
			</action>
			<action type="fix">
				JPA Server Operation Interceptor create/update methods will now no
				longer be fired if the create/update operation being performed
				is a no-op (e.g. a conditional create that did not need to perform
				any action, or an update where the contents didn't actually change)
			</action>
			<action type="fix" issue="879">
				JPA server sometimes updated resources even though the client
				supplied an update with no actual changes in it, due to
				changes in the metadata section being considered content
				changes. Thanks to Kyle Meadows for the pull request!
			</action>
			<action type="add" issue="817">
				A new example project has been added called hapi-fhir-jpaserver-dynamic,
				which uses application/environment properties to configure which version
				of FHIR the server supports and other configuration. Thanks to
				Anoush Mouradian for the pull request!
			</action>
			<action type="add" issue="581">
				A new example project showing the use of JAX-RS Server Side Events has
				been added. Thanks to Jens Kristian Villadsen for the pull request!
			</action>
			<action type="remove" issue="864">
				An unneccesary reference to the Javassist library has been
				removed from the build. Thanks to Łukasz Dywicki for the
				pull request!
			</action>
			<action type="add" issue="819">
				Support has been added to the JPA server for the :not modifier. Thanks
				to Łukasz Dywicki for the pull request!
			</action>
			<action type="add" issue="877">
				Suport for the :contains string search parameter modifier has been added to
				the JPA server. Thanks to Anthony Sute for the pull request!
			</action>
			<action type="fix">
				All instances of DefaultProfileValidationSupport (i.e. one for
				each version of FHIR) have been fixed so that they explicitly
				close any InputStreams they open in order to read the built-in
				profile resources. Leaving these open caused resource starvation
				in some cases under heavy load.
			</action>
		</release>
		<release version="3.2.0" date="2018-01-13">
			<action type="add">
				Support for custom search parameters has been backported in the JPA server
				from DSTU3 back to DSTU2. As of this release of HAPI, full support for custom
				search parameters exists in all supported versions of FHIR.
			</action>
			<action type="add">
				A new set of methods have been added to
				<![CDATA[<code>IServerOperationInterceptor</code>]]>
				called
				<![CDATA[<code>resourcePreCreate</code>]]>,
				<![CDATA[<code>resourcePreUpdate</code>]]>, and
				<![CDATA[<code>resourcePreDelete</code>]]>. These
				methods are called within the database transaction
				(just as the existing methods were) but are invoked
				prior to the contents being saved to the database. This
				can be useful in order to allow interceptors to
				change payload contents being saved.
			</action>
			<action type="remove">
				A few redundant and no longer useful methods have been marked as
				deprecated in
				<![CDATA[<code>IServerInterceptor</code>]]>. If you have implemented
				custom interceptors you are recommended to migrate to the recommended
				methods.
			</action>
			<action type="add">
				A new method has been added to RequestDetails called
				<![CDATA[<code>setRequestContents()]]> which can be used
				by interceptors to modify the request body before it
				is parsed by the server.
			</action>
			<action type="fix">
				Fix a crash in JPA server when performing a recursive
				<![CDATA[<code>_include</code>]]> which doesn't actually find any matches.
			</action>
			<action type="fix" issue="796">
				When encoding URL parameter values, HAPI FHIR would incorrectly escape
				a space (" ") as a plus ("+") insetad of as "%20" as required by
				RFC 3986. This affects client calls, as well as URLs generated by
				the server (e.g. REST HOOK calls). Thanks to James Daily for reporting!
			</action>
			<action type="fix">
				Searching in JPA server using a combination of _content and _id parameters
				failed. Thanks to Jeff Weyer for reporting!
			</action>
			<action type="add">
				A new configuration option has been added to DaoConfig which allows newly created
				resources to be assigned a UUID by the server instead of a sequential ID
			</action>
			<action type="fix">
				An unneccesary column called "MYHASHCODE" was added to the
				HFJ_TAG_DEF table in the JPA server schema
			</action>
			<action type="fix">
				A few log entries emitted by the JPA server suring every search have been reduced
				from INFO to DEBUG in order to reduce log noise
			</action>
			<action type="fix" issue="810">
				Fix an issue in JPA server where updating a resource sometimes caused date search indexes to
				be incorrectly deleted. Thanks to Kyle Meadows for the pull request!
			</action>
			<action type="fix" issue="808">
				Servers did not return an ETag if the version was provided on a
				DSTU3/R4 structure in the getMeta() version field instead of in the
				getIdElement() ID. Thanks to GitHub user @Chrisjobling for reporting!
			</action>
			<action type="fix">
				A bug was fixed in the JPA server when performing a validate operation with a mode
				of DELETE on a server with referential integrity disabled, the validate operation would delete
				resource reference indexes as though the delete was actually happening, which negatively
				affected searching for the resource being validated.
			</action>
			<action type="add">
				The HAPI FHIR Server framework now has initial support for
				multitenancy. At this time the support is limited to the server
				framework (not the client, JPA, or JAX-RS frameworks). See
				<![CDATA[
				<a href="http://hapifhir.io/doc_rest_server.html">Server Documentation</a>
				]]>
				for more information.
			</action>
		</release>
		<release version="3.1.0" date="2017-11-23">
			<action type="add">
				The version of a few dependencies have been bumped to the
				latest versions (dependent HAPI modules listed in brackets):
				<![CDATA[
					<ul>
						<li>Spring (JPA): 4.3.10 -&gt; 5.0.0</li>
						<li>Jackson (JPA): 2.8.1 -&gt; 2.9.2</li>
					</ul>
				]]>
			</action>
			<action type="fix">
				The Android client module has been restored to working order, and no longer
				requires a special classifier or an XML parser to be present in order to
				work. This means that the hapi-fhir-android library is much less likely
				to cause conflicts with other libraries imported into an Android application
				via Gradle.
				<![CDATA[<br/><br/>]]>
				See the
				<![CDATA[<a href="http://hapifhir.io/doc_android.html">HAPI FHIR Android Documentation</a>]]>
				for more information. As a part of this fix, all dependencies on
				the StAX API have been removed in environments where StAX is not
				present (such as Android). The client will now detect this case, and
				explicitly request JSON payloads from servers, meaning that Android clients
				no longer need to include two parser stacks
			</action>
			<action type="add">
				A performance to the JPA server has been made which reduces the number
				of writes to index tables when updating a resource with contents that
				only make minor changes to the resource content. In many cases this can
				noticeably improve update performance.
			</action>
			<action type="fix">
				In FHIR DSTU3 the
				<![CDATA[<code>ValueSet/$expand?identifier=foo</code>]]>
				and
				<![CDATA[<code>ValueSet/$validate-code?identifier=foo</code>]]>
				parameters were changed to
				<![CDATA[<code>ValueSet/$expand?url=foo</code>]]>
				and
				<![CDATA[<code>ValueSet/$validate-code?url=foo</code>]]>
				respectively, but the JPA server had not caught up. The
				JPA DSTU3 server has been adjusted to accept either "identifier"
				or "url" (with "url" taking precedence), and the JPA R4 server
				has been changed to only accept "url".
				Thanks to Avinash Shanbhag for reporting!
			</action>
			<action type="fix" issue="744">
				Fix an error in JPA server when using Derby Database, where search queries with
				a search URL longer than 255 characters caused a mysterious failure. Thanks to
				Chris Schuler and Bryn Rhodes for all of their help in reproducing this issue.
			</action>
			<action type="add">
				JPA server now supports the use of the
				<![CDATA[<code>Cache-Control</code>]]>
				header in order to allow the client to selectively disable the
				search result cache. This directive can also be used to disable result paging
				and return results faster when only a small number of results is needed.
				See the
				<![CDATA[<a href="http://hapifhir.io/doc_jpa.html">JPA Page</a>]]>
				for more information.
			</action>
			<action type="fix">
				In certain cases in the JPA server, if multiple threads all attempted to
				update the same resource simultaneously, the optimistic lock failure caused
				a "gap" in the history numbers to occur. This would then cause a mysterious
				failure when trying to update this resource further. This has been
				resolved.
			</action>
			<action type="add">
				JPA Server search/history results now set the ID of the returned Bundle to
				the ID of the search, meaning that if a search returns results from the Query
				cache, it will reuse the ID of the previously returned Bundle
			</action>
			<action type="fix">
				Fix a NullPointerException when validating a Bundle (in DSTU3/R4) with no
				<![CDATA[<code>Bundle.type</code>]]> value
			</action>
			<action type="add">
				The JPA server transaction operation (DSTU3/R4) did not correctly process the
				If-Match header when passed in via
				<![CDATA[<code>Bundle.entry.request.ifMatch</code>]]> value
			</action>
			<action type="add">
				In Apache client, remove a log message at WARN level when the response does not
				specify a charset. This log line often showed up any time a server was not supplying
				a response, making client logs quite noisy
			</action>
			<action type="add">
				A new configuration item has been added to the JPA server DaoConfig
				called
				<![CDATA[<code>getCountSearchResultsUpTo()</code>]]>.
				This setting governs how many search results the search
				coordinator should try to find before returning an initial
				search response to the user, which has an effect on whether
				the
				<![CDATA[<code>Bundle.total</code>]]>
				field is always populated in search responses. This has now
				been set to 20000 on out public server (fhirtest.uhn.ca)
				so most search results should now include a total.
			</action>
			<action type="fix">
				Remove a bunch of exceptions in the org.hl7.fhir.exception package from the
				hapi-fhir-base module, as they were also duplicated in the
				hapi-fhir-utilities module.
			</action>
			<action type="add">
				The DSTU2 XhtmlDt type has been modified so that it no longer uses
				the StAX XMLEvent type as its internal model, and instead simply uses
				a String. New methods called "parse" and "encode" have been added
				to HAPI FHIR's XmlUtil class, which can be used to convert
				between a String and an XML representation. This should allow
				HAPI FHIR to run in environments where StAX is not available, such
				as Android phones.
			</action>
			<action type="add" issue="761">
				Restored the
				<![CDATA[<code>org.hl7.fhir.r4.model.codesystem.*</code>]]>
				classes (which are Java Enums for the various FHIR codesystems).
				These were accidentally removed in HAPI FHIR 3.0.0. Thanks to
				GitHub user @CarthageKing for reporting!
			</action>
			<action type="fix">
				The resource Profile Validator has been enhanced to not try to validate
				bound fields where the binding strength is "example", and a crash was
				resolved when validating QuestionnaireResponse answers with a type
				of "choice" where the choice was bound to a ValueSet.
			</action>
			<action type="fix">
				Remove the fake "Test" resource from DSTU2 structures. This was not
				a real resource type, and caused conflicts with the .NET client. Thanks to
				Vlad Ignatov for reporting!
			</action>
			<action type="fix" issue="720">
				Parsing a DSTU3/R4 custom structure which contained a field of
				a custom type caused a crash during parsing. Thanks to
				GitHub user @mosaic-hgw for reporting!
			</action>
			<action type="add" issue="711">
				Client logic for checking the version of the connected
				server to ensure it is for the correct version of FHIR now
				includes a check for R4 servers. Thanks to Clayton Bodendein
				for the pull request, including a number of great tests!
			</action>
			<action type="add" issue="714">
				JAX-RS client framework now supports the ability to
				register your own JAX-RS Component Classes against the client,
				as well as better documentation about thread safety. Thanks
				to SÃ©bastien RiviÃ¨re for the pull request!
			</action>
			<action type="fix" issue="717">
				Processing of the If-Modified-Since header on FHIR read operations was reversed,
				returning a 304 when the resource had been modified recently. Thanks to
				Michael Lawley for the pull request!
			</action>
			<action type="add">
				Add <![CDATA[<code>Prefer</code> and <code>Cache-Control</code>]]> to the list of headers which are declared
				as
				being acceptable for CORS requests in CorsInterceptor, CLI, and JPA Example.
				Thanks to Patrick Werner for the pull request!
			</action>
			<action type="fix" issue="725">
				DSTU2-hl7org and DSTU2.1 structures did not copy resource IDs when invoking
				copyValues(). Thanks to Clayton Bodendein for the pull request!
			</action>
			<action type="fix" issue="734">
				When encoding a Binary resource, the Binary.securityContext field
				was not encoded correctly. Thanks to Malcolm McRoberts for the pull
				request with fix and test case!
			</action>
			<action type="add">
				Bundle resources did not have their version encoded when serializing
				in FHIR resource (XML/JSON) format.
			</action>
			<action type="add">
				The Binary resource endpoint now supports the <![CDATA[<code>X-Security-Context</code>]]> header when
				reading or writing Binary contents using their native Content-Type (i.e exchanging
				the raw binary with the server, as opposed to exchanging a FHIR resource).
			</action>
			<action type="fix">
				When paging through multiple pages of search results, if the
				client had requested a subset of resources to be returned using the
				<![CDATA[<code>_elements</code>]]> parameter, the elements list
				was lost after the first page of results.
				In addition, elements will not remove elements from
				search/history Bundles (i.e. elements from the Bundle itself, as opposed
				to elements in the entry resources) unless the Bundle elements are
				explicitly listed, e.g. <![CDATA[<code>_include=Bundle.total</code>]]>.
				Thanks to @parisni for reporting!
			</action>
			<action type="add" issue="743">
				Add support for Spring Boot for initializing a number of parts of the library,
				as well as several examples.
				See the
				<![CDATA[<a href="https://github.com/jamesagnew/hapi-fhir/tree/master/hapi-fhir-spring-boot/hapi-fhir-spring-boot-samples">Spring Boot samples</a>]]>
				for examples of how this works.
				Thanks to Mathieu Ouellet for the contribution!
			</action>
			<action type="add" issue="747">
				JPA server now has lucene index support moved to separate classes from the entity
				classes in order to facilitate support for ElasticSearch. Thanks to Jiang Liang
				for the pull request!
				<![CDATA[
				Note that any existing JPA projects will need to add an additional property in their Spring config called <code>hibernate.search.model_mapping</code>. See <a href="https://github.com/jamesagnew/hapi-fhir/blob/master/hapi-fhir-jpaserver-example/src/main/java/ca/uhn/fhir/jpa/demo/FhirServerConfig.java#L84">this line</a> in the example project.
				]]>
			</action>
			<action type="add" issue="755">
				A new client interceptor has been added called
				AdditionalRequestHeadersInterceptor, which allows
				a developer to add additional custom headers to a
				client requests.
				Thanks to Clayton Bodendein for the pull request!
			</action>
			<action type="fix">
				An issue was fixed in JPA server where extensions on primitives which
				are nestedt several layers deep are lost when resources are retrieved
			</action>
			<action type="fix" issue="756">
				Conditional deletes in JPA server were incorrectly denied by AuthorizationInterceptor
				if the delete was permitted via a compartment rule. Thanks to Alvin Leonard for the
				pull request!
			</action>
			<action type="add" issue="767">
				JAX-RS server module was not able to generate server CapabilityStatement for
				some versions of FHIR (DSTU2_HL7ORG, DSTU2_1, or R4). Thanks to Clayton Bodendein for the Pull Request!
			</action>
			<action type="add" issue="769">
				When a server method throws a DataFormatException, the error will now be converted into
				an HTTP 400 instead of an HTTP 500 when returned to the client (and a stack
				trace will now be returned to the client for JAX-RS server if configured to
				do so). Thanks to Clayton Bodendein for the pull request!
			</action>
			<action type="fix" issue="770">
				JAX-RS server conformance provider in the example module passed in the
				server description, server name, and server version in the incorrect order.
				Thanks to Clayton Bodendein for the pull request!
			</action>
			<action type="fix" issue="774">
				The learn more links on the website home page had broken links. Thanks to
				James Daily for the pull request to fix this!
			</action>
			<action type="add" issue="762">
				Prevent a crash in AuthorizationInterceptor when processing transactions
				if the interceptor has rules declared which allow resources to be read/written
				by "any ID of a given type". Thanks to GitHub user @dconlan for the pull
				request!
			</action>
		</release>
		<release version="3.0.0" date="2017-09-27">
			<action type="add">
				Support for FHIR R4 (current working draft) has been <![CDATA[<b>added</b>]]>
				(in a new module called <![CDATA[<code>hapi-fhir-structures-r4</code>]]>)
				and
				support for FHIR DSTU1 (<![CDATA[<code>hapi-fhir-structures-dstu</code>]]>)
				has been <![CDATA[<b>removed</b>]]>. Removing support for the legacy
				DSTU1 FHIR version was a difficult decision, but it allows us the
				opportunitity to clean up the codebase quite a bit, and remove some
				confusing legacy parts of the API (such as the legacy Atom Bundle class).
				<![CDATA[<br/><br/>]]>
				A new redesigned table of HAPI FHIR versions to FHIR version support has been
				added to the <![CDATA[<a href="http://hapifhir.io/download.html">Download Page</a>]]>
			</action>
			<action type="add">
				HAPI FHIR's modules have been restructured for more consistency and less coupling
				between unrelated parts of the API.
				<![CDATA[<br/><br/>]]>
				A new complete list of HAPI FHIR modules has been added to the
				<![CDATA[<a href="http://hapifhir.io/download.html">Download Page</a>]]>. Key changes
				include:
				<![CDATA[
				<ul>
					<li>
						HAPI FHIR's <b>client</b> codebase has been moved out of <code>hapi-fhir-base</code>
						and in to a new module called <code>hapi-fhir-client</code>. Client users now need
						to explicitly add this JAR to their project (and non-client users now no longer
						need to depend on it)
					</li>
					<li>
						HAPI FHIR's <b>server</b> codebase has been moved out of <code>hapi-fhir-base</code>
						and in to a new module called <code>hapi-fhir-server</code>. Server users now need
						to explicitly add this JAR to their project (and non-server users now no longer
						need to depend on it)
					</li>
					<li>
						As a result of the client and server changes above, we no longer need to produce
						a special Android JAR which contains the client, server (which added space but was
						not used) and structures. There is now a normal module called <code>hapi-fhir-android</code>
						which is added to your Android Gradle file along with whatever structures JARs you
						wish to add. See the
						<a href="https://github.com/hapifhir/hapi-fhir-android-integration-test">Android Integration Test</a>
						to see a sample project using HAPI FHIR 3.0.0. <b>Note that this has been reported to
						work by some people but others are having issues with it!</b> In order to avoid delaying
						this release any further we are releasing now despite these issues. If you are an Android
						guru and want to help iron things out please get in touch. If not, it might be a good
						idea to stay on HAPI FHIR 2.5 until the next point release of the 3.x series.
					</li>
					<li>
						A new JAR containing FHIR utilities called <code>hapi-fhir-utilities</code> has been
						added. This JAR reflects the ongoing harmonization between HAPI FHIR and the FHIR
						RI codebases and is generally required in order to use HAPI at this point (if you
						are using a dependency manager such as Maven or Gradle it will be brought in to your
						project automatically as a dependency)
					</li>
				</ul>
				]]>
			</action>
			<action type="add">
				In order to allow the reoganizations and decoupling above to happen, a number of important classes
				and interfaces have been moved to new packages. A sample list of these changes is listed
				below. When upgrading to 3.0.0 your project may well show a number of compile errors
				related to missing classes. In most cases this can be resolved by simply removing the HAPI
				imports from your classes and asking your IDE to "Organize Imports" once again. This is an
				annoying change we do realize, but it is neccesary in order to allow the project to
				continue to grow.
				<![CDATA[
				<ul>
					<li>IGenericClient moved from package ca.uhn.fhir.rest.client to package ca.uhn.fhir.rest.client.api</li>
					<li>IRestfulClient moved from package ca.uhn.fhir.rest.client to package ca.uhn.fhir.rest.client.api</li>
					<li>AddProfileTagEnum moved from package ca.uhn.fhir.rest.server to package ca.uhn.fhir.context.api</li>
					<li>IVersionSpecificBundleFactory moved from package ca.uhn.fhir.rest.server to package ca.uhn.fhir.context.api</li>
					<li>BundleInclusionRule moved from package ca.uhn.fhir.rest.server to package ca.uhn.fhir.context.api</li>
					<li>RestSearchParameterTypeEnum moved from package ca.uhn.fhir.rest.server to package ca.uhn.fhir.rest.api</li>
					<li>EncodingEnum moved from package ca.uhn.fhir.rest.server to package ca.uhn.fhir.rest.api</li>
					<li>Constants moved from package ca.uhn.fhir.rest.server to package ca.uhn.fhir.rest.api</li>
					<li>IClientInterceptor moved from package ca.uhn.fhir.rest.client to package ca.uhn.fhir.rest.client.api</li>
					<li>ITestingUiClientFactory moved from package ca.uhn.fhir.util to package ca.uhn.fhir.rest.server.util</li>
				</ul>
				]]>
			</action>
			<action type="add">
				Because the Atom-based DSTU1 Bundle class has been removed from the library, users of the
				HAPI FHIR client must now always include a Bundle return type in search calls. For example,
				the following call would have worked previously:
				<![CDATA[
				<pre>
Bundle bundle = client.search().forResource(Patient.class)
	.where(new TokenClientParam("gender").exactly().code("unknown"))
   .prettyPrint()
   .execute();
				</pre>
				]]>
				This now needs an explicit returnBundle statement, as follows:
				<![CDATA[
				<pre>
Bundle bundle = client.search().forResource(Patient.class)
	.where(new TokenClientParam("gender").exactly().code("unknown"))
   .prettyPrint()
   .returnBundle(Bundle.class)
   .execute();
				</pre>
				]]>
			</action>
			<action type="add">
				The version of a few dependencies have been bumped to the
				latest versions (dependent HAPI modules listed in brackets):
				<![CDATA[
					<ul>
						<li>Gson (JSON Parser): 2.8.0 -&gt; 2.8.1</li>
						<li>Commons-lang3 (Everywhere): 3.5 -&gt; 3.6</li>
						<!--<li>Saxon-HE (Validator): 9.5.1-5 -&gt; 9.8.0-3</li>-->
						<li>Apache HttpClient (FHIR Client): 4.5.2 -&gt; 4.5.3</li>
						<li>Apache HttpCore (FHIR Client): 4.4.5 -&gt; 4.4.6</li>
						<li>Phloc Commons (Schematron Validator): 4.4.6 -&gt; 4.4.11</li>
						<li>Hibernate (JPA): 5.2.9 -&gt; 5.2.10</li>
						<li>Hibernate Search (JPA): 5.7.0 -&gt; 5.7.1</li>
						<li>Spring (JPA): 4.3.7 -&gt; 4.3.10</li>
						<li>Spring Data JPA (JPA): 1.10.4 -&gt; 1.11.6</li>
						<li>Guava (JPA): 22.0 -&gt; 23.0</li>
						<li>Thymeleaf (Testpage Overlay): 3.0.2 -&gt; 3.0.7</li>
						<li>OkHttp (Android): 3.4.1 -&gt; 3.8.1</li>
					</ul>
				]]>
			</action>
			<action type="add">
				JPA Subscription support has been refactored. A design contributed
				by Jeff Chung for the REST Hook subscription module has been ported
				so that Websocket subscriptions use it too. This design uses an
				interceptor to scan resources as they are processed to test whether
				they should be delivered to subscriptions, instead of using a
				polling design.
				<![CDATA[<br/><br/>]]>
				In addition, this scanning has been reworked to happen in a separate
				thread from the main storage thread, which should improve
				performance and scalability of systems with multiple
				subscriptions. Thanks to Jeff for all of his work on this!
			</action>
			<action type="fix">
				hapi-fhir-client-okhttp project POM had dependencies on both
				hapi-fhir-structures-dstu2 and hapi-fhir-structures-dstu3, which
				meant that any project using ookhttp would import both structures
				JARs. This has been removed.
			</action>
			<action type="add">
				JPA server is now able to handle placeholder IDs (e.g. urn:uuid:00....000)
				being used in Bundle.entry.request.url as a part of the conditional URL
				within transactions.
			</action>
			<action type="fix">
				Schematron validator now applies invariants to resources within a Bundle, not
				just to the outer Bundle resource itself
			</action>
			<action type="fix">
				Server and Client both still included Category header for resource tags even though
				this feature was only present in FHIR DSTU1 and was removed from the specification in
				FHIR DSTU2. The presence of these headers sometimes caused parsed resource instances
				to contain duplicate tags
			</action>
			<action type="fix" issue="667">
				When using the AuthorizationInterceptor with the JPA server, when a client is updating a resource
				from A to B, the user now needs to have write permission for both A and B. This is particularly
				important for cases where (for example) an Observation is being updated from having a subject of
				Patient/A to Patient/B. If the user has write permission for Patient/B's compartment, this would
				previously have been allowed even if the user did not have access to write to Patient/A's compartment.
				Thanks to Eeva Turkka for reporting!
			</action>
			<action type="add">
				IServerOperationInterceptor now has a new method
				<![CDATA[<code>resourceUpdated(RequestDetails, IBaseResource, IBaseResource)</code>]]>
				which replaces the previous
				<![CDATA[<code>resourceUpdated(RequestDetails, IBaseResource)</code>]]>. This allows
				interceptors to be notified of resource updates, but also see what the resource
				looked like before the update. This change was made to support the change above, but
				seems like a useful feature all around.
			</action>
			<action type="fix" issue="604">
				Allow DateParam (used in servers) to handle values with MINUTE precision. Thanks to
				Christian Ohr for the pull request!
			</action>
			<action type="fix">
				Fix HTTP 500 error in JPA server if a numeric search parameter was supplied with no value, e.g.
				<![CDATA[<code>GET /Observation?value-quantity=</code>]]>
			</action>
			<action type="add">
				JPA server transaction processing now honours the Prefer header and includes
				created and updated resource bodies in the response bundle if it is set
				appropriately.
			</action>
			<action type="add">
				Optimize queries in JPA server remove a few redundant select columns when performing
				searches. This provides a slight speed increase in some cases.
			</action>
			<action type="add">
				Add configuration to JPA server DaoConfig that allows a maximum
				number of search results to be specified. Queries will never return
				more than this number, which can be good for avoiding accidental
				performance problems in situations where large queries should not be
				needed
			</action>
			<action type="fix" issue="674">
				Prevent duplicates in $everything query response in JPA server. Thanks to @vlad-ignatov
				for reporting!
			</action>
			<action type="fix">
				Fix issue in calling JPA server transactions programmatically where resources
				are linked by object reference and not by ID where indexes were not correctly
				generated. This should not affect most users.
			</action>
			<action type="fix" issue="678">
				Fix issue in SubscriptionInterceptor that caused interceptor to only
				actually notify listeners of the first 10 subscriptions. Thanks to Jeff Chung
				for the pull request!
			</action>
			<action type="fix" issue="693">
				Fix potential ConcurrentModificationException when adding subscriptions while
				running under heavy load. Thanks to Jeff Chung for the pull request!
			</action>
			<action type="add">
				JPA search now uses hibernate ScrollableResults instead of plain JPA List. This
				should improve performance over large search results.
			</action>
			<action type="add">
				JPA servers with no paging provider configured, or with a paging provider other than
				DatabaseBackedPagingProvider will load all results in a single pass and keep them
				in memory. Using this setup is not a good idea unless you know for sure that you
				will never have very large queries since it means that all results will be loaded into
				memory, but there are valid reasons to need this and it will perform better than
				paging to the database in that case. This fix also resolves a NullPointerException
				when performing an $everything search. Thanks to Kamal Othman for reporting!
			</action>
			<action type="fix">
				Correct an issue in JPA server on Postgres where searches with a long search URL
				were not able to be automatically purged from the database after they were scheduled
				for deletion. Thanks to Ravi Kuchi for reporting!
			</action>
			<action type="add">
				Add an optional and configurable hard limit on the total number of meta items
				(tags, profiles, and security labels) on an individual resource. The default
				is 1000.
			</action>
			<action type="add">
				When executing a search (HTTP GET) as a nested operation in in a transaction or
				batch operation, the search now returns a normal page of results with a link to
				the next page, like any other search would. Previously the search would return
				a small number of results with no paging performed, so this change brings transaction
				and batch processing in line with other types of search.
			</action>
			<action type="add">
				JPA server no longer returns an OperationOutcome resource as the first resource
				in the Bundle for a response to a batch operation. This behaviour was previously
				present, but was not specified in the FHIR specification so it caused confusion and
				was inconsistent with behaviour in other servers.
			</action>
			<action type="fix">
				Fix a regression in HAPI FHIR 2.5 JPA server where executing a search in a
				transaction or batch operation caused an exception. Thanks to Ravi Kuchi for
				reporting!
			</action>
			<action type="fix">
				Correct an issue when processing transactions in JPA server where updates and
				creates to resources with tags caused the tags to be created twice in the
				database. These duplicates were utomatically filtered upon read so this issue
				was not user-visible, but it coule occasionally lead to performance issues
				if a resource containing multiple tags was updated many times via
				transactions.
			</action>
			<action type="fix">
				JPA server should not allow creation of resources that have a reference to
				a resource ID that previously existed but is now deleted. Thanks to Artem
				Sopin for reporting!
			</action>
			<action type="add">
				JpaConformanceProvider now has a configuration setting to enable and
				disable adding resource counts to the server metadata.
			</action>
			<action type="fix">
				Avoid a deadlock in JPA server when the RequestValidatingInterceptor is being
				used and a large number of resources are being created by clients at
				the same time.
			</action>
			<action type="fix">
				Testpage Overlay's transaction method did not work if the response
				Bundle contained any entries that did not contain a resource (which
				is often the case in more recent versions of HAPI). Thanks to Sujay R
				for reporting!
			</action>
			<action type="fix">
				When the server was returning a multi-page search result where the
				client did not explicitly request an encoding via the _format
				parameter, a _format parameter was incorrectly added to the paging
				links in the response Bundle. This would often explicitly request
				XML encoding because of the browser Accept header even though
				this was not what the client wanted.
			</action>
			<action type="add" issue="651">
				Enhancement to ResponseHighlighterInterceptor where links in the resource
				body are now converted to actual clickable hyperlinks. Thanks to Eugene Lubarsky
				for the pull request!
			</action>
			<action type="add">
				BanUnsupportedHttpMethodsInterceptor has been modified so that it now allows
				HTTP PATCH to proceed.
			</action>
			<action type="add" issue="651">
				Enhancement to ResponseHighlighterInterceptor so that it now can be configured
				to display the request headers and response headers, and individual lines
				may be highlighted.
			</action>
			<action type="fix">
				AuthorizationInterceptor did not permit PATCH operations to proceed even
				if the user had write access for the resource being patched.
			</action>
			<action type="fix" issue="682">
				Fix an issue in HapiWorkerContext where structure definitions are
				not able to be retrieved if they are referred to by their
				relative or logical ID. This affects profile tooling such as
				StructureMapUtilities. Thanks to Travis Lukach for reporting and
				providing a test case!
			</action>
			<action type="fix" issue="679">
				Add link to DSTU3 JavaDocs from documentation index. Thanks
				to Vadim Peretokin for the pull request!
			</action>
			<action type="fix" issue="680">
				Fix a typo in the documentation. Thanks to Saren Currie
				for the pull request!
			</action>
			<action type="add" issue="689">
				Add a command line flag to the CLI tool to allow configuration of the
				server search result cache timeout period. Thanks to Eugene Lubarsky
				for the pull request!
			</action>
			<action type="fix" issue="683">
				Correct an issue with the model classes for STU3 where any classes
				containing the @ChildOrder annotation (basically the conformance
				resources) will not correctly set the order if any of the
				elements are a choice type (i.e. named "foo[x]"). Thanks to
				GitHub user @CarthageKing for the pull request!
			</action>
			<action type="fix">
				Fix potential deadlock in stale search deleting task in JPA server, as well
				as potential deadlock when executing transactions containing nested
				searches when operating under extremely heavy load.
			</action>
			<action type="add">
				JPA server transaction operations now put OperationOutcome resources resulting
				from actions in
				<![CDATA[<code>Bundle.entry.response.outcome</code>]]>
				instead of the previous
				<![CDATA[<code>Bundle.entry.resource</code>]]>
			</action>
			<action type="fix" issue="696">
				An issue was corrected where search parameters containing negative numbers
				were sometimes treated as positive numbers when processing the search. Thanks
				to Keith Boone for reporting and suggesting a fix!
			</action>
			<action type="fix" issue="699">
				Fix an unfortunate typo in the custom structures documentation. Thanks to
				Jason Owen for the PR!
			</action>
			<action type="fix" issue="686">
				Correct an issue in the validator (DSTU3/R4) where elements were not always
				correctly validated if the element contained only a profiled extension. Thanks
				to SÃ©bastien RiviÃ¨re for the pull request!
			</action>
			<action type="add" issue="701">
				Testing UI now has a dropdown for modifiers on token search. Thanks
				to GitHub user @dconlan for the pull request!
			</action>
			<action type="add" issue="688">
				When parsing an incomplete ID with the form <![CDATA[<code>http://my.org/Foo</code>]]> into
				IdDt and IdType objects, the Foo portion will now be treated as the resource type.
				Previously my.org was treated as the resource type and Foo was treated as the ID. Thanks
				to GitHub user @CarthageKing for the pull request!
			</action>
			<action type="fix" issue="695">
				Extensions on ID datatypes were not parsed or serialized correctly. Thanks to
				Stephen RiviÃ¨re for the pull request!
			</action>
			<action type="fix" issue="710">
				Fix a bug in REST Hook Subscription interceptors which prevented subscriptions
				from being activated. Thanks to Jeff Chung for the pull request!
			</action>
			<action type="fix" issue="708">
				Fix broken links in usage pattern diagram on website. Thanks to
				Pascal Brandt for the pull request!
			</action>
			<action type="fix" issue="706">
				Fix incorrect FHIR Version Strings that were being outputted and verified in the
				client for some versions of FHIR. Thanks to Clayton Bodendein for the
				pull request!
			</action>
			<action type="add">
				Add a new constructor to SimpleRequestHeaderInterceptor which allows a complete header
				to be passed in (including name and value in one string)
			</action>
			<action type="add">
				REST Hook subscriptions now honour the Subscription.channel.header field
			</action>
			<action type="add">
				DSTU2 validator has been enhanced to do a better job handling
				ValueSets with expansions pointing to other ValueSets
			</action>
			<action type="fix">
				REST HOOK subscriptions now use HTTP PUT if there is a payload type
				specified, regardless of whether the source event was a create or an
				update
			</action>
			<action type="add" issue="712">
				Add appropriate import statements for logging to JPA demo code. Thanks to
				Rob Hausam for the pull request!
			</action>
			<action type="add" issue="700">
				Add some browser performance logging to ResponseHighlightingInterceptor. Thanks
				to Eugene Lubarsky for the pull request, and for convincing James not to
				optimize something that did not need optimizing!
			</action>
			<action type="add">
				A new config property has been added to the JPA seerver DaoConfig called
				"setAutoCreatePlaceholderReferenceTargets".
				This property causes references to unknown resources in created/updated resources to have a placeholder
				target resource automatically created.
			</action>
			<action type="add">
				The server LoggingInterceptor has had a variable called
				<![CDATA[<code>processingTimeMillis</code>]]> which logs the number
				of milliseconds the server took to process a given request since
				HAPI FHIR 2.5, but this was not documented. This variable has now been
				documented as a part of the available features.
			</action>
			<action type="add">
				A new experimental feature has been added to the JPA server which allows
				you to define certain search parameter combinations as being resource keys,
				so that a database constraint will prevent more than one resource from
				having a matching pair
			</action>
			<action type="add">
				When using the client LoggingInterceptor in non-verbose mode, the
				log line showing the server's response HTTP status will now also include
				the returned
				<![CDATA[<code>Location</code>]]> header value as well
			</action>
			<action type="add">
				A new flag has been add to the CLI upload-definitions command
				"-e" which allows skipping particular resources
			</action>
			<action type="add">
				An issue in JPA server has been corrected where if a CodeSystem
				resource was deleted, it was not possible to create a new resource
				with the same URI as the previous one
			</action>
			<action type="fix">
				When uploading a Bundle resource to the server (as a collection or
				document, not as a transaction) the ID was incorrectly stripped from
				resources being saved within the Bundle. This has been corrected.
			</action>
			<action type="add">
				Subscriptions in JPA server now support "email" delivery type through the
				use of a new interceptor which handles that type
			</action>
			<action type="add">
				JPA server can now be configured to not support
				<![CDATA[<code>:missing</code>]]> modifiers, which
				increases write performance since fewer indexes are written
			</action>
			<action type="add">
				A new JPA configuration option has been added to the DaoConfig which allows
				support for the <![CDATA[<code>:missing</code>]]> search parameter modifier
				to be enabled or disabled, and sets the default to DISABLED.
				<![CDATA[<br/><br/>]]>
				Support for this parameter causes many more index rows to be inserted in the database,
				which has a significant impact on write performance. A future HAPI update may allow these
				rows to be written asynchronously in order to improve this.
			</action>
		</release>
		<release version="2.5" date="2017-06-08">
			<action type="fix">
				<![CDATA[
				This release includes significant performance enhancements for the
				JPA server. Most importantly, the way that searches are performed
				has been re-written to allow the server to perform better when
				the database has a large number of results in it. The following
				enhancements have been made:
				<br/><br/>
				<ul>
					<li>
						Searches with multiple search parameters of different 
						datatypes (e.g. find patients by name and date of birth) 
						were previously joined in Java code, now the join is 
						performed by the database which is faster
					</li>
					<li>
						Searches which returned lots of results previously has all 
						results streamed into memory before anything was returned to 
						the client. This is particularly slow if you do a search for
						(say) "get me all patients" since potentially thousands or 
						even millions of patients' IDs were loaded into memory 
						before anything gets returned to the client. HAPI FHIR 
						now has a multithreaded search coordinator which returns 
						results to the client as soon as they are available
					</li>
					<li>
						Search results will be cached and reused (so that if a client
						does two searches for "get me all patients matching FOO"
						with the same FOO in short succession, we won't query the DB
						again but will instead reuse the cached results). Note that
						this can improve performance, but does mean that searches can
						return slightly out of date results. Essentially what this means
						is that the latest version of individual resources will always
						be returned despite this cacheing, but newly created resources
						that should match may not be returned until the cache
						expires. By default this cache has been set to one minute, 
						which should be acceptable for most real-world usage, but
						this can be changed or disabled entirely.
					</li>
					<li>
						Updates which do not actually change the contents of the resource
						can optionally be prevented from creating a new version
						of the resource in the database
					</li>
				</ul>
				<br/><br/>
				Existing users should delete the 
				<code>HFJ_SEARCH</code>, 
				<code>HFJ_SEARCH_INCLUDE</code>,
				and 
				<code>HFJ_SEARCH_RESULT</code>
				tables from your database before upgrading, as the structure of these tables
				has changed and old search results can not be reused.
				]]>
			</action>
			<action type="fix" issue="590">
				AuthorizationInterceptor did not correctly handle paging requests
				(e.g. requests for the second page of results for a search operation).
				Thanks to Eeva Turkka for reporting!
			</action>
			<action type="add">
				Add configuration property to DSTU3 FhirInstanceValidator to
				allow client code to change unknown extension handling behaviour.
			</action>
			<action type="fix" issue="630">
				Fix concurrency issues in FhirContext that were causing issues when
				starting a context up on Android. Thanks to GitHub issue @Jaypeg85 for
				the pull request!
			</action>
			<action type="fix">
				Fix an issue in the JPA server if a resource has been previously
				saved containing vocabulary that is no longer valid. This only really
				happened if you were using a non-final version of FHIR (e.g. using DSTU3
				before it was finalized) but if you were in this situation, upgrading HAPI
				could cause you to have old codes that no longer exist in your database. This
				fix prevents these from blocking you from accesing those resources.
			</action>
			<action type="add">
				CLI now defaults to DSTU3 mode if no FHIR version is specified
			</action>
			<action type="add">
				Server and annotation-client @History annotation now allows DSTU3+ resource
				types in the type= property
			</action>
			<action type="fix" issue="563">
				JSON Parser gave a very unhelpful error message (Unknown attribute 'value' found during parse)
				when a scalar value was found in a spot where an object is expected. This has been corrected to
				include much more information. Thanks to GitHub user @jasminas for reporting!
			</action>
			<action type="add">
				DaoConfig#setInterceptors() has been un-deprecated. It was previously deprecated as
				we thought it was not useful, but uses have been identified so it turns out this method
				will live after all. Interceptors registered to this method will now be treated
				appropriately if they implement IServerOperationInterceptor too.
			</action>
			<action type="fix">
				JPA server did not correctly support searching on a custom search parameter whose
				path pointed to an extension, where the client used a chained value.
			</action>
			<action type="fix">
				Fix issue where the JSON parser sometimes did not encode DSTU3 extensions on the root of a
				resource which have a value of type reference.
			</action>
			<action type="add">
				Server now respects the If-Modified-Since header and will return an HTTP 304 if appropriate
				for read operations.
			</action>
			<action type="fix">
				JPA server did not correctly process :missing qualifier on date parameters
			</action>
			<action type="fix" issue="633">
				AppacheHttpClient did not always respect the charset in the response
				Content-Type header. Thanks to Gijsbert van den Brink for the pull request!
			</action>
			<action type="fix" issue="636">
				Fix XhtmlParser to correctly handle hexadecimal escaped literals. Thanks to
				Gijsbert van den Brink for the Pull Request!
			</action>
			<action type="add">
				JPA server now has configurable properties that allow referential integrity
				to be disabled for both writes and deletes. This is useful in some cases
				where data integrity is not wanted or not possible. It can also be useful
				if you want to delete large amounts of interconnected data quickly.
				<![CDATA[<br/><br/>]]>
				A corresponding flag has been added to the CLI tool as well.
			</action>
			<action type="fix">
				JPA server did not correctly support searching on a custom search parameter whose
				path pointed to an extension, where the client used a chained value.
			</action>
			<action type="fix">
				Fix dependency on commons-codec 1.4 in hapi-fhir-structures-dstu3, which was
				preventing this library from being used on Android because Android includes
				an older version of commons-codec.
			</action>
			<action type="fix">
				JPA server failed to index search parameters on paths containing a decimal
				data type
			</action>
			<action type="fix">
				Validator incorrectly rejected references where only an identifier was populated
			</action>
			<action type="fix" issue="649">
				Make error handler in the client more tolerant of errors where no response has
				been received by the client when the error happens. Thanks to GitHub
				user maclema for the pull request!
			</action>
			<action type="add">
				Add a check in JPA server that prevents completely blank tags, profiles, and security labels
				from being saved to the database. These were filtered out anyhow when the
				result was returned back to the client but they were persisted which
				just wasted space.
			</action>
			<action type="fix" issue="664">
				Loading the build-in profile structures (StructureDefinition, ValueSet, etc) is now done in
				a synchronized block in order to prevent multiple loads happening if the server processes
				multiple validations in parallel threads right after startup. Previously a heavy load could
				cause the server to run out of memory and lock up. Thanks to Karl M Davis
				for analysis and help fixing this!
			</action>
			<action type="fix" issue="652">
				Fix bad ValueSet URL in DeviceRequest profile definition for STU3 which
				was preventing the CLI from uploading definitions correctly. Thanks to
				Joel Schneider for the Pull Request!
			</action>
			<action type="add" issue="656">
				Improve handling in JPA server when doing code:above and code:below
				searches to use a disjunction of AND and IN in order to avoid failures
				under certain conditions. Thanks to Michael Lawley for the pul request!
			</action>
			<action type="fix" issue="660">
				Fix an error where the JPA server sometimes failed occasional requests
				with a weird NullPointerException when running under very large concurrent
				loads. Thanks to Karl M. Davis for reporting, investigating, and ultimately
				finding a solution!
			</action>
		</release>
		<release version="2.4" date="2017-04-19">
			<action type="add">
				This release brings the DSTU3 structures up to FHIR R3 (FHIR 3.0.1) definitions. Note that
				there are very few changes between the DSTU3 structures in HAPI FHIR 2.3 and
				the ones in HAPI FHIR 2.4 since the basis for the DSTU3 structures in HAPI FHIR
				2.3 was the R3 QA FHIR version (1.9.0) but this is the first release of
				HAPI FHIR to support the final/complete R3 release.
			</action>
			<action type="add">
				Bump the version of a few dependencies to the
				latest versions (dependent HAPI modules listed in brackets):
				<![CDATA[
					<ul>
						<li>Hibernate (JPA): 5.2.7 -&gt; 5.2.9</li>
						<li>Hibernate Search (JPA): 5.5.7.CR1 -&gt; 5.2.7.Final</li>
						<li>Hibernate Validator (JPA): 5.3.4 -&gt; 5.4.1</li>
						<li>Spring (JPA): 4.3.6 -&gt; 4.3.7</li>
						<li>Gson (Core): 2.7 -&gt; 2.8.0</li>
						<li>Guava (JPA): 19.0 -&gt; 21.0</li>
						<li>SLF4j (Core): 1.7.21 -&gt; 1.7.25</li>
						<li>Logback (Core): 1.1.7 -&gt; 1.2.2</li>
					</ul>
				]]>
			</action>
			<action type="add" issue="602">
				hapi-fhir-jpaserver-example now includes the
				<![CDATA[<code>Prefer</code>]]> header in the list of
				CORS headers. Thanks to GitHub user @elnin0815 for
				the pull request!
			</action>
			<action type="add">
				AuthorizationInterceptor can now allow make read or write
				authorization decisions on a resource by instance ID
			</action>
			<action type="fix" issue="208">
				Remove SupportingDocumentation resource from DSTU2 structures. This isn't
				actually a resource in FHIR DSTU2 and its inclusion causes errors on clients
				that don't understand what it is. Thanks to Travis Cummings and Michele Mottini for pointing this out.
			</action>
			<action type="fix" issue="607">
				Web testing UI displayed an error when a transaction was pasted into the UI
				for a DSTU2 server. Thanks to Suresh Kumar for reporting!
			</action>
			<action type="add">
				DaoConfig#setAllowInlineMatchUrlReferences() now defaults to
				<![CDATA[<code>true</code>]]> since inline conditional references
				are now a part of the FHIR specification. Thanks to Jan DÄdek for
				pointing this out!
			</action>
			<action type="add" issue="609">
				hapi-fhir-jpaserver-base now exposes a
				<![CDATA[<code>FhirInstanceValidator</code> bean named <code>"myInstanceValidatorDstu2"</code>]]>
				for DSTU2. A similar bean for DSTU3 was previously implemented.
			</action>
			<action type="add" issue="453">
				hapi-fhir-jpaserver-example project now defaults to STU3 mode instead of
				the previous DSTU2. Thanks to Joel Schneider for the pull request!
			</action>
			<action type="add" issue="534">
				JPA server now has a setting on the DaoConfig to force it to treat
				certain reference URLs or reference URL patterns as logical URLs instead
				of literal ones, meaning that the server will not try to resolve these
				URLs. Thanks to Eeva Turkka for the suggestion!
			</action>
			<action type="add">
				Add a utility method to JPA server:
				<![CDATA[<code>IFhirResourceDao#removeTag(IIdType, TagTypeEnum, String, String)</code>]]>. This allows
				client code to remove tags
				from a resource without having a servlet request object in context.
			</action>
			<action type="fix">
				JPA server was unable to process custom search parameters where
				the path pointed to an extension containing a reference. Thanks
				to Ravi Kuchi for reporting!
			</action>
			<action type="fix" issue="623">
				Servers in DSTU2.1 mode were incorrectly using the legacy mimetypes instead
				of the new STU3 ones. Thanks to Michael Lawley for the pull request!
			</action>
			<action type="add" issue="624">
				Add an option to ParserOptions that specifies that when parsing a bundle, the
				ID found in the Bundle.entry.fullUrl should not override the ID found
				in the Resource.id field. Technically these fields must always supply the
				same ID in order for a server to be considered conformant, but this option allows
				you to deal with servers which are behaving badly. Thanks to
				GitHub user CarthageKing for the pul request!
			</action>
			<action type="fix" issue="617">
				Remove unneccesary whitespace in the text areas on the testing
				web UI. Thanks to GitHub user @elnin0815 for the pull request!
			</action>
			<action type="add" issue="613">
				In JAX-RS server it is now possible to change the server exception handler
				at runtime without a server restart.
				Thanks to Sebastien Riviere for the
				pull request!
			</action>
			<action type="fix" issue="610">
				Fix a potential race condition when the FhirContext is being accessed by many threads
				at the same time right as it is initializing. Thanks to Ben Spencer for the
				pull request!
			</action>
		</release>
		<release version="2.3" date="2017-03-18">
			<action type="add">
				Bump the version of a few dependencies to the
				latest versions (dependent HAPI modules listed in brackets):
				<![CDATA[
					<ul>
						<li>Hibernate (JPA): 5.1.0 -&gt; 5.2.7</li>
						<li>Hibernate Search (JPA): 5.5.4 -&gtp; 5.7.0.CR1</li>
						<li>Hibernate Validator (JPA): 5.2.4 -&gtp; 5.3.4</li>
						<li>Spring (JPA): 4.3.1 -&gt; 4.3.6</li>
					</ul>
				]]>
			</action>
			<action type="add">
				The JPA server now supports custom search parameters in DSTU3
				mode. This allows users to create search parameters which contain
				custom paths, or even override and disable existing search
				parameters.
			</action>
			<action type="fix">
				CLI example uploader couldn't find STU3 examples after CI server
				was moved to build.fhir.org
			</action>
			<action type="fix">
				Fix issue in JPA subscription module that prevented purging stale
				subscriptions when many were present on Postgres
			</action>
			<action type="fix" issue="532">
				Server interceptor methods were being called twice unnecessarily
				by the JPA server, and the DaoConfig interceptor registration
				framework was not actually useful. Thanks to GitHub user
				@mattiuusitalo for reporting!
			</action>
			<action type="fix" issue="503">
				AuthorizationInterceptor on JPA server did not correctly
				apply rules on deleting resources in a specific compartment
				because the resource metadata was stripped by the JPA server
				before the interceptor could see it. Thanks to
				Eeva Turkka for reporting!
			</action>
			<action type="fix" issue="519">
				JPA server exported CapabilityStatement includes
				double entries for the _id parameter and uses the
				wrong type (string instead of token). Thanks to
				Robert Lichtenberger for reporting!
			</action>
			<action type="add" issue="504">
				Custom resource types which extend Binary must not
				have declared extensions since this is invalid in
				FHIR (and HAPI would just ignore them anyhow). Thanks
				to Thomas S Berg for reporting!
			</action>
			<action type="add">
				Standard HAPI zip/tar distributions did not include the project
				sources and JavaDoc JARs. Thanks to Keith Boone for pointing
				this out!
			</action>
			<action type="fix">
				Server AuthorizationInterceptor always rejects history operation
				at the type level even if rules should allow it.
			</action>
			<action type="fix">
				JPA server terminology service was not correctly validating or expanding codes
				in SNOMED CT or LOINC code systems. Thanks to David Hay for reporting!
			</action>
			<action type="fix" issue="539">
				Attempting to search for an invalid resource type (e.g. GET base/FooResource) should
				return an HTTP 404 and not a 400, per the HTTP spec. Thanks to
				GitHub user @CarthageKing for the pull request!
			</action>
			<action type="fix" issue="544">
				When parsing a Bundle containing placeholder fullUrls and references
				(e.g. "urn:uuid:0000-0000") the resource reference targets did not get
				populated with the given resources. Note that as a part of this
				change, <![CDATA[<code>IdType</code> and <code>IdDt</code>]]> have been modified
				so that when parsing a placeholder ID, the complete placeholder including the
				"urn:uuid:" or "urn:oid:" prefix will be placed into the ID part. Previously,
				the prefix was treated as the base URL, which led to strange behaviour
				like the placeholder being treated as a real IDs. Thanks to GitHub
				user @jodue for reporting!
			</action>
			<action type="add">
				Declared extensions with multiple type() options listed in the @Child
				annotation caused a crash on startup. Now this is supported.
			</action>
			<action type="add">
				STU3 XHTML parser for narrative choked if the narrative contained
				an <![CDATA[<code>&amp;rsquot;</code>]]> entity string.
			</action>
			<action type="fix" issue="538">
				When parsing a quantity parameter on the server with a
				value and units but no system (e.g.
				<![CDATA[<code>GET [base]/Observation?value=5.4||mg</code>]]>)
				the unit was incorrectly treated as the system. Thanks to
				@CarthageKing for the pull request!
			</action>
			<action type="533">
				Correct a typo in the JPA ValueSet ResourceProvider which prevented
				successful operation under Spring 4.3. Thanks to
				Robbert van Waveren for the pull request!
			</action>
			<action type="remove">
				Deprecate the method
				<![CDATA[<code>ICompositeElement#getAllPopulatedChildElementsOfType(Class)</code>]]>
				as it is no longer used by HAPI and is just an annoying step
				in creating custom structures. Thanks to Allan Bro Hansen
				for pointing this out.
			</action>
			<action type="fix" issue="547">
				CapturingInterceptor did not buffer the response meaning
				that in many circumstances it did not actually capture
				the response. Thanks to Jenny Syed of Cerner for
				the pull request and contribution!
			</action>
			<action type="fix" issue="548">
				Clean up dependencies and remove Eclipse project files from git. Thanks to
				@sekaijin for the pull request!
			</action>
			<action type="fix">
				When performing a conditional create in a transaction in JPA server,
				if a resource already existed matching the conditional expression, the
				server did not change the version of the resource but did update the body
				with the passed in body. Thanks to Artem Sopin for reporting and providing a test
				case for this!
			</action>
			<action type="fix">
				Client revincludes did not include the :recurse modifier. Thanks to
				Jenny Meinsma for pointing this out on Zulip!
			</action>
			<action type="add">
				JPA server did not return an OperationOutcome in the response for
				a normal delete operation.
			</action>
			<action type="fix">
				Fix an issue in JPA server where _history results were kept in memory instead
				of being spooled to the database as they should be. Note that as a part of this fix
				a new method was added to
				<![CDATA[<code>IBundleProvider</code> called <code>getUuid()</code>]]>. This
				method may return <![CDATA[<code>null</code>]]> in any current cases.
			</action>
			<action type="fix">
				Expanding a ValueSet in JPA server did not correctly apply
				<![CDATA[<code>?filter=</code>]]> parameter when the ValueSet
				being expanded had codes included explicitly (i.e. not by
				is-a relationship). Thanks to David Hay for reporting!
			</action>
			<action type="fix">
				JPA validator incorrectly returned an HTTP 400 instead of an HTTP 422 when
				the resource ID was not present and required, or vice versa. Thanks to
				Brian Postlethwaite for reporting!
			</action>
			<action type="fix">
				When using an annotation based client, a ClassCastException would
				occur under certain circumstances when the response contained
				contained resources
			</action>
			<action type="fix">
				JPA server interceptor methods for create/update/delete provided
				the wrong version ID to the interceptors
			</action>
			<action type="add">
				A post-processing hook for subclasses of BaseValidatingInterceptor is now available.
			</action>
			<action type="add" issue="585">
				AuthorizationInterceptor can now authorize (allow/deny) extended operations
				on instances and types by wildcard (on any type, or on any instance)
			</action>
			<action type="add" issue="595">
				When RequestValidatingInterceptor is used, the validation results
				are now populated into the OperationOutcome produced by
				create and update operations
			</action>
			<action type="add" issue="542">
				Add support for the $process-message operation to fluent client.
				Thanks to Hugo Soares for the pull request!
			</action>
			<action type="add" issue="543">
				Parser can now be configured when encoding to use a specific
				base URL for extensions. Thanks to Sebastien Riviere for the
				pull request!
			</action>
			<action type="fix" issue="568">
				Correct the resource paths for the DSTU2.1 validation resources,
				allowing the validator to correctly work against those structures.
				Thanks to Michael Lawley for the pull request!
			</action>
			<action type="fix" issue="551">
				XML Parser failed to parse large field values (greater than 512 Kb)
				on certain platforms where the StAX parser was overridden. Thanks to
				GitHub user @Jodue for the pull request!
			</action>
			<action type="add" issue="575">
				Remove an unneccesary database flush when saving large code systems to
				the JPA database, improving performance of this operation. Thanks to
				Joel Schneider for the pull request and analysis!
			</action>
			<action type="add">
				A new post-processing hook for subclasses of BaseValidatingInterceptor is now
				available. The hook exposes the request details on validation failure prior to throwing an
				UnprocessableEntityException.
			</action>
		</release>
		<release version="2.2" date="2016-12-20">
			<action type="add">
				Bump the version of a few dependencies to the
				latest versions (dependent HAPI modules listed in brackets):
				<![CDATA[
					<ul>
						<!--<li>spring (JPA): 4.3.1 -&gt; 4.3.4</li>-->
						<li>Derby (CLI): 10.12.1.1 -&gt; 10.13.1.1</li>
						<li>Jetty (CLI): 9.3.10.v20160621 -&gt; 9.3.14.v20161028</li>
						<li>JAnsi (CLI): 1.13 -&gt; 1.14</li>
						<li>Phloc Commons (SCH Validator): 4.4.5 -&gt; 4.4.6</li>
					</ul>
				]]>
			</action>
			<action type="fix">
				Fix issue in AuthorizationIntetceptor where
				transactions are blocked even when they
				should not be
			</action>
			<action type="fix">
				Fix regression in HAPI FHIR 2.1 JPA
				server where some search parameters on
				metadata resources did not appear
				(e.g. "StructureDefinition.url"). Thanks
				to David Hay for reporting!
			</action>
			<action type="add">
				Add ability to JPA server for disabling stale search
				expiry. This is useful if you are deploying the server
				to a cluster.
			</action>
			<action type="fix" issue="495">
				RestfulServer with no explicitly set FhirContext
				fails to detect the presents of DSTU3 structures. Thanks
				to GitHub user @vijayt27 for reporting!
			</action>
			<action type="add">
				As the
				<![CDATA[<a href="https://github.com/eBay/cors-filter">eBay CORS interceptor</a>]]>
				project
				has gone dormant, we have introduced a new
				HAPI server interceptor which can be used to implement CORS support
				instead of using the previously recommended Servlet Filter. All server
				examples as well as the CLI have been switched to use this new interceptor.
				See the
				<![CDATA[<a href="./doc_cors.html">CORS Documentation</a>]]>
				for more information.
			</action>
			<action type="fix" issue="480">
				Make the parser configurable so that when
				parsing an invalid empty value (e.g.
				<![CDATA[<code>{"status":""}</code>]]>) the
				parser will either throw a meaningful exception
				or log a warning depending on the configured
				error handler.
			</action>
			<action type="fix" issue="276">
				Fix issue when serializing resources that have
				contained resources which are referred to
				from multiple places. Sometimes when serializing
				these resources the contained resource section
				would contain duplicates. Thanks to Hugo Soares
				and Stefan Evinance for reporting and providing
				a test case!
			</action>
			<action type="add" issue="518">
				Allow client to gracefully handle running in DSTU3 mode
				but with a structures JAR that does not contain a
				CapabilityStatement resource. Thanks to Michael Lawley
				for the pull request!
			</action>
			<action type="fix">
				Fix a crash in JPA server when searching using an _include if _include targets are
				external references (and therefore can't be loaded
				by the server). Thanks to Hannes Ulrich for reporting!
			</action>
			<action type="fix">
				HAPI FHIR CLI failed to delete a file when uploading
				example resources while running under Windows.
			</action>
			<action type="fix" issue="521">
				Server should reject update if the resource body
				does not contain an ID, or the ID does not match
				the request URL. Thanks to Jim Steel for reporting!
			</action>
			<action type="fix" issue="500">
				Web Testing UI's next and previous buttons for paging
				through paged results did not work after the migration
				to using Thymeleaf 3. Thanks to GitHub user @gsureshkumar
				for reporting!
			</action>
			<action type="add" issue="525">
				When parsing invalid enum values in STU3,
				report errors through the parserErrorHandler,
				not by throwing an exception. Thanks to
				Michael Lawley for the pull request!
			</action>
			<action type="add" issue="516">
				When parsing DSTU3 resources with enumerated
				types that contain invalid values, the parser will now
				invoke the parserErrorHandler. For example, when parsing
				<![CDATA[
				<code>{"resourceType":"Patient", "gender":"foo"}</code>
				]]>
				the previous behaviour was to throw an InvalidArgumentException.
				Now, the parserErrorHandler is invoked. In addition, thw
				LenientErrorHandler has been modified so that this one case
				will result in a DataFormatException. This has the effect
				that servers which receive an invalid enum velue will return
				an HTTP 400 instead of an HTTP 500. Thanks to Jim
				Steel for reporting!
			</action>
			<action type="add" issue="520">
				DSTU3 context now pulls the FHIR version from the actual
				model classes. Thanks to Michael Lawley for the pull request!
			</action>
			<action type="add">
				Enhancements to the tinder-plugin's generic template features
				of the <![CDATA[<i>generate-multi-files</i> and <i>generate-single-file</i>
				Maven goals as well as the Ant <i>hapi-tinder</i> task.
				<ul>
					<li>Provides the full Tinder data model by adding composites, valuesets, and profiles to resourcesw.</li>
					<li>Supports generating files for resources, composites, valuesets, and profiles</li>
					<li>Supports Velocimacro files outside the tinder-plugin JAR</li>
					<li>Provides filename prefix as well as suffix properties</li>
					<li>Can specify any of the Velocity configuration parameters such as
					<i>macro.provide.scope.control</i> which allows safe macro recursion</li>
					<li>Templates can now drill down into the referenced children for a ResourceBlockCopy</li>
					<li>Normalization of properties across all three generic tasks</li>
				</ul>
			    ]]>
			</action>
			<action type="fix" issue="523">
				Fix ordering of validator property handling when an element
				has a name that is similar to a shorter name[x] style name.
				Thanks to CarthageKing for the pull request!
			</action>
			<action type="add" issue="510">
				Add a docker configuration to the hapi-fhir-jpaservr-example
				module. Thanks to Gijsbert van den Brink for the pull request!
			</action>
			<action type="add" issue="507">
				Add utility constructors to MoneyDt. Thanks to James Ren for the
				contribution!
			</action>
			<action type="fix" issue="528">
				AuthorizationInterceptor was failing to allow read requests to pass
				when a rule authorized those resources by compartment. Thanks to
				GitHub user @mattiuusitalo for reporting and supplying
				a test case!
			</action>
			<action type="fix">
				Correct a typo in client
				<![CDATA[<code>IHttpRequest</code>]]> class: "bufferEntitity" should be "bufferEntity".
			</action>
			<action type="add">
				ErrorHandler is now called (resulting in a warning by default, but can also be an exception) when arsing
				JSON if
				the resource ID is not a JSON string, or an object is found where an array is expected (e.g. repeating
				field). Thanks
				to Jenni Syed of Cerner for providing a test case!
			</action>
			<action type="fix">
				Fix Web Testing UI to be able to handle STU3 servers which
				return CapabilityStatement instead of the previously used
				"Conformance" resource
			</action>
			<action type="fix">
				CLI example uploader couldn't find STU3 examples after CI server
				was moved to build.fhir.org
			</action>
			<action type="fix">
				Fix issue in JPA subscription module that prevented purging stale
				subscriptions when many were present on Postgres
			</action>
			<action type="fix" issue="532">
				Server interceptor methods were being called twice unnecessarily
				by the JPA server, and the DaoConfig interceptor registration
				framework was not actually useful. Thanks to GitHub user
				@mattiuusitalo for reporting!
			</action>
			<action type="fix" issue="503">
				AuthorizationInterceptor on JPA server did not correctly
				apply rules on deleting resources in a specific compartment
				because the resource metadata was stripped by the JPA server
				before the interceptor could see it. Thanks to
				Eeva Turkka for reporting!
			</action>
			<action type="fix" issue="519">
				JPA server exported CapabilityStatement includes
				double entries for the _id parameter and uses the
				wrong type (string instead of token). Thanks to
				Robert Lichtenberger for reporting!
			</action>
			<action type="add" issue="504">
				Custom resource types which extend Binary must not
				have declared extensions since this is invalid in
				FHIR (and HAPI would just ignore them anyhow). Thanks
				to Thomas S Berg for reporting!
			</action>
			<action type="add">
				Standard HAPI zip/tar distributions did not include the project
				sources and JavaDoc JARs. Thanks to Keith Boone for pointing
				this out!
			</action>
			<action type="fix">
				Server AuthorizationInterceptor always rejects history operation
				at the type level even if rules should allow it.
			</action>
			<action type="fix">
				JPA server terminology service was not correctly validating or expanding codes
				in SNOMED CT or LOINC code systems. Thanks to David Hay for reporting!
			</action>
			<action type="fix" issue="539">
				Attempting to search for an invalid resource type (e.g. GET base/FooResource) should
				return an HTTP 404 and not a 400, per the HTTP spec. Thanks to
				GitHub user @CarthageKing for the pull request!
			</action>
			<action type="fix" issue="544">
				When parsing a Bundle containing placeholder fullUrls and references
				(e.g. "urn:uuid:0000-0000") the resource reference targets did not get
				populated with the given resources. Note that as a part of this
				change, <![CDATA[<code>IdType</code> and <code>IdDt</code>]]> have been modified
				so that when parsing a placeholder ID, the complete placeholder including the
				"urn:uuid:" or "urn:oid:" prefix will be placed into the ID part. Previously,
				the prefix was treated as the base URL, which led to strange behaviour
				like the placeholder being treated as a real IDs. Thanks to GitHub
				user @jodue for reporting!
			</action>
			<action type="add">
				Declared extensions with multiple type() options listed in the @Child
				annotation caused a crash on startup. Now this is supported.
			</action>
			<action type="add">
				STU3 XHTML parser for narrative choked if the narrative contained
				an <![CDATA[<code>&amp;rsquot;</code>]]> entity string.
			</action>
			<action type="fix" issue="538">
				When parsing a quantity parameter on the server with a
				value and units but no system (e.g.
				<![CDATA[<code>GET [base]/Observation?value=5.4||mg</code>]]>)
				the unit was incorrectly treated as the system. Thanks to
				@CarthageKing for the pull request!
			</action>
			<action type="533">
				Correct a typo in the JPA ValueSet ResourceProvider which prevented
				successful operation under Spring 4.3. Thanks to
				Robbert van Waveren for the pull request!
			</action>
			<action type="remove">
				Deprecate the method
				<![CDATA[<code>ICompositeElement#getAllPopulatedChildElementsOfType(Class)</code>]]>
				as it is no longer used by HAPI and is just an annoying step
				in creating custom structures. Thanks to Allan Bro Hansen
				for pointing this out.
			</action>
			<action type="fix" issue="547">
				CapturingInterceptor did not buffer the response meaning
				that in many circumstances it did not actually capture
				the response. Thanks to Jenny Syed of Cerner for
				the pull request and contribution!
			</action>
		</release>
		<release version="2.1" date="2016-11-11">
			<action type="add">
				STU3 structure definitions have been updated to the
				STU3 latest definitions (1.7.0 - SVN 10129). In
				particular, this version supports the new CapabilityStatement
				resource which replaces the previous Conformance
				resource (in order to reduce upgrade pain, both resource
				types are included in this version of HAPI)
			</action>
			<action type="add">
				Bump the version of a few dependencies to the
				latest versions (dependent HAPI modules listed in brackets):
				<![CDATA[
					<ul>
						<li>spring-data-orm (JPA): 1.10.2 -&gt; 1.10.4</li>
					</ul>
				]]>
			</action>
			<action type="fix">
				Fix a fairly significant issue in JPA Server when using the
				<![CDATA[<code>DatabaseBackedPagingProvider</code>]]>: When paging over the results
				of a search / $everything operation, under certain circumstances resources may be missing from the last page
				of results
				that is returned. Thanks to David Hay for reporting!
			</action>
			<action type="add">
				Client, Server, and JPA server now support experimental support
				for
				<![CDATA[HTTP PATCH]]>
				using the XML Patch and JSON Patch syntax as explored during the
				September 2016 Baltimore Connectathon. See
				<![CDATA[<a href="http://wiki.hl7.org/index.php?title=201609_PATCH_Connectathon_Track_Proposal">this wiki page</a>]]>
				for a description of the syntax.
				<![CDATA[<br/>]]>
				Thanks to Pater Girard for all of his help during the connectathon
				in implementing this feature!
			</action>
			<action type="add">
				Android library now uses OkHttp client by default instead
				of Apache HttpClient. This should lead to much simpler
				support for Android in the future.
			</action>
			<action type="add">
				Both client and server now use the new STU3 mime types by default
				if running in STU3 mode (in other words, using an STU3
				FhirContext).
			</action>
			<action type="fix">
				In server, when returning a list of resources, the server sometimes failed to add
				<![CDATA[<code>_include</code>]]> resources to the response bundle if they were
				referred to by a contained resource. Thanks to Neal Acharya for reporting!
			</action>
			<action type="fix">
				Fix regression in web testing UI where "prev" and "next" buttons don't work
				when showing a result bundle
			</action>
			<action type="fix">
				JPA server should not attempt to resolve built-in FHIR StructureDefinitions from the
				database (this causes a significant performance hit when validating)
			</action>
			<action type="fix">
				BanUnsupportedHttpMethodsInterceptor was erroring out when a client
				attempts HTTP HEAD requests
			</action>
			<action type="fix">
				Conditional URLs in JPA server (e.g. for delete or update) did not support the
				<![CDATA[<code>_has</code>]]> parameter
			</action>
			<action type="add" issue="440">
				Remove Maven dependency on Saxon library, as it is not actually used. Thanks
				to Lem Edmondson for the suggestion!
			</action>
			<action type="fix" issue="444">
				Times before 1970 with fractional milliseconds were parsed incorrectly. Thanks
				to GitHub user @CarthageKing for reporting!
			</action>
			<action type="fix" issue="448">
				Prevent crash in parser when parsing resource
				with multiple profile declarations when
				default type for profile is used. Thanks to
				Filip Domazet for the pull request!
			</action>
			<action type="fix" issue="445">
				STU3 servers were adding the old MimeType
				strings to the
				<![CDATA[<code>Conformance.format</code>]]>
				part of the generated server conformance
				statement
			</action>
			<action type="fix" issue="446">
				When performing an update using the client on a resource that
				contains other resources (e.g. Bundle update), all child resources in the
				parent bundle were incorrectly given the ID of the parent. Thanks
				to Filip Domazet for reporting!
			</action>
			<action type="add">
				STU clients now use an Accept header which
				indicates support for both the old MimeTypes
				(e.g. <![CDATA[<code>application/xml+fhir</code>]]>)
				and the new MimeTypes
				(e.g. <![CDATA[<code>application/fhir+xml</code>]]>)
			</action>
			<action type="fix">
				JPA server now sends correct
				<![CDATA[<code>HTTP 409 Version Conflict</code>]]>
				when a
				DELETE fails because of constraint issues, instead of
				<![CDATA[<code>HTTP 400 Invalid Request</code>]]>
			</action>
			<action type="fix">
				Server history operation did not populate the Bundle.entry.request.url
				field, which is required in order for the bundle to pass validation.
				Thanks to Richard Ettema for spotting this!
			</action>
			<action type="add">
				Add a new method to the server interceptor framework which will be
				called after all other processing is complete (useful for performance
				tracking). The server LoggingInterceptor has been switched to using this
				method which means that log lines will be created when processing is finished,
				instead of when it started.
			</action>
			<action type="fix">
				STU3 clients were not sending the new mimetype values in the
				<![CDATA[<code>Content-Type</code>]]> header. Thanks to
				Claude Nanjo for pointing this out!
			</action>
			<action type="fix">
				JAX-RS server was not able to handle the new mime types defined
				in STU3
			</action>
			<action type="fix">
				JPA server did not handle custom types when being called
				programatically (I.e. not through HTTP interface). Thanks to
				Anthony Mei for pointing this out!
			</action>
			<action type="fix">
				CLI was not correctly able to upload DSTU2 examples to any server
			</action>
			<action type="fix">
				STU3 validator has been upgrated to include fixes made since the
				1.6.0 ballot
			</action>
			<action type="fix">
				Prevent JPA server from creating a bunch of
				FhirContext objects for versions of FHIR that
				aren't actually being used
			</action>
			<action type="fix" issue="443">
				XhtmlNode.equalsDeep() contained a bug which caused resources
				containing a narrative to always return
				<![CDATA[<code>false</code>]]> for STU3
				<![CDATA[<code>Resource#equalsDeep()</code>]]>. Thanks to
				GitHub user @XcrigX for reporting!
			</action>
			<action type="fix" issue="441">
				JPA server did not correctly process searches for chained parameters
				where the chain passed across a field that was a choice between a
				reference and a non-reference type (e.g.
				<![CDATA[<code>MedicationAdministration.medication[x]</code>]]>.
				Thanks to GitHub user @Crudelus for reporting!
			</action>
			<action type="fix" issue="414">
				Handle parsing an extension without a URL more gracefully. In HAPI FHIR 2.0 this caused
				a NullPointerException to be thrown. Now it will trigger a warning, or throw a
				DataFormatException if the StrictErrorHandler is configured on the parser.
			</action>
			<action type="fix">
				Calling a HAPI server URL with a chain on a parameter that shouldn't accept
				chains (e.g.
				<![CDATA[<code>GET [base]/Patient?name.foo=smith</code>]]>)
				did not return an error and instead just ignored the chained part
				and treated the parameter as though it did not have the chain. This
				led to confusing and potentially unsafe behaviour. This has been
				corrected to return an error to the client. Thanks to
				Kevin Tallevi for finding this!
			</action>
			<action type="fix" issue="411">
				Fix #411 - Searching by <![CDATA[<code>POST [base]/_search</code>]]> with urlencoded parameters doesn't work
				correctly if
				interceptors are accessing the parameters and there is are also
				parameters on the URL. Thanks to Jim Steel for reporting!
			</action>
			<action type="add">
				Fluent client can now return types other than Parameters
				when invoking operations.
			</action>
			<action type="fix">
				JPA server shouldn't report a totalCount in Bundle of "-1" when
				there are no results
			</action>
			<action type="fix" issue="454">
				JPA server was not correctly normalizing strings with non-latin characters
				(e.g. Chinese chars). Thanks to GitHub user @YinAqu for reporting and providing
				some great analysis of the issue!
			</action>
			<action type="add">
				Add a new method to ReferenceClientParam which allows you to
				pass in a number of IDs by a collection of Strings. Thanks to
				Thomas Andersen for the pul request!
			</action>
			<action type="fix" issue="327">
				When encoding a resource in JSON where the resource has
				an extension with a value where the value is a reference to a
				contained resource, the reference value (e.g. "#1") did not
				get serialized. Thanks to GitHub user @fw060 for reporting!
			</action>
			<action type="fix" issue="464">
				ResponseHighlighterInterceptor now pretty-prints responses
				by default unless the user has explicitly requested
				a non-pretty-printed response (ie.
				using <![CDATA[<code>?_pretty=false</code>]]>. Thanks to
				Allan Brohansen and Jens Villadsen for the suggestion!
			</action>
			<action type="add" issue="469">
				Add a new JSON library abstraction layer to the JSON parser.
				This contribution shouldn't have any end-user impact but does
				make it easier to use the JSON parser to generate custom structures
				for other purposes, and should allow us to support RDF more
				easily at some point. Thanks to Bill Denton for the pull
				request and the contribution!
			</action>
			<action type="add" issue="455">
				DSTU1 Bundle encoder did not include the Bundle entry author in
				the generated bundle. Thanks to Hannes Venter for the pull
				request and contribution!
			</action>
			<action type="fix">
				Remove unused field (myIsContained) from ResourceTable
				in JPA server.
			</action>
			<action type="add">
				AuthorizationInterceptor is now a bit more aggressive
				at blocking read operations, stopping them on the
				way in if there is no way they will be accepted
				to the resource check on the way out. In addition
				it can now be configured to allow/deny operation
				invocations at the instance level on any
				instance of a given type
			</action>
			<action type="fix" issue="472">
				STU3 servers were incorrectly returning the
				<![CDATA[<code>Content-Location</code>]]>
				header instead of the
				<![CDATA[<code>Content</code>]]>
				header. The former has been removed from the
				FHIR specification in STU3, but the
				latter got removed in HAPI's code base.
				Thanks to Jim Steel for reporting!
			</action>
			<action type="fix">
				Correct several documentation issues. Thanks to Vadim Peretokin
				for the pull requests!
			</action>
			<action type="add">
				Remove an unneccesary database flush
				from JPA persistence operations
			</action>
			<action type="add" issue="470">
				Add method to fluent client to allow OR search across several
				profiles. Thanks to Thomas Andersen for the pull request!
			</action>
		</release>
		<release version="2.0" date="2016-08-30">
			<action type="fix">
				JSON parsing in HAPI FHIR has been switched from using JSR353 (javax.json) to
				using Google Gson. For this reason we are bumping the major release number to
				2.0. Theoretically this should not affect projects in any major way, but Gson
				does have subtle differences. Two differences which popped up a fair bit in
				our own testing:
				<![CDATA[
				<ul>
					<ul>
						A space is placed after the : in keys, e.g. what was previously
						encoded as <code>"resourceType":"Patient"</code> is now encoded
						as <code>"resourceType": "Patient"</code> (this broke a number of
						our unit tests with hardcoded resource definitions)
					</ul>
					<ul>
						Trailing content after a valid json resource is rejected by
						Gson (it was ignored by the Glassfish parser we were previously
						using even though it was invalid)
					</ul>
				</ul>
				]]>
			</action>
			<action type="add">
				STU3 structure definitions have been updated to the
				STU3 ballot candidate versions (1.6.0 - SVN 9663)
			</action>
			<action type="add">
				Both client and server now support the new Content Types decided in
				<![CDATA[<a href="http://gforge.hl7.org/gf/project/fhir/tracker/?action=TrackerItemEdit&tracker_id=677&tracker_item_id=10199">FHIR #10199</a>]]>
				.
				<![CDATA[<br/><br/>]]>
				This means that the server now supports
				<![CDATA[<code>application/fhir+xml</code> and <code>application/fhir+json</code>]]>
				in addition to the older style
				<![CDATA[<code>application/xml+fhir</code> and <code>application/json+fhir</code>]]>.
				In order to facilitate migration by implementors, the old style remains the default
				for now, but the server will respond using the new style if the request contains it. The
				client now uses an <![CDATA[<code>Accept</code>]]> header value which requests both
				styles with a preference given to the new style when running in DSTU3 mode.
				<![CDATA[<br/><br/>]]>
				As a part of this change, the server has also been enhanced so that if a request
				contains a Content-Type header but no Accept header, the response will prefer the
				encoding specified by the Content-Type header.
			</action>
			<action type="add">
				Bump the version of a few dependencies to the
				latest versions (dependent HAPI modules listed in brackets):
				<![CDATA[
					<ul>
						<li>Logback (used in sample projects): 1.1.5 -&gt; 1.1.7</li>
						<li>Phloc Commons (used by schematron validator): 4.4.4 -&gt; 4.4.5</li>
						<li>Commons-IO: 2.4 -&gt; 2.5</li>
						<li>Apache HTTPClient: 4.5.1 -&gt; 4.5.2</li>
						<li>Apache HTTPCore: 4.4.4 -&gt; 4.4.5</li>
						<li>Jersey (JAX-RS tests): 2.22.2 -&gt; 2.23.1</li>
						<li>Spring (JPA, Web Tester): 4.3.0 -&gt; 4.3.1</li>
						<!--<li>Hibernate ORM (JPA): 5.1.0 -&gt; 5.2.1</li>-->
						<li>Hibernate Search (JPA): 5.5.2 -&gt; 5.5.4</li>
						<li>Thymeleaf (Narrative Generator / Web Tester): 2.1.4 -&gt;3.0.1</li> 
					</ul>
				]]>
			</action>

			<action type="fix">
				Fix issue in DSTU1 Bundle parsing where unexpected elements in the bundle resulted in a failure
				to parse.
			</action>
			<action type="fix">
				DSTU2 QuestionnaireResponse validator failed with an exception if the
				QuestionnaireResponse contained certain groups with no content
			</action>
			<action type="add" issue="150">
				Fluent client should ignore parameter values which are null instead of including
				them as <![CDATA[<code>?foo=null</code>]]>
			</action>
			<action type="fix">
				When using <![CDATA[<code>_elements</code>]]> parameter on server, the server was not
				automatically adding the <![CDATA[<code>SUBSETTED</code>]]> tag as it should
			</action>
			<action type="fix">
				JPA server should now automatically detect
				if Hibernate Search (Lucene) is configured to be
				disabled and will not attempt to use it. This
				prevents a crash for some operations.
			</action>
			<action type="add">
				A new server interceptor "BanUnsupprtedHttpMethodsInterceptor" has been added
				which causes the server to return an HTTP 405 if an unsupported HTTP
				verb is received from the client
			</action>
			<action type="fix" issue="404">
				Fix an issue where resource IDs were not correctly set when using
				DSTU2 HL7org structures with the JAX-RS module. Thanks to Carlo Mion
				for the pull request!
			</action>
			<action type="fix">
				hapi-fhir-testpage-overlay project contained an unneccesary
				dependency on hapi-fhir-jpaserver-base module, which resulted in
				projects using the overlay having a large number of unnneded
				JARs included
			</action>
			<action type="add" issue="403">
				It is not possible to configure both the parser and the context to
				preserve versions in resource references (default behaviour is to
				strip versions from references). Thanks to GitHub user @cknaap
				for the suggestion!
			</action>
			<action type="fix" issue="409">
				<![CDATA[<code>Tag#setCode(String)</code>]]> did not actually set the code it was supposed to
				set. Thanks to Tim Tschampel for reporting!
			</action>
			<action type="fix" issue="401">
				JPA server's <![CDATA[<code>/Bundle</code>]]> endpoint cleared
				the <![CDATA[<code>Bundle.entry.fullUrl</code>]]> field on stored
				bundles, resulting in invalid content being saved. Thanks to Mirjam
				Baltus for reporting!
			</action>
			<action type="fix">
				JPA server now returns HTTP 200 instead of HTTP 404 for
				conditional deletes which did not find any matches,
				per FHIR-I decision.
			</action>
			<action type="fix">
				Client that declares explicitly that it is searching/reading/etc for
				a custom type did not automatically parse into that type.
			</action>
			<action type="add" issue="406">
				Allow servers to specify the authentication realm of their choosing when
				throwing an AuthenticationException. Thanks to GitHub user @allanbrohansen
				for the suggestion!
			</action>
			<action type="add" issue="416">
				Add a new client implementation which uses the
				<![CDATA[<a href="http://square.github.io/okhttp/">OkHttp</a>]]>
				library as the HTTP client implementation (instead of Apache HttpClient).
				This is particularly useful for Android (where HttpClient is a pain) but
				could also be useful in other places too.
				Thanks to Matt Clarke of Orion Health for the contribution!
			</action>
			<action type="fix">
				Fix a regression when parsing resources that have contained
				resources, where the reference in the outer resource which
				links to the contained resource sometimes did does not get
				populated with the actual target resource instance. Thanks to
				Neal Acharya for reporting!
			</action>
			<action type="add">
				hapi-fhir-cli upload-terminology command now has an argument
				"-b FOO" that lets you add an authorization header in the form
				<![CDATA[<code>Authorization: Bearer FOO</code>]]>
			</action>
			<action type="fix" issue="423">
				Parser failed to successfully encode a custom resource
				if it contained custom fields that also used custom
				types. Thanks to GitHub user @sjanic for reporting!
			</action>
			<action type="add">
				Inprove handling of _text and _content searches in JPA server to do better
				matching on partial strings
			</action>
			<action type="add">
				Servers in STU3 mode will now ignore any ID or VersionID found in the
				resource body provided by the client when processing FHIR
				<![CDATA[<code>update</code>]]> operations. This change has been made
				because the FHIR specification now requires servers to ignore
				these values. Note that as a result of this change, resources passed
				to <![CDATA[<code>@Update</code>]]> methods will always have
				<![CDATA[<code>null</code>]]> ID
			</action>
			<action type="add">
				Add new methods to
				<![CDATA[<code>AuthorizationInterceptor</code>]]>
				which allow user code to declare support for conditional
				create, update, and delete.
			</action>
			<action type="fix">
				When encoding a resource with a reference to another resource
				that has a placeholder ID (e.g. urn:uuid:foo), the urn prefix
				was incorrectly stripped from the reference.
			</action>
			<action type="fix">
				Servers for STU3 (or newer) will no longer include a
				<![CDATA[<code>Location:</code>]]> header on responses for
				<![CDATA[<code>read</code>]]> operations. This header was
				required in earlier versions of FHIR but has been removed
				from the specification.
			</action>
			<action type="fix" issue="428">
				Fix NullPointerException when encoding an extension containing CodeableConcept
				with log level set to TRACE. Thanks to Bill Denton for the report!
			</action>
			<action type="add">
				Add two new methods to the parser error handler that let users trap
				invalid contained resources with no ID, as well as references to contained
				resource that do not exist.
			</action>
			<action type="add">
				Improve performance when parsing resources containing contained resources
				by eliminating a step where references were woven twice
			</action>
			<action type="fix" issue="426">
				Parser failed to parse resources containing an extension with a value type of
				"id". Thanks to Raphael MÃ¤der for reporting!
			</action>
			<action type="fix">
				When committing a transaction in JPA server
				where the transaction contained placeholder IDs
				for references between bundles, the placeholder
				IDs were not substituted with viewing
				resources using the _history operation
			</action>
			<action type="add">
				HAPI root pom shouldn't include animal-sniffer plugin,
				since that causes any projects which extend this to
				be held to Java 6 compliance.
			</action>
		</release>
		<release version="1.6" date="2016-07-07">
			<action type="fix">
				Performance has been improved for the initial FhirContext
				object creation by avoiding a lot of unnecessary reflection. HAPI FHIR
				1.5 had a regression compared to previous releases
				and this has been corrected, but other improvements have been
				made so that this release is faster than previous releases too.
				<![CDATA[<br/><br/>]]>
				In addition, a new "deferred scan" mode has been implemented for
				even faster initialization on slower environments (e.g. Android).
				See the <![CDATA[<a href="./doc_rest_client_http_config.html#performance">performance documentation</a>]]>
				for more information.
				<![CDATA[<br/><br/>]]>
				The following shows our benchmarks for context initialization across several
				versions of HAPI:
				<![CDATA[
					<ul>
						<li>Version 1.4: <b>560ms</b></li>
						<li>Version 1.5: <b>800ms</b></li>
						<li>Version 1.6: <b>340ms</b></li>
						<li>Version 1.6 (deferred mode): <b>240ms</b></li>
					</ul>
				]]>
			</action>
			<action type="add">
				Bump the version of a few dependencies to the
				latest versions (dependent HAPI modules listed in brackets):
				<![CDATA[
					<ul>
						<li>Spring (JPA, Web Tester): 4.2.5 -&gt; 4.3.0</li>
						<li>Spring-Data (JPA): 1.9.2 -&gt; 1.10.1</li>
						<!--<li>Hibernate ORM (JPA): 5.1.0 -&gt; 5.2.0</li>-->
						<li>Hibernate Search (JPA): 5.5.2 -&gt; 5.5.3</li>
						<li>Jetty (CLI): 9.3.9 -&gt; 9.3.10</li>
					</ul>
				]]>
			</action>
			<action type="remove">
				Remove some clases that were deprecated over a year ago and have
				suitable replacements:
				<![CDATA[
					<ul>
						<li>QualifiedDateParam has been removed, but DateParam may be used instead</li>
						<li>PathSpecification has been removedm but Include may be used instead</li>
					</ul>
				]]>
			</action>
			<action type="fix" issue="345">
				ResponseValidatingInterceptor threw an InternalErrorException (HTTP 500) for operations
				that do not return any content (e.g. delete). Thanks to Mohammad Jafari for reporting!
			</action>
			<action type="fix" issue="342">
				REST server now throws an HTTP 400 instead of an HTTP 500 if an operation which takes
				a FHIR resource in the request body (e.g. create, update) contains invalid content that
				the parser is unable to parse. Thanks to Jim Steel for the suggestion!
			</action>
			<action type="add">
				Deprecate fluent client search operations without an explicit declaration of the
				bundle type being used. This also means that in a client
				<![CDATA[<code>.search()</code>]]>
				operation, the
				<![CDATA[<code>.returnBundle(Bundle.class)</code>]]>
				needs to be the last statement before
				<![CDATA[<code>.execute()</code>]]>
			</action>
			<action type="add" issue="346">
				Server now respects the parameter <![CDATA[<code>_format=application/xml+fhir"</code>]]>
				which is technically invalid since the + should be escaped, but is likely to be used. Also,
				a parameter of <![CDATA[<code>_format=html</code>]]> can now be used, which
				forces SyntaxHighlightingInterceptor to use HTML even
				if the headers wouldn't otherwise trigger it.
				Thanks to Jim Steel for reporting!
			</action>
			<action type="fix">
				Improve performance when parsing large bundles by fixing a loop over all of the
				entries inthe bundle to stitch together cross-references, which was happening once
				per entry instead of once overall. Thanks to Erick on the HAPI FHIR Google Group for
				noticing that this was an issue!
			</action>
			<action type="remove">
				JSON parser no longer allows the resource ID to be specified in an element called "_id"
				(the correct one is "id"). Previously _id was allowed because some early FHIR examples
				used that form, but this was never actually valid so it is now being removed.
			</action>
			<action type="add">
				JPA server now allows "forced IDs" (ids containing non-numeric, client assigned IDs)
				to use the same logical ID part on different resource types. E.g. A server may now have
				both Patient/foo and Obervation/foo on the same server.<![CDATA[<br/><br/>]]>
				Note that existing databases will need to modify index "IDX_FORCEDID" as
				it is no longer unique, and perform a reindexing pass.
			</action>
			<action type="fix" issue="350">
				When serializing/encoding custom types which replace exsting choice fields by
				fixing the choice to a single type, the parser would forget that the
				field was a choice and would use the wrong name (e.g. "abatement" instead of
				"abatementDateType"). Thanks to Yaroslav Kovbas for reporting and
				providing a unit test!
			</action>
			<action type="fix">
				JPA server transactions sometimes created an incorrect resource reference
				if a resource being saved contained references that had a display value but
				not an actual reference. Thanks to David Hay for reporting!
			</action>
			<action type="add" issue="352">
				When performing a REST Client create or update with
				<![CDATA[<code>Prefer: return=representation</code>]]> set,
				if the server does not honour the Prefer header, the client
				will automatically fetch the resource before returning. Thanks
				to Ewout Kramer for the idea!
			</action>
			<action type="add" issue="354">
				DSTU3 structures now have
				<![CDATA[<code>setFoo(List)</code>]]>
				and
				<![CDATA[<code>setGetFooFirstRep()</code>]]>
				methods, bringing them back to parity with the HAPI
				DSTU2 structures. Thanks to Rahul Somasunderam and
				Claude Nanjo for the suggestions!
			</action>
			<action type="add">
				JPA server has now been refactored to use the
				new FluentPath search parameter definitions
				for DSTU3 resources.
			</action>
			<action type="add">
				RequestValidatingInterceptor and ResponseValidatingInterceptor
				both have new method <![CDATA[<code>setIgnoreValidatorExceptions</code>]]>
				which causes validator exceptions to be ignored, rather than causing
				processing to be aborted.
			</action>
			<action type="add">
				LoggingInterceptor on server has a new parameter
				<![CDATA[<code>${requestBodyFhir}</code>]]> which logs the entire request body.
			</action>
			<action type="add" issue="355">
				JAX-RS server module now supports DSTU3 resources (previously it only supported DSTU2). Thanks
				to Phillip Warner for implementing this, and providing a pull request!
			</action>
			<action type="fix" issue="356">
				Generated conformance statements for DSTU3 servers did not properly reference their
				OperationDefinitions. Thanks
				to Phillip Warner for implementing this, and providing a pull request!
			</action>
			<action type="fix" issue="359">
				Properly handle null arrays when parsing JSON resources. Thanks to Subhro for
				fixing this and providing a pull request!
			</action>
			<action type="fix">
				STU3 validator failed to validate codes where the
				code was a child code within the code system that contained it
				(i.e. not a top level code). Thanks to Jon
				Zammit for reporting!
			</action>
			<action type="fix" issue="361">
				Restore the setType method in the DSTU1 Bundle
				class, as it was accidentally commented out. Thanks
				to GitHub user @Virdulys for the pull request!
			</action>
			<action type="add">
				JPA server now supports composite search parameters
				where the type of the composite parameter is
				a quantity (e.g. Observation:component-code-component-value-quantity)
			</action>
			<action type="remove">
				Remove the Remittance resource from DSTU2
				structures, as it is not a real resource and
				was causing issues with interoperability
				with the .NET client.
			</action>
			<action type="fix">
				CLI tool cache feature (-c) for upload-example task sometimes failed
				to write cache file and exited with an exception.
			</action>
			<action type="fix">
				Fix error message in web testing UI when loading pages in a search
				result for STU3 endpoints.
			</action>
			<action type="fix">
				When encoding JSON resource, the parser will now always
				ensure that XHTML narrative content has an
				XHTML namespace declaration on the first
				DIV tag. This was preventing validation for
				some resources using the official validator
				rules.
			</action>
			<action type="fix">
				Server failed to invoke operations when the name
				was escaped (%24execute instead of $execute).
				Thanks to Michael Lawley for reporting!
			</action>
			<action type="fix">
				JPA server transactions containing a bundle that has multiple entries
				trying to delete the same resource caused a 500 internal error
			</action>
			<action type="fix">
				JPA module failed to index search parameters that mapped to a Timing datatype,
				e.g. CarePlan:activitydate
			</action>
			<action type="add">
				Add a new option to the CLI run-server command called <![CDATA[<code>--lowmem</code>]]>.
				This option disables some features (e.g. fulltext search) in order to allow the
				server to start in memory-constrained environments (e.g Raspberry Pi)
			</action>
			<action type="add">
				When updating a resource via an update operation on the server, if the ID of the
				resource is not present in the resource body but is present on the URL, this will
				now be treated as a warning instead of as a failure in order to be a bit more
				tolerant of errors. If the ID is present in the body but does not agree with the
				ID in the URL this remains an error.
			</action>
			<action type="fix">
				Server / JPA server date range search params (e.g. Encounter:date) now treat
				a single date with no comparator (or the eq comparator) as requiring that the
				value be completely contained by the range specified. Thanks to Chris Moesel
				for the suggestion.
			</action>
			<action type="fix">
				In server, if a parameter was annotated with the <![CDATA[@Count]]> annotation, the
				count would not appear in the self/prev/next links and would not actually be applied
				to the search results by the server. Thanks to Jim Steele for letting us know!
			</action>
			<action type="fix">
				Conditional update on server failed to process if the conditional URL did not have any
				search parameters that did not start with an underscore. E.g. "Patient?_id=1" failed
				even though this is a valid conditional reference.
			</action>
			<action type="add" issue="363">
				JPA server can now be configured to allow external references (i.e. references that
				point to resources on other servers). See
				<![CDATA[<a href="./doc_jpa.html">JPA Documentation</a>]]> for information on
				how to use this. Thanks to Naminder Soorma for the suggestion!
			</action>
			<action type="fix" issue="366">
				When posting a resource to a server that contains an invalid value in a boolean field
				(e.g. Patient with an active value of "1") the server should return an HTTP 400, not
				an HTTP 500. Thanks to Jim Steel for reporting!
			</action>
			<action type="fix" issue="364">
				Enable parsers to parse and serialize custom resources that contain custom datatypes.
				An example has been added which shows how to do this
				<![CDATA[<a href="./doc_custom_structures.html">here</a>]]>
			</action>
			<action type="fix">
				JSON parser was incorrectly encoding resource language attribute in JSON as an
				array instead of a string. Thanks to David Hay for reporting!
			</action>
			<action type="add" issue="367">
				SÃ©bastien RiviÃ¨re contributed an excellent pull request which adds a
				number of enhancements to JAX-RS module:
				<![CDATA[
				<ul>
				<li>Enable the conditional update and delete</li>
				<li>Creation of a bundle provider, and support of the @Transaction</li>
				<li>Bug fix on the exceptions handling as some exceptions throw outside bean context were not intercept.</li>
				<li>Add the possibility to have the stacktrace in the jaxrsException</li>
				</ul>
				]]>
			</action>
			<action type="fix" issue="369">
				FhirTerser.cloneInto method failed to clone correctly if the source
				had any extensions. Thanks to GitHub user @Virdulys for submitting and
				providing a test case!
			</action>
			<action type="add">
				Update DSTU2 InstanceValidator to latest version from upstream
			</action>
			<action type="fix">
				Web Testing UI was not able to correctly post an STU3 transaction
			</action>
			<action type="fix">
				DateTime parser incorrectly parsed times where more than 3 digits of
				precision were provided on the seconds after the decimal point
			</action>
			<action type="add">
				Improve error messages when the $validate operation is called but no resource
				is actually supplied to validate
			</action>
			<action type="remove">
				DSTU2+ servers no longer return the Category header, as this has been
				removed from the FHIR specification (and tags are now available in the
				resource body so the header was duplication/wasted bandwidth)
			</action>
			<action type="fix" issue="374">
				Create and Update operations in server did not
				include ETag or Last-Modified headers even though
				the spec says they should. Thanks to Jim Steel for
				reporting!
			</action>
			<action type="fix" issue="371">
				Update STU3 client and server to use the new sort parameter style (param1,-param2,param). Thanks to GitHub
				user @euz1e4r for
				reporting!
			</action>
			<action type="fix">
				QuantityClientParam#withUnit(String) put the unit into the system part of the
				parameter value
			</action>
			<action type="fix">
				Fluent client searches with date parameters were not correctly using
				new prefix style (e.g. gt) instead of old one (e.g. &gt;)
			</action>
			<action type="fix" issue="370">
				Some built-in v3 code systems for STU3 resources were missing
				certain codes, which caused false failures when validating
				resources. Thanks to GitHub user @Xoude for reporting!
			</action>
			<action type="fix" issue="365">
				Some methods on DSTU2 model structures have JavaDocs that
				incorrectly claim that the method will not return null when
				in fact it can. Thanks to Rick Riemer for reporting!
			</action>
			<action type="add">
				ResponseHighlightingInterceptor has been modified based on consensus
				on Zulip with Grahame that requests that have a parameter of
				<![CDATA[<code>_format=json</code>]]> or
				<![CDATA[<code>_format=xml</code>]]> will output raw FHIR content
				instead of HTML highlighting the content as they previously did.
				HTML content can now be forced via the (previously existing)
				<![CDATA[<code>_format=html</code>]]> or via the two newly added
				values
				<![CDATA[<code>_format=html/json</code>]]> and
				<![CDATA[<code>_format=html/xml</code>]]>. Because of this
				change, the custom
				<![CDATA[<code>_raw=true</code>]]> mode has been deprecated and
				will be removed at some point.
			</action>
			<action type="fix" issue="267">
				Operation definitions (e.g. for $everything operation) in the generated
				server conformance statement should not include the $ prefix in the operation
				name or code. Thanks to Dion McMurtrie for reporting!
			</action>
			<action type="fix" issue="378">
				Server generated OperationDefinition resources did not validate
				due to some missing elements (kind, status, etc.).
				Thanks to
				Michael Lawley for reporting!
			</action>
			<action type="fix" issue="379">
				Operations that are defined on multiple resource provider types with
				the same name (e.g. "$everything") are now automatically exposed by the server
				as separate OperationDefinition resources per resource type. Thanks to
				Michael Lawley for reporting!
			</action>
			<action type="fix" issue="380">
				OperationDefinition resources generated automatically by the server for operations
				that are defined within resource/plain providers incorrectly stated that
				the maximum cardinality was "*" for non-collection types with no explicit
				maximum stated, which is not the behaviour that the JavaDoc on the
				<![CDATA[@OperationParam]]> annotation describes. Thanks to Michael Lawley
				for reporting!
			</action>
			<action type="fix">
				Server parameters annotated with
				<![CDATA[<code>@Since</code>]]>
				or
				<![CDATA[<code>@Count</code>]]>
				which are of a FHIR type such as IntegerDt or DateTimeType will
				now be set to null if the client's URL does not
				contain this parameter. Previously they would be populated
				with an empty instance of the FHIR type, which was inconsistent with
				the way other server parameters worked.
			</action>
			<action type="add">
				Server now supports the _at parameter (including multiple repetitions)
				for history operation
			</action>
			<!--
			This one actually doesn't seem possible without using a deprecated servlet API
			<action type="fix">
				When throwing UnclassifiedServerException in server methods, the HTTP response
				status line contained the response code specified in the exception, but not the
				response message
			</action>
			-->
			<action type="add">
				AuthorizationInterceptor can now allow or deny requests to extended
				operations (e.g. $everything)
			</action>
			<action type="fix">
				DecimalType used BigDecimal constructor instead of valueOf method to
				create a BigDecimal from a double, resulting in weird floating point
				conversions. Thanks to Craig McClendon for reporting!
			</action>
			<action type="fix" issue="394">
				Remove the depdendency on a method from commons-lang3 3.3 which was
				causing issues on some Android phones which come with an older version
				of this library bundled. Thanks to Paolo Perliti for reporting!
			</action>
			<action type="fix">
				Parser is now better able to handle encoding fields which have been
				populated with a class that extends the expected class
			</action>
			<action type="fix">
				When declaring a child with
				<![CDATA[<code>order=Child.REPLACE_PARENT</code>]]>
				the serialized form still put the element at the
				end of the resource instead of in the correct
				order
			</action>
			<action type="fix">
				Fix STU3 JPA resource providers to allow validate operation
				at instance level
			</action>
		</release>
		<release version="1.5" date="2016-04-20">
			<action type="fix" issue="339">
				Security Fix: XML parser was vulnerable to XXE (XML External Entity)
				processing, which could result in local files on disk being disclosed.
				See <![CDATA[<a href="https://www.owasp.org/index.php/XML_External_Entity_(XXE)_Processing">this page</a>]]>
				for more information.
				Thanks to Jim Steel for reporting!
			</action>
			<action type="add">
				Bump the version of a few dependencies to the
				latest versions (dependent HAPI modules listed in brackets):
				<![CDATA[
					<ul>
						<li>Hibernate (JPA, Web Tester): 5.0.7 -&gt; 5.1.0</li>
						<li>Spring (JPA, Web Tester): 4.2.4 -&gt; 4.2.5</li>
						<li>SLF4j (All): 1.7.14 -&gt; 1.7.21</li>
					</ul>
				]]>
			</action>
			<action type="add">
				Support comments when parsing and encoding both JSON and XML. Comments are retrieved
				and added to the newly created methods
				IBase#getFormatCommentsPre() and
				IBase#getFormatCommentsPost()
			</action>
			<action type="add" issue="293">
				Added options to the CLI upload-examples command which allow it to cache
				the downloaded content file, or use an arbitrary one. Thanks to Adam Carbone
				for the pull request!
			</action>
			<action type="fix">
				REST search parameters with a prefix/comparator had not been updated to use
				the DSTU2 style prefixes (gt2011-01-10) instead of the DSTU1 style prefixes
				(&gt;2011-01-01). The client has been updated so that it uses the new prefixes
				if the client has a DSTU2+ context. The server has been updated so that it now
				supports both styles.
				<![CDATA[<br/><br/>]]>
				As a part of this change, a new enum called
				<![CDATA[<a href="./apidocs/ca/uhn/fhir/rest/param/ParamPrefixEnum.html">ParamPrefixEnum</a>]]>
				has been introduced. This enum replaces the old
				<![CDATA[<a href="./apidocs/ca/uhn/fhir/model/dstu/valueset/QuantityCompararatorEnum.html">QuantityCompararatorEnum</a>]]>
				which has a typo in its name and can not represent several new prefixes added since
				DSTU1.
			</action>
			<action type="add">
				JPA server number and quantity search params now follow the rules for the
				use of precision in search terms outlined in the
				<![CDATA[<a href="https://www.hl7.org/fhir/search.html">search page</a>]]> of the
				FHIR specification. For example, previously a 1% tolerance was applied for
				all searches (10% for approximate search). Now, a tolerance which respects the
				precision of the search term is used (but still 10% for approximate search).
			</action>
			<action type="fix" issue="291">
				Fix a failure starting the REST server if a method returns an untyped List, which
				among other things prevented resource provider added to the server
				as CDI beans in a JBoss enviroment. Thanks to GitHub user fw060 (Fei) for
				reporting and figuring out exactly why this wasn't working!
			</action>
			<action type="add">
				JPA server now supports :above and :below qualifiers on URI search params
			</action>
			<action type="add">
				Add optional support (disabled by default for now) to JPA server to support
				inline references containing search URLs. These URLs will be resolved when
				a resource is being created/updated and replaced with the single matching
				resource. This is being used as a part of the May 2016 Connectathon for
				a testing scenario.
			</action>
			<action type="add">
				The server no longer adds a
				<![CDATA[<code>WWW-Authenticate</code>]]>
				header to the response if any resource provider code throws an
				<![CDATA[<code>AuthenticationException</code>]]>. This header is
				used for interactive authentication, which isn't generally
				appropriate for FHIR. We added code to add this header a long time
				ago for testing purposes and it never got removed. Please let us
				know if you need the ability to add this header automatically. Thanks
				to Lars Kristian Roland for pointing this out.
			</action>
			<action type="fix">
				In the client, the create/update operations on a Binary resource
				(which use the raw binary's content type as opposed to the FHIR
				content type) were not including any request headers (Content-Type,
				User-Agent, etc.) Thanks to Peter Van Houte of Agfa Healthcare for
				reporting!
			</action>
			<action type="fix">
				Handling of Binary resources containing embedded FHIR resources for
				create/update/etc operations has been corrected per the FHIR rules
				outlined at
				<![CDATA[<a href="http://hl7.org/fhir/binary.html">Binary Resource</a>]]>
				in both the client and server.
				<![CDATA[<br/><br/>]]>
				Essentially, if the Binary contains something
				that isn't FHIR (e.g. an image with an image content-type) the
				client will send the raw data with the image content type to the server. The
				server will place the content type and raw data into a Binary resource instance
				and pass those to the resource provider. This part was already correct previous
				to 1.5.
				<![CDATA[<br/><br/>]]>
				On the other hand, if the Binary contains a FHIR content type, the Binary
				is now sent by the client to the server as a Binary resource with a FHIR content-type,
				and the embedded FHIR content is contained in the appropriate fields. The server
				will pass this &quot;outer&quot; Binary resource to the resource provider code.
			</action>
			<action type="add">
				The RequestDetails and ActionRequestDetails objects which are passed to
				server interceptor methods and may also be used as server provider method
				arguments now has a new method
				<![CDATA[
				<code>Map&lt;String, String&gt; getUserData()</code>
				]]>
				which can be used to pass data and objects between interceptor methods to
				to providers. This can be useful, for instance, if an authorization
				interceptor wants to pass the logged in user's details to other parts
				of the server.
			</action>
			<action type="fix" issue="297">
				<![CDATA[When <code>IServerInterceptor#incomingRequestPreHandled()</code> is called 
				for a <code>@Validate</code> method, the resource was not populated in the
				<code>ActionRequestDetails</code> argument. Thanks to Ravi Kuchi for reporting!	
				]]>
			</action>
			<action type="fix" issue="298">
				<![CDATA[
					Request to server at <code>[baseUrl]/metadata</code> with an HTTP method
					other than GET (e.g. POST, PUT) should result in an HTTP 405. Thanks to 
					Michael Lawley for reporting! 
				]]>
			</action>
			<action type="fix" issue="302">
				Fix a server exception when trying to automatically add the profile tag
				to a resource which already has one or more profiles set. Thanks to
				Magnus Vinther for reporting!
			</action>
			<action type="fix" issue="296">
				QuantityParam parameters being used in the RESTful server were ignoring
				the
				<![CDATA[<code>:missing</code>]]>
				qualifier. Thanks to Alexander Takacs for reporting!
			</action>
			<action type="fix" issue="299">
				Annotation client failed with an exception if the response contained
				extensions on fields in the resonse Bundle (e.g. Bundle.entry.search).
				Thanks to GitHub user am202 for reporting!
			</action>
			<action type="fix" issue="274">
				Primitive elements with no value but an extension were sometimes not
				encoded correctly in XML, and sometimes not parsed correctly in JSON.
				Thanks to Bill de Beaubien for reporting!
			</action>
			<action type="fix" issue="280">
				The Web Testing UI has long had an issue where if you click on a button which
				navigates to a new page (e.g. search, read, etc) and then click the back button
				to return to the original page, the button you clicked remains disabled and can't
				be clicked again (on Firefox and Safari). This is now fixed. Unfortunately the fix means that the
				buttom will no longer show a "loading" spinner, but there doesn't seem to
				be another way of fixing this. Thanks to Mark Scrimshire for reporting!
			</action>
			<action type="fix">
				Extensions found while parsing an object that doesn't support extensions are now
				reported using the IParserErrorHandler framework in the same way that
				other similar errors are handled. This allows the parser to be more lenient
				when needed.
			</action>
			<action type="add" issue="304">
				Improve error message if incorrect type is placed in a list field in the data model. Java
				uses generics to prevent this at compile time, but if someone is in an environment without
				generics this helps improve the error message at runtime. Thanks to Hugo Soares for
				suggesting.
			</action>
			<action type="fix" issue="308">
				Prevent an unneeded warning when parsing a resource containing
				a declared extension. Thanks to Matt Blanchette for reporting!
			</action>
			<action type="fix">
				Web Tester UI did not invoke VRead even if a version ID was specified. Thanks
				to Poseidon for reporting!
			</action>
			<action type="add">
				Per discussion on the FHIR implementer chat, the JPA server no
				longer includes _revinclude matches in the Bundle.total count, or the
				page size limit.
			</action>
			<action type="add">
				JPA server now persists search results to the database in a new table where they
				can be temporaily preserved. This makes the JPA server much more scalable, since it
				no longer needs to store large lists of pages in memory between search invocations.
				<![CDATA[<br/><br/>]]>
				Old searches are deleted after an hour by default, but this can be changed
				via a setting in the DaoConfig.
			</action>
			<action type="add">
				JPA servers' resource version history mechanism
				has been adjusted so that the history table
				keeps a record of all versions including the
				current version. This has the very helpful
				side effect that history no longer needs to be
				paged into memory as a complete set. Previously
				history had a hard limit of only being able to
				page the most recent 20000 entries. Now it has
				no limit.
			</action>
			<action type="fix">
				JPA server returned the wrong Bundle.type value (COLLECTION, should be SEARCHSET)
				for $everything operation responses. Thanks to Sonali Somase for reporting!
			</action>
			<action type="fix" issue="305">
				REST and JPA server should reject update requests where the resource body does not
				contain an ID, or contains an ID which does not match the URL. Previously these
				were accepted (the URL ID was trusted) which is incorrect according to the
				FHIR specification. Thanks to GitHub user ametke for reporting!
				<![CDATA[<br/><br/>]]>
				As a part of this change, server error messages were also improved for
				requests where the URL does not contain an ID but needs to (e.g. for
				an update) or contains an ID but shouldn't (e.g. for a create)
			</action>
			<action type="fix">
				When fields of type BoundCodeDt (e.g. Patient.gender)
				are serialized and deserialized using Java's native
				object serialization, the enum binder was not
				serialized too. This meant that values for the
				field in the deserialized object could not be
				modified. Thanks to Thomas Andersen for reporting!
			</action>
			<action type="fix" issue="313">
				REST Server responded to HTTP OPTIONS requests with
				any URI as being a request for the server's
				Conformance statement. This is incorrect, as only
				a request for <![CDATA[<code>OPTIONS [base url]</code>]]> should be treated as such. Thanks to Michael
				Lawley for reporting!
			</action>
			<action type="fix">
				REST annotation style client was not able to handle extended operations
				($foo) where the response from the server was a raw resource instead
				of a Parameters resource. Thanks to Andrew Michael Martin for reporting!
			</action>
			<action type="add">
				JPA server applies _lastUpdated filter inline with other searches wherever possible
				instead of applying this filter as a second query against the results of the
				first query. This should improve performance when searching against large
				datasets.
			</action>
			<action type="add">
				Parsers have new method
				<![CDATA[<code>setDontEncodeElements</code>]]>
				which can be used to force the parser to not encode certain elements
				in a resource when serializing. For example this can be used to omit
				sensitive data or skip the resource metadata.
			</action>
			<action type="add">
				JPA server database design has been adjusted
				so that different tables use different sequences
				to generate their indexes, resulting in more sequential
				resource IDs being assigned by the server
			</action>
			<action type="fix">
				Server now correctly serves up Binary resources
				using their native content type (instead of as a
				FHIR resource) if the request contains an accept
				header containing "application/xml" as some browsers
				do.
			</action>
			<action type="add">
				DSTU2 resources now have a
				<![CDATA[<code>getMeta()</code>]]> method which returns a
				modifiable view of the resource metadata for convenience. This
				matches the equivalent method in the DSTU3 structures.
			</action>
			<action type="add" issue="315">
				Add a new method to FhirContext called
				<![CDATA[
				<code><a href="./apidocs/ca/uhn/fhir/context/FhirContext.html#setDefaultTypeForProfile-java.lang.String-java.lang.Class-">setDefaultTypeForProfile</a></code>
				]]>
				which can be used to specify that when recources are received which declare
				support for specific profiles, a specific custom structures should be used
				instead of the default. For example, if you have created a custom Observation
				class for a specific profile, you could use this method to cause your custom
				type to be used by the parser for resources in a search bundle you receive.
				<![CDATA[
				<br/><br/>
				See the documentation page on
				<a href="./doc_extensions.html">Profiles and Extensions</a>
				for more information.
				]]>
			</action>
			<action type="fix" issue="315">
				Parsing/Encoding a custom resource type which extends a
				base type sometimes caused the FhirContext to treat all future
				parses of the same resource as using the custom type even when
				this was not wanted.
				<![CDATA[<br/><br/>]]>
				Custom structures may now be explicitly declared by profile
				using the
				<![CDATA[
				<code><a href="./apidocs/ca/uhn/fhir/context/FhirContext.html#setDefaultTypeForProfile-java.lang.String-java.lang.Class-">setDefaultTypeForProfile</a></code>
				]]>
				method.
				<![CDATA[<br/><br/>]]>
				This issue was discovered and fixed as a part of the implementation of issue #315.
			</action>
			<action type="add" issue="321">
				Set up the tinder plugin to work as an ant task
				as well as a Maven plugin, and to use external
				sources. Thanks to Bill Denton for the pull
				request!
			</action>
			<action type="fix">
				JPA server now allows searching by token
				parameter using a system only and no code,
				giving a search for any tokens which match
				the given token with any code. Previously the
				expected behaviour for this search
				was not clear in the spec and HAPI had different
				behaviour from the other reference servers.
			</action>
			<action type="add">
				Introduce a JAX-RS client provider which can be used instead of the
				default Apache HTTP Client provider to provide low level HTTP
				services to HAPI's REST client. See
				<![CDATA[<a href="./doc_rest_client_alternate_provider.html">JAX-RS &amp; Alternate HTTP Client Providers</a>]]>
				for more information.
				<![CDATA[<br/><br/>]]>
				This is useful in cases where you have other non-FHIR REST clients
				using a JAX-RS provider and want to take advantage of the
				rest of the framework.
				<![CDATA[<br/><br/>]]>
				Thanks to Peter Van Houte from Agfa for the amazing work!
			</action>
			<action type="fix" issue="312">
				Parser failed with a NPE while encoding resources if the
				resource contained a null extension. Thanks to
				steve1medix for reporting!
			</action>
			<action type="fix" issue="320">
				In generated model classes (DSTU1/2) don't
				use BoundCodeDt and BoundCodeableConceptDt for
				coded fields which use example bindings. Thanks
				to GitHub user Ricq for reporting!
			</action>
			<action type="add">
				<![CDATA[
				Operations methods defined using 
				<code>@Operation</code> will now infer the maximum number of repetitions
				of their parameters by the type of the parameter. Previously if
				a default <code>max()</code> value was not specified in the
				<code>@OperationParam</code> annotation on a parameter, the maximum
				was assumed to be 1. Now, if a max value is not explicitly specified 
				and the type of the parameter is a basic type (e.g. <code>StringDt</code>) the
				max will be 1. If the parameter is a collection type (e.g. <code>List&lt;StringDt&gt;</code>)
				the max will be *
				]]>
			</action>
			<action type="add" issue="317">
				<![CDATA[
				Operation methods defined using
				<code>@Operation</code>
				may now use search parameter types, such as 
				<code>TokenParam</code> and
				<code>TokenAndListParam</code> as values. Thanks to 
				Christian Ohr for reporting!
				]]>
			</action>
			<action type="add">
				Add databases indexes to JPA module search index tables
				for the RES_ID column on each. This should help
				performance when searching over large datasets.
				Thanks to Emmanuel Duviviers for the suggestion!
			</action>
			<action type="fix">
				DateTimeType should fail to parse 1974-12-25+10:00 as this is not
				a valid time in FHIR. Thanks to Grahame Grieve for reporting!
			</action>
			<action type="fix">
				When parsing a Bundle resource, if the Bundle.entry.request.url contains a UUID
				but the resource body has no ID, the Resource.id will be populated with the ID from the
				Bundle.entry.request.url. This is helpful when round tripping Bundles containing
				UUIDs.
			</action>
			<action type="fix">
				When parsing a DSTU3 bundle, references between resources did not have
				the actual resource instance populated into the reference if the
				IDs matched as they did in DSTU1/2.
			</action>
			<action type="fix" issue="326">
				Contained resource references on DSTU3
				resources were not serialized correctly when
				using the Json Parser. Thanks to GitHub user
				@fw060 for reporting and supplying a patch
				which corrects the issue!
			</action>
			<action type="fix" issue="325">
				DSTU3 model classes equalsShallow and equalsDeep both did not work
				correctly if a field was null in one object, but contained an empty
				object in the other (e.g. a StringType with no actual value in it). These
				two should be considered equal, since they would produce the exact same
				wire format.<![CDATA[<br/><br/>]]>
				Thanks to GitHub user @ipropper for reporting and providing
				a test case!
			</action>
			<action type="add">
				JPA server now supports searching for <![CDATA[<code>_tag:not=[tag]</code>]]>
				which enables finding resources that to not have a given tag/profile/security tag.
				Thanks to Lars Kristian Roland for the suggestion!
			</action>
			<action type="fix">
				Extensions containing resource references did not get encoded correctly
				some of the time. Thanks to Poseidon for reporting!
			</action>
			<action type="fix">
				Parsers (both XML and JSON) encoded the first few elements of DSTU3 structures in the wrong order:
				Extensions were placed before any other content, which is incorrect (several
				elements come first: meta, text, etc.)
			</action>
			<action type="fix">
				In server implementations, the Bundle.entry.fullUrl was not getting correctly
				populated on Hl7OrgDstu2 servers. Thanks to Christian Ohr for reporting!
			</action>
			<action type="fix" issue="335">
				Ensure that element IDs within resources (i.e. IDs on elements other than the
				resource itself) get serialized and parsed correctly. Previously, these didn't get
				serialized in a bunch of circumstances. Thanks to Vadim Peretokin for reporting
				and providing test cases!
			</action>
			<action type="add">
				Improve CLI error message if the tool can't bind to the requested port. Thanks
				to Claude Nanjo for the suggestion!
			</action>
			<action type="fix">
				Server param of <![CDATA[<code>_summary=text</code>]]> did not
				include mandatory elements in return as well as
				the text element, even though the FHIR specification
				required it.
			</action>
			<action type="fix">
				Remove invalid resource type "Documentation" from DSTU2
				structures.
			</action>
			<action type="fix">
				JPA server did not respect target types for search parameters. E.g. Appointment:patient has
				a path of "Appointment.participant.actor" and a target type of "Patient". The search path
				was being correctly handled, but the target type was being ignored.
			</action>
			<action type="add">
				RestfulServer now manually parses URL parameters instead of relying on the container's
				parsed parameters. This is useful because many Java servlet containers (e.g. Tomcat, Glassfish)
				default to ISO-8859-1 encoding for URLs insetad of the UTF-8 encoding specified by
				FHIR.
			</action>
			<action type="add">
				ResponseHighlightingInterceptor now doesn't highlight if the request
				has an Origin header, since this probably denotes an AJAX request.
			</action>
		</release>
		<release version="1.4" date="2016-02-04">
			<action type="add">
				Bump the version of a few dependencies to the
				latest versions (dependent HAPI modules listed in brackets):
				<![CDATA[
					<ul>
						<li>Hibernate (JPA, Web Tester): 5.0.3 -&gt; 5.0.7</li>
						<li>Springframework (JPA, Web Tester): 4.2.2 -&gt; 4.2.4</li>
						<li>Phloc-Commons (Schematron Validator): 4.3.6 -&gt; 4.4.4</li>
						<li>Apache httpclient (Client): 4.4 -&gt; 4.5.1</li>
						<li>Apache httpcore (Client): 4.4 -&gt; 4.4.4</li>
						<li>SLF4j (All): 1.7.13 -&gt; 1.7.14</li>
					</ul>
				]]>
			</action>
			<action type="fix">
				Remove a dependency on a Java 1.7 class
				(ReflectiveOperationException) in several spots in the
				codebase. This dependency was accidentally introduced in
				1.3, and animal-sniffer-plugin failed to detect it (sigh).
			</action>
			<action type="add">
				Add two new server interceptors:
				<![CDATA[
				<a href="./apidocs/ca/uhn/fhir/rest/server/interceptor/RequestValidatingInterceptor.html">RequestValidatingInterceptor</a> 
				and 
				<a href="./apidocs/ca/uhn/fhir/rest/server/interceptor/ResponseValidatingInterceptor.html">ResponseValidatingInterceptor</a>
				]]>
				which can be used to validate incoming requests or outgoing responses using the standard FHIR validation
				tools. See the
				<![CDATA[
				<a href="./doc_rest_server_interceptor.html#RequestResponse_Validation">Server Validation Page</a>
				]]>
				for examples of how to use these interceptors. These intereptors have both
				been enabled on the
				<![CDATA[
				<a href="http://fhirtest.uhn.ca">public test page</a>.
				]]>
			</action>
			<action type="fix" issue="259">
				Make IBoundCodeableConcept and IValueSetEnumBinder serializable,
				fixing an issue when trying to serialize model classes containing
				bound codes. Thanks to Nick Peterson for the Pull Request!
			</action>
			<action type="add" issue="251">
				Introduce a JAX-RS version of the REST server, which can be used
				to deploy the same resource provider implementations which work
				on the existing REST server into a JAX-RS (e.g. Jersey) environment.
				Thanks to Peter Van Houte from Agfa for the amazing work!
			</action>
			<action type="add">
				CLI now supports writing to file:// URL for 'upload-examples' command
			</action>
			<action type="add">
				GZipped content is now supported for client-to-server uploads (create, update, transaction, etc.).
				The server will not automatically detect compressed incoming content and decompress it (this can be
				disabled using a RestfulServer configuration setting). A new client interceptor has been added
				which compresses outgoing content from the client.
			</action>
			<action type="fix">
				JPA server transaction attempted to validate resources twice each,
				with one of these times being before anything had been committed to the
				database. This meant that if a transaction contained both a Questionnaire
				and a QuestionnaireResponse, it would fail because the QuestionnaireResponse
				validator wouldn't be able to find the questionnaire. This is now corrected.
			</action>
			<action type="add">
				Add a new method to the generic/fluent client for searching:
				<![CDATA[<code>.count(int)</code><br/>]]>
				This replaces the existing ".limitTo(int)" method which has
				now been deprocated because it was badly named and undocumented.
			</action>
			<action type="add">
				Profile validator has been configured to allow extensions even if they
				aren't explicitly declared in the profile.
			</action>
			<action type="add" issue="265">
				Add a constraint that the Maven build will only run in JDK 8+. HAPI
				remains committed to supporting JDK 6+ in the compiled library, but these
				days it can only be built using JDK 8. Thanks to joelsch for the PR!
			</action>
			<action type="fix">
				When serializing a value[x] field, if the value type was a profiled type (e.g. markdown is a
				profile of string) HAPI 1.3 would use the base type in the element name, e.g.
				valueString instead of valueMarkdown. After discussion with Grahame, this appears to
				be incorrect behaviour so it has been fixed.
			</action>
			<action type="add" issue="240">
				Support target parameter type in _include / _revinclude values, e.g.
				_include=Patient:careProvider:Organization. Thanks to Joe Portner
				for reporting!
			</action>
			<action type="add">
				Use ResponseHighlighterInterceptor in the hapi-fhir-jpaserver-example
				project to provide nice syntax highlighting. Thanks to Rob Hausam for
				noting that this wasn't there.
			</action>
			<action type="add">
				Introduce custom @CoverageIgnore annotation to hapi-fhir-base in order to
				remove dependency on cobertura during build and in runtime.
			</action>
			<action type="fix">
				Server-generated conformance statements incorrectly used /Profile/ instead
				of /StructureDefinition/ in URL links to structures.
			</action>
			<action type="add">
				JsonParser has been changed so that when serializing numbers it will use
				plain format (0.001) instead of scientific format (1e-3). The latter is
				valid JSON, and the parser will still correctly parse either format (all
				clients should be prepared to) but this change makes serialized
				resources appear more consistent between XML and JSON. As a result of this
				change, trailing zeros will now be preserved when serializing as well.
			</action>
			<action type="add" issue="278">
				Add DSTU3 example to hapi-fhir-jpaserver-example. Thanks to Karl
				Davis for the Pull Request!
			</action>
			<action type="add">
				RestfulServer#setUseBrowserFriendlyContentTypes has been deprecated and its
				functionality removed. The intention of this feature was that if it
				detected a request coming in from a browser, it would serve up JSON/XML
				using content types that caused the browsers to pretty print. But
				each browser has different rules for when to pretty print, and
				after we wrote that feature both Chrome and FF changed their rules to break it anyhow.
				ResponseHighlightingInterceptor provides a better implementation of
				this functionality and should be used instead.
			</action>
			<action type="remove">
				Narrative generator framework has removed the
				ability to generate resource titles. This
				functionality was only useful for DSTU1
				implementations and wasn't compatible
				with coming changes to that API.
			</action>
			<action type="fix" issue="283">
				Remove dependency on Servlet-API 3.0+ by using methods available in 2.5 where possible.
				Note that we continue to use Servlet-API 3.0+ features in some parts of the JPA API, so
				running in an old serlvet container should be tested well before use. Thanks to Bill Denton
				for reporting!
			</action>
			<action type="add" issue="288">
				Add new methods to RestfulClientFactory allowing you to configure the size of the
				client pool used by Apache HttpClient. Thanks to Matt Blanchette for the pull
				request!
			</action>
			<action type="add">
				Add support for new modifier types on Token search params in Server and
				annotation client.
			</action>
			<action type="fix" issue="286">
				Server conformance statement should include search parameter chains if the
				chains are explicitly defined via @Search(whitelist={....}). Thanks to lcamilo15
				for reporting!
			</action>
			<action type="fix">
				Remove afterPropertiesSet() call in Java config for JPA
				server's EntityManagerFactory. This doesn't need to be called
				manually, the the manual call led to a warning about
				the EntityManager being created twice.
			</action>
			<action type="add" issue="289">
				Allow server to correctly figure out it's own address even if the container provides
				a Servlet Context Path which does not include the root. Thanks to Petro Mykhaylyshyn
				for the pull request!
			</action>
		</release>
		<release version="1.3" date="2015-11-14">
			<action type="add">
				Bump the version of a few dependencies to the
				latest versions (dependent HAPI modules listed in brackets):
				<![CDATA[
					<ul>
						<li>Commons-lang3 (Core): 3.3.2 -&gt; 3.4</li>
						<li>Logback (Core): 1.1.2 -&gt; 1.1.3</li>
						<li>SLF4j (Core): 1.7.102 -&gt; 1.7.12</li>
						<li>Springframework (JPA, Web Tester): 4.1.5 -&gt; 4.2.2</li>
						<li>Hibernate (JPA, Web Tester): 4.2.17 -&gt; 5."</li>
						<li>Hibernate Validator (JPA, Web Tester): 5.2.1 -&gt; 5.2.2</li>
						<li>Derby (JPA, CLI, Public Server): 10.11.1.1 -&gt; 10.12.1.1 </li>
						<li>Jetty (JPA, CLI, Public Server): 9.2.6.v20141205 -&gt; 9.3.4.v20151007 </li>
					</ul>
				]]>
			</action>
			<action type="add">
				JPA and Tester Overlay now use Spring Java config files instead
				of the older XML config files. All example projects have been updated.
			</action>
			<action type="add">
				JPA server removes duplicate resource index entries before storing them
				(e.g. if a patient has the same name twice, only one index entry is created
				for that name)
			</action>
			<action type="fix">
				JPA server did not correctly index search parameters of type "reference" where the
				path had multiple entries (i.e. "Resource.path1 | Resource.path2")
			</action>
			<action type="fix">
				JPA server _history operations (server, type, instance) not correctly set the
				Bundle.entry.request.method to POST or PUT for create and updates of the resource.
			</action>
			<action type="add" issue="225">
				Support AND/OR on _id search parameter in JPA
			</action>
			<action type="fix">
				Constructor for DateRanfeParam which dates in two DateParam instances was ignoring
				comparators on the DateParam.
			</action>
			<action type="fix">
				In JSON parsing, finding an object where an array was expected led to an unhelpful
				error message. Thanks to Avinash Shanbhag for reporting!
			</action>
			<action type="add">
				JPA server gave an unhelpful error message if $meta-add or $meta-delete were called
				with no meta elements in the input Parameters
			</action>
			<action type="fix">
				Narrative generator did not include OperationOutcome.issue.diagnostics in the
				generated narrative.
			</action>
			<action type="add" issue="250">
				Clients (generic and annotation) did not populate the Accept header on outgoing
				requests. This is now populated to indicate that the client supports both XML and
				JSON unless the user has explicitly requested one or the other (in which case the
				appropriate type only will be send in the accept header). Thanks to
				Avinash Shanbhag for reporting!
			</action>
			<action type="add">
				QuestionnaireResponse validator now allows responses to questions of
				type OPENCHOICE to be of type 'string'
			</action>
			<action type="fix" issue="227">
				JPA server should reject resources with a reference that points to an incorrectly typed
				resource (e.g. points to Patient/123 but resource 123 is actually an Observation) or points
				to a resource that is not valid in the location it is found in (e.g. points to Patient/123 but
				the field supposed to reference an Organization). Thanks to Bill de Beaubien for reporting!
			</action>
			<action type="fix">
				In server, if a client request is received and it has an Accept header indicating
				that it supports both XML and JSON with equal weight, the server's default is used instead of the first
				entry in the list.
			</action>
			<action type="add">
				JPA server now supports searching with sort by token, quantity,
				number, Uri, and _lastUpdated (previously only string, date, and _id
				were supported)
			</action>
			<action type="fix">
				Fix issue in JPA where a search with a _lastUpdated filter which matches no results
				would crash if the search also had a _sort
			</action>
			<action type="fix">
				Fix several cases where invalid requests would cause an HTTP 500 instead of
				a more appropriate 400/404 in the JPA server (vread on invalid version,
				delete with no ID, etc.)
			</action>
			<action type="fix">
				Fix narrative generation for DSTU2 Medication resource
			</action>
			<action type="fix">
				Profile validator now works for valuesets which use
				v2 tables
			</action>
			<action type="add">
				JPA server Patient/[id]/$everything operation now supports
				_lastUpdated filtering and _sort'ing of results.
			</action>
			<action type="fix" issue="233">
				Fix parser issue where profiled choice element datatypes (e.g. value[x] where one allowable
				type is Duration, which is a profile of Quantity) get incorrectly encoded using the
				profiled datatype name instead of the base datatype name as required by the FHIR
				spec. Thanks to Nehashri Puttu Lokesh for reporting!
			</action>
			<action type="fix">
				Some generated Enum types in DSTU2 HAPI structures
				did not have latest valueset definitions applied. Thanks
				to Bill de Beaubien for reporting!
			</action>
			<action type="fix">
				JPA server can now successfully search for tokens pointing at code values
				(values with no explicit system but an implied one, such as Patient.gender)
				even if the system is supplied in the query.
			</action>
			<action type="fix" issue="235">
				Correct issues with Android library. Thanks to
				Thomas Andersen for the submission!
			</action>
			<action type="fix">
				JPA server incorrectly rejected match URLs
				if they did not contain a question mark. Thanks
				to Bill de Beaubien for reporting!
			</action>
			<action type="fix" issue="234">
				Remove invalid entries in OSGi Manifest. Thanks
				to Alexander Kley for the fix!
			</action>
			<action type="add">
				JPA server now supports $everything on Patient and Encounter types (patient and encounter instance was
				already supported)
			</action>
			<action type="add">
				Generic client operation invocations now
				have an additional inline method for generating the input
				Parameters using chained method calls instead
				of by passing a Parameters resource in
			</action>
			<action type="fix">
				Parsing an XML resource where the XHTML
				namespace was declared before the beginning
				of the narrative section caused an invalid
				re-encoding when encoding to JSON.
			</action>
			<action type="fix">
				Conditional deletes in JPA did not correctly
				process if the condition had a chain or a
				qualifier, e.g. "Patient?organization.name" or
				"Patient.identifier:missing"
			</action>
			<action type="add">
				Generic/fluent client search can now be
				performed using a complete URL supplied
				by user code. Thanks to Simone Heckmann
				pointing out that this was needed!
			</action>
			<action type="add">
				Refactor JPA $everything operations so that
				they perform better
			</action>
			<action type="add">
				Server operation methods can now declare the
				ID optional, via
				@IdParam(optional=true)
				meaning that the same operation can also be invoked
				at the type level.
			</action>
			<action type="add">
				Make JPA search queries with _lastUpdated parameter a bit more efficient
			</action>
			<action type="add" issue="239">
				Clean up Android project to make it more lightweight and remove a
				number of unneeded dependencies. Thanks to Thomas Andersen
				for the pull request!
			</action>
			<action type="fix">
				Fix a crash when encoding a Binary resource in JSON encoding
				if the resource has no content-type
			</action>
			<action type="fix">
				JPA server now supports read/history/search in transaction entries
				by calling the actual implementing method in the server (previously
				the call was simulated, which meant that many features did not work)
			</action>
			<action type="fix">
				ResourceReferenceDt#loadResource(IRestfulClient) did not
				use the client's read functionality, so it did not
				handle JSON responses or use interceptors. Thanks to
				JT for reporting!
			</action>
			<action type="add">
				JPA server maximumn length for a URI search parameter has been reduced from
				256 to 255 in order to accomodate MySQL's indexing requirements
			</action>
			<action type="fix" issue="242">
				Server failed to respond correctly to compartment search operations
				if the same provider also contained a read operation. Thanks to GitHub user
				@am202 for reporting!
			</action>
			<action type="fix" issue="245">
				Fix issue in testpage-overlay's new Java configuration where only the first
				configured server actually gets used.
			</action>
			<action type="add">
				Introduce
				<![CDATA[<a href="./apidocs-jpaserver/ca/uhn/fhir/jpa/dao/IJpaServerInterceptor.html">IJpaServerInterceptor</a>]]>
				interceptors for JPA server which can be used for more fine grained operations.
			</action>
			<action type="fix" issue="241">
				Parser (XML and JSON) shouldn't encode an ID tag in resources
				which are part of a bundle when the resource has a UUID/OID
				ID.
			</action>
			<action type="add">
				Add ability for a server REST resource provider @Search method
				to declare that it should allow even parameters it doesn't
				understand.
			</action>
			<action type="fix" issue="247">
				Correctly set the Bundle.type value on all pages of a search result in
				the server, and correcltly set the same value in JPA server $everything
				results.
			</action>
			<action type="add">
				JPA $everything operations now support new parameters _content
				and _text, which work the same way as the same parameters on a
				search. This is experimental, since it is not a part of the core
				FHIR specification.
			</action>
			<action type="add" issue="250">
				Process "Accept: text/xml" and "Accept: text/json" headers was
				wanting the equivalent FHIR encoding styles. These are not
				correct, but the intention is clear so we will honour them
				just to be helpful.
			</action>
			<action type="fix">
				Generated Enum types for some ValueSets did not include all
				codes (specifically, ValueSets which defined concepts containing
				child concepts did not result in Enum values for the child concepts)
			</action>
			<action type="fix" issue="253">
				In the JPA server, order of transaction processing should be
				DELETE, POST, PUT, GET, and the order should not matter
				within entries with the same verb. Thanks to Bill de Beaubien
				for reporting!
			</action>
			<action type="add" issue="254">
				Add the ability to wire JPA conformance providers
				using Spring (basically, add default constructors
				and setters to the conformance providers). Thanks
				to C. Mike Bylund for the pull request!
			</action>
		</release>
		<release version="1.2" date="2015-09-18">
			<action type="add">
				JPA server now validates QuestionnaireAnswers for conformance to their respective Questionnaire
				if one is declared.
			</action>
			<action type="add">
				SyntaxHighlightingInterceptor now also highlights OperationOutcome responses for errors/exceptions.
			</action>
			<action type="fix" issue="126">
				Model classes do not use BoundCodeableConcept for example bindings that do not
				actually point to any codes (e.g. Observation.interpretation). Thanks
				to GitHub user @steve1medix for reporting!
			</action>
			<action type="add">
				Server now exports operations as separate resources instead of as contained resources
				within Conformance
			</action>
			<action type="add">
				Add new operation $get-resource-counts which will replace the resource
				count extensions exported in the Conformance statement by the JPA
				server.
			</action>
			<action type="fix" issue="198">
				JPA server sorting often returned unexpected orders when multiple
				indexes of the same type were found on the same resource (e.g. multiple string indexed fields). Thanks to
				Travis Cummings for reporting!
			</action>
			<action type="add">
				Add another method to IServerInterceptor which converts an exception generated on the server
				into a BaseServerResponseException. This is useful so that servers using ResponseHighlighterInterceptor
				will highlight exceptions even if they aren't created with an OperationOutcome.
			</action>
			<action type="fix" issue="158">
				XmlParser and JsonParser in DSTU2 mode should not encode empty
				tags in resource. Thanks to Bill De Beaubien for reporting!
			</action>
			<action>
				OperationDefinitions generated by server did not properly document
				their return parameters or the type of their input parameters.
			</action>
			<action>
				Operations in server generated conformance statement should only
				appear once per name, since the name needs to be unique.
			</action>
			<action>
				Resources and datatypes are now serializable. This is an
				experimental feature which hasn't yet been extensively tested. Please test and give us your feedback!
			</action>
			<action type="add">
				Switch REST server to using HttpServletRequest#getContextPath() to get
				the servlet's context path. This means that the server should behave more
				predictably, and should work in servlet 2.4 environments. Thanks to
				Ken Zeisset for the suggestion!
			</action>
			<action type="add" issue="200">
				Vagrant environment now has an apt recipt to ensure that
				package lists are up to date. Thanks to GitHub user
				Brian S. Corbin (@corbinbs) for thr contribution!
			</action>
			<action type="add">
				JPA server and generic client now both support the _tag search parameter
			</action>
			<action type="add">
				Add support for BATCH mode to JPA server transaction operation
			</action>
			<action type="fix" issue="192">
				Server was not correctly unescaping URL parameter values with
				a trailing comma or an escaped backslash. Thanks to GitHub user
				@SherryH for all of her help in diagnosing this issue!
			</action>
			<action type="fix">
				Avoid crash when parsing if an invalid child element is found in
				a resource reference.
			</action>
			<action type="add">
				Create new android specialty libraries for DSTU1 and DSTU2
			</action>
			<action type="fix">
				Throwing a server exception (e.g. AuthenticationException) in a server interceptor's
				incomingRequestPreProcessed method resulted in the server returning an HTTP 500 instead
				of the appropriate error code for the exception being thrown. Thanks to Nagesh Bashyam
				for reporting!
			</action>
			<action type="fix" issue="207">
				Fix issue in JSON parser where invalid contained resources (missing
				a resourceType element) fail to parse with a confusing NullPointerException.
				Thanks to GitHub user @hugosoares for reporting!
			</action>
			<action type="add">
				JPA server now implements the $validate-code operation
			</action>
			<action type="add" issue="125">
				HAPI-FHIR now has support for _summary and _elements parameters, in server, client,
				and JPA server.
			</action>
			<action type="fix" issue="209">
				_revinclude results from JPA server should have a Bundle.entry.search.mode of
				"include" and not "match". Thanks to Josh Mandel for reporting!
			</action>
			<action type="add">
				Resource references using resource instance objects instead of resource IDs
				will correctly qualify the IDs with the resource type if they aren't already qualified
			</action>
			<action type="add" issue="211">
				Testpage Overlay project now properly allows a custom client
				factory to be used (e.g. for custom authentication, etc.) Thanks
				to Chin Huang (@pukkaone) for the pull request!
			</action>
			<action type="fix" issue="212">
				JPA server should reject IDs containing invalid characters (e.g. "abc:123")
				but should allow client assigned IDs that contain text but do not start with
				text. Thanks to Josh Mandel for reporting!
			</action>
			<action type="fix">
				:text modifier on server and JPA server did not work correctly. Thanks to
				Josh Mandel for reporting!
			</action>
			<action type="fix">
				Fix issue in client where parameter values containing a comma were
				sometimes double escaped.
			</action>
			<action type="add">
				_include parameters now support the new <![CDATA[<code>_include:recurse=FOO</code>]]>
				syntax that has been introduced in DSTU2 in the Client, Server, and JPA Server modules.
				Non-recursive behaviour is now the default (previously it was recursive) and :recurse
				needs to be explicitly stated in order to support recursion.
			</action>
			<action type="add">
				New operations added to JPA server to force re-indexing of all
				resources (really only useful after indexes change or bugs are
				fixed)
			</action>
			<action type="fix">
				JPA server did not correctly index search parameters
				of type "URI". Thanks to David Hay for reporting! Note that if you are using the JPA server, this change
				means that
				there are two new tables added to the database schema. Updating existing resources in the database may fail
				unless you
				set default values for the resource
				table by issuing a SQL command similar to the following (false may be 0 or something else, depending on the
				database platform in use)
				<![CDATA[<br/><code>update hfj_resource set sp_coords_present = false;<br/>
				update hfj_resource set sp_uri_present = false;</code>]]>
			</action>
			<action type="fix">
				FIx issue in JPA server where profile declarations, tags, and
				security labels were not always properly removed by an update that
				was trying to remove them. Also don't store duplicates.
			</action>
			<action type="fix">
				Instance $meta operations on JPA server did not previously return the
				resource version and lastUpdated time
			</action>
			<action type="fix">
				Server responses populate Bundle.entry.fullUrl if possible. Thanks
				to Bill de Beaubien for reporting!
			</action>
			<action type="fix">
				XML parser failed to initialize in environments where a very old Woodstox
				library is in use (earlier than 4.0). Thanks to Bill de Beaubien for
				reporting!
			</action>
			<action type="fix" issue="216">
				Invalid/unexpected attributes found when parsing composite elements
				should be logged or reported to the parser error handler
			</action>
			<action type="add">
				JPA server can now store Conformance resources, per a request
				from David Hay
			</action>
			<action type="add">
				ResponseHighlightingInterceptor now skips handling responses if it
				finds a URL parameter of <![CDATA[<code>_raw=true</code>]]> (in other
				words, if this parameter is found, the response won't be returned as
				HTML even if the request is detected as coming from a browser.
			</action>
			<action type="add">
				RestfulServer now supports dynamically adding and removing resource providers
				at runtime. Thanks to Bill Denton for adding this.
			</action>
			<action type="add">
				JPA server now correctly suppresses contents of deleted resources
				in history
			</action>
			<action type="fix" issue="222">
				JPA server returned deleted resources in search results when using the _tag, _id, _profile, or _security
				search parameters
			</action>
			<action type="fix" issue="223">
				Fix issue with build on Windows. Thanks to Bryce van Dyk for the pull request!
			</action>
			<action type="add">
				JPA server now supports $validate operation completely, including delete mode
				and profile validation using the RI InstanceValidator
			</action>
		</release>
		<release version="1.1" date="2015-07-13">
			<action type="add">
				Add support for reference implementation structures.
			</action>
			<action type="fix">
				Parsers did not encode the resource meta element if the resource
				had tags but no other meta elements. Thanks to Bill de Beaubien and
				Claude Nanjo for finding this.
			</action>
			<action type="fix" issue="164">
				Correct performance issue with :missing=true search requests where the parameter is a resource link. Thanks
				to wanghaisheng for all his help in testing this.
			</action>
			<action type="fix" issue="149">
				The self link in the Bundle returned by searches on the server does not respect the
				server's address strategy (which resulted in an internal IP being shown on fhirtest.uhn.ca)
			</action>
			<action type="add">
				Introduce ResponseHighlighterInterceptor, which provides syntax highlighting on RESTful server responses
				if the server detects that the request is coming from a browser. This interceptor has been added
				to fhirtest.uhn.ca responses.
			</action>
			<action type="fix">
				Performing a create operation in a client used an incorrect URL if the
				resource had an ID set. ID should be ignored for creates. Thanks to
				Peter Girard for reporting!
			</action>
			<action type="add" issue="170">
				Add better addXXX() methods to structures, which take the datatype being added as a parameter. Thanks to
				Claude Nanjo for the
				suggestion!
			</action>
			<action type="add" issue="152">
				Add a new parser validation mechanism (see the
				<![CDATA[<a href="./doc_validation.html">validation page</a>]]> for info) which can be
				used to validate resources as they are being parsed, and optionally fail if invalid/unexpected
				elements are found in resource bodies during parsing.
			</action>
			<action type="fix">
				IParser#parseResource(Class, String) method, which is used to parse a resource into the given
				structure will now throw a DataFormatException if the structure is for the wrong type of
				resource for the one actually found in the input String (or Reader). For example, if a Patient
				resource is being parsed into Organization.class this will now cause an error. Previously,
				the XML parser would ignore the type and the JSON parser would fail. This also caused
				operations to not parse correctly if they returned a resource type other than
				parameters with JSON encoding (e.g. the $everything operation on UHN's test server).
				Thanks to Avinash Shanbhag for reporting!
			</action>
			<action type="add">
				Web tester UI now supports _revinclude
			</action>
			<action type="fix" issue="178">
				Support link elements in Bundle.entry when parsing in DSTU2 mode
				using the old (non-resource) Bundle class. Thanks to GitHub user
				@joedai for reporting!
			</action>
			<action type="add">
				LoggingInterceptor for server now supports logging DSTU2 extended operations by name
			</action>
			<action type="fix">
				Woodstox XML parser has a default setting to limit the maximum
				length of an attribute to 512kb. This caused issues handling
				large attachments, so this setting has been increased to 100Mb.
				Thanks to Nikos Kyriakoulakos for reporting!
			</action>
			<action type="fix" issue="175">
				Some HTML entities were not correctly converted during parsing. Thanks to
				Nick Kitto for reporting!
			</action>
			<action type="fix">
				In the JPA Server:
				Transactions creating resources with temporary/placeholder resource IDs
				and other resources with references to those placeholder IDs previously
				did not work if the reference did not contain the resource type
				(e.g. Patient/urn:oid:0.1.2.3 instead of urn:oid:0.1.2.3). The
				latter is actually the correct way of specifying a reference to a
				placeholder, but the former was the only way that worked. Both forms
				now work, in order to be lenient. Thanks to Bill De Beaubien for
				reporting!
			</action>
			<action type="fix">
				When parsing Bundles, if Bundle.entry.base is set to "cid:" (for DSTU1)
				or "urn:uuid:" / "urn:oid:" (for DSTU2) this is now correctly passed as
				the base in resource.getId(). Conversely, when
				encoding bundles, if a resource ID has a base defined,
				and Bundle.entry.base is empty, it will now be
				automatically set by the parser.
			</action>
			<action type="add" issue="179">
				Add fluent client method for validate operation, and support the
				new DSTU2 style extended operation for $validate if the client is
				in DSTU2 mode. Thanks to Eric from the FHIR Skype Implementers chat for
				reporting.
			</action>
			<action type="add">
				Server now supports complete Accept header content negotiation, including
				q values specifying order of preference. Previously the q value was ignored.
			</action>
			<action type="add">
				Server in DSTU2 mode now indicates that whether it has support for Transaction operation or not. Thanks to
				Kevin Paschke for pointing out that this wasn't working!
			</action>
			<action type="add" issue="166">
				Questionnaire.title now gets correctly indexed in JPA server (it has no path, so it is a special case)
			</action>
			<action type="add">
				JPA server now supports ifNoneMatch in GET within a transaction request.
			</action>
			<action type="add">
				DateRangeParam now supports null values in the constructor for lower or upper bounds (but
				still not both)
			</action>
			<action type="add">
				Generic/fluent client and JPA server now both support _lastUpdated search parameter
				which was added in DSTU2
			</action>
			<action type="fix" issue="188">
				JPA server now supports sorting on reference parameters. Thanks to
				Vishal Kachroo for reporting that this wasn't working!
			</action>
			<action type="fix">
				Prevent Last-Updated header in responses coming back to the client from
				overwriting the 'lastUpdated' value in the meta element in DSTU2
				resources. This is important because 'lastUpdated' can have more
				precision than the equivalent header, but the client previously
				gave the header priority.
			</action>
			<action type="fix">
				JPA server supports _count parameter in transaction containing search URL (nested search)
			</action>
			<action type="fix">
				DSTU2 servers now indicate support for conditional create/update/delete in their
				conformance statement.
			</action>
			<action type="fix">
				Support for the Prefer header has been added to the server, client, and
				JPA modules.
			</action>
			<action type="fix" issue="196">
				JPA server failed to search for deep chained parameters across multiple references,
				e.g. "Location.partof.partof.organization". Thanks to Ismael Sarmento Jr for
				reporting!
			</action>
			<action type="fix">
				Prevent crash when encoding resources with contained resources
				if the contained resources contained a circular reference to each other
			</action>
			<action type="add">
				Add $meta, $meta-add, and $meta-delete operations to generic client
			</action>
		</release>
		<release version="1.0" date="2015-04-08">
			<action type="add">
				Bump the version of a few dependencies to the
				latest versions:
				<![CDATA[
					<ul>
						<li>Phloc-commons (for schematron validation) 4.3.5 -> 4.3.6</li>
						<li>Apache HttpClient 4.3.6 -> 4.4</li>
						<li>Woodstox 4.4.0 -> 4.4.1</li>
						<li>SLF4j 1.7.9 -> 1.7.10</li>
						<li>Spring (used in hapi-fhir-jpaserver-base module) 4.1.3.RELEASE -> 4.1.5.RELEASE</li>
					</ul>
				]]>
			</action>
			<action type="add">
				Add support for "profile" and "tag" elements in the resource Meta block
				when parsing DSTU2 structures.
			</action>
			<action type="fix" issue="113">
				When a user manually creates the list of contained resources in a resource,
				the encoder fails to encode any resources that don't have a '#' at the
				start of their ID. This is unintuitive, so we now assume that '123' means '#123'.
				Thanks to myungchoi for reporting and providing a test case!
			</action>
			<action type="add">
				Add methods for setting the default encoding (XML/JSON) and
				oretty print behaviour in the Fluent Client. Thanks to Stackoverflow
				user ewall for the idea.
			</action>
			<action type="fix" issue="129">
				JPA Server did not mark a resource as "no longer deleted" if it
				was updated after being deleted. Thanks to Elliott Lavy and Lloyd
				McKenzie for reporting!
			</action>
			<action type="fix" issue="128">
				Fix regression in 0.9 - Server responds with an HTTP 500 and a NullPointerException instead of an HTTP 400
				and a useful error message if the client requests an unknown resource type
			</action>
			<action type="add">
				Add support for
				<![CDATA[<code>_revinclude</code>]]>
				parameter in client, server, and JPA.
			</action>
			<action type="add">
				Include constants on resources (such as
				<![CDATA[<code>Observation.INCLUDE_VALUE_STRING</code>]]>)
				have been switched in the DSTU2 structures to use
				the new syntax required in DSTU2: [resource name]:[search param NAME]
				insead of the DSTU1 style [resource name].[search param PATH]
			</action>
			<action type="add" issue="124">
				When encoding resources, the parser will now convert any resource
				references to versionless references automatically (i.e. it will
				omit the version part automatically if one is present in the reference)
				since references between resources must be versionless. Additionally,
				references in server responses will omit the server base URL part of the
				reference if the base matches the base for the server giving
				the response.
			</action>
			<action type="fix" issue="130">
				Narrative generator incorrectly sets the Resource.text.status to 'generated' even if the
				given resource type does not have a template (and therefore no narrative is actually generated).
				Thanks to Bill de Beaubien for reporting!
			</action>
			<action type="fix">
				Searching in JPA server with no search parameter returns deleted resources when it should exclude them.
			</action>
			<action type="add" issue="135">
				Remove Eclipse and IntelliJ artifacts (.project, *.iml, etc) from version control. Thanks
				to Doug Martin for the suggestion!
			</action>
			<action type="add">
				REST server methods may now have a parameter of
				type NarrativeModeEnum which will be populated with
				the value of the _narrative URL parameter
				if one was supplied. Annotation client methods
				may also include a parameter of this type, and it
				will be used to populate this parameter on the request
				URL if it is not null. Thanks to Neal Acharya for the
				idea!
			</action>
			<action type="add">
				Android JAR now includes servlet-API classes, as the project will not
				work without them. Thanks
			</action>
			<action type="fix" issue="116">
				Requested _include values are preserved across paging links when the
				server returns multiple pages. Thanks to Bill de Beaubien for
				reporting!
			</action>
			<action type="add" issue="138" dev="wdebeau1">
				Add new server address strategy "ApacheProxyAddressStrategy" which uses
				headers "x-forwarded-host" and "x-forwarded-proto" to determine the
				server's address. This is useful if you are deploying a HAPI FHIR
				server behind an Apache proxy (e.g. for load balancing or other reasons).
				Thanks to Bill de Beaubien for contributing!
			</action>
			<action type="fix" issue="143">
				Resource references between separate resources found in a single
				bundle did not get populated with the actual resource when parsing a
				DSTU2 style bundle. Thanks to Nick Peterson for reporting and figuring
				out why none of our unit tests were actually catching the problem!
			</action>
			<action type="fix" issue="146">
				JSON encoder did not encode contained resources when encoding
				a DSTU2 style bundle. Thanks to Mohammad Jafari and baopingle
				for all of their help in tracking this issue down and developing
				useful unit tests to demonstrate it.
			</action>
			<action type="add">
				Client now supports invoking transcation using a DSTU2-style
				Bundle resource as the input.
			</action>
			<action type="fix" issue="147">
				JPA Server $everything operation could sometimes include a duplicate copy of
				the main focus resource if it was referred to in a deep chain. Thanks
				to David Hay for reporting!
			</action>
			<action type="add" issue="148">
				JPA Server $everything operation now allows a _count parameter
			</action>
			<action type="fix" issue="139">
				JPA server failed to index resources containing ContactPointDt elements with
				populated values (e.g. Patient.telecom). Thanks to Mohammad Jafari for reporting!
			</action>
			<action type="add">
				Add a new configuration method on the parsers,
				<![CDATA[<code>setStripVersionsFromReferences(boolean)</code>]]> which
				configures the parser to preserve versions in resource reference links when
				encoding. By default, these are removed.
			</action>
			<action type="fix" issue="155" dev="wdebeau1">
				Terser's IModelVisitor now supplies to the path to the element. This is
				an API change, but I don't think there are many users of the IModelVisitor yet.
				Please let us know if this is a big hardship and we can find an alternate way
				of making this change.
			</action>
			<action type="fix">
				Prevent server from returning a Content-Location header for search
				response when using the DSTU2 bundle format
			</action>
			<action type="fix">
				JPA server (uhnfhirtest.uhn.ca) sometimes included an empty
				"text" element in Bundles being returned.
			</action>
			<action type="add" issue="162">
				Add a framework for the Web Tester UI to allow its internal FHIR client to
				be configured (e.g. to add an authorization interceptor so that it adds
				credentials to client requests it makes). Thanks to Harsha Kumara for
				the suggestion!
			</action>
			<action type="fix" issue="163">
				Fix regression in early 1.0 builds where resource type sometimes does not get
				populated in a resource ID when the resource is parsed. Thanks to
				Nick Peterson for reporting, and for providing a test case!
			</action>
			<action type="add">
				Allow fluent/generic client users to execute a transaction using a raw string (containing a bundle resource)
				as input instead of a Bundle resource class instance.
			</action>
			<action type="fix">
				Disable date validation in the web tester UI, so that it is possible to
				enter partial dates, or dates without times, or even test out invalid date
				options.
			</action>
			<action type="fix" issue="36">
				Make BaseElement#getUndeclaredExtensions() and BaseElement#getUndeclaredExtensions() return
				a mutable list so that it is possible to delete extensions from a resource instance.
			</action>
			<action type="fix" issue="168">
				Server conformance statement check in clients (this is the check
				where the first time a given FhirContext is used to access a given server
				base URL, it will first check the server's Conformance statement to ensure
				that it supports the correct version of FHIR) now uses any
				registered client interceptors. In addition, IGenericClient now has a method
				"forceConformanceCheck()" which manually triggers this check. Thanks to
				Doug Martin for reporting and suggesting!
			</action>
			<action type="add" issue="167">
				Rename the Spring Bean definition for the JPA server EntityManager from
				"myEntityManagerFactory" to just "entityManagerFactory" as this is the
				default bean name expected in other parts of the Spring framework.
				Thanks to Mohammad Jafari for the suggestion!
			</action>
			<action type="add" issue="164">
				Improve error message when a user tries to perform a create/update with an invalid
				or missing Content-Type header. Thanks to wanghaisheng for reporting! (This was
				actually a three part bug, so the following two fixes also reference this
				bug number)
			</action>
			<action type="add" issue="164">
				Add support for :missing qualifier in generic/fluent client.
			</action>
			<action type="add" issue="164">
				Add support for :missing qualifier in JPA server.
			</action>
			<action type="add">
				Add a new configuration method on the parsers,
				<![CDATA[<code>setStripVersionsFromReferences(boolean)</code>]]> which
				configures the parser to preserve versions in resource reference links when
				encoding. By default, these are removed.
			</action>
			<action type="add" due-to="joel-costigliola" issue="171">
				Add an exception for RESTful clients/servers to represent the
				HTTP 403 Forbidden status code. Thanks to Joel Costigliola for
				the patch!
			</action>
			<action type="fix">
				Transaction server operations incorrectly used the "Accept" header instead of the "Content-Type" header to
				determine the
				POST request encoding. Thanks to Rene Spronk for providing a test case!
			</action>
		</release>
		<release version="0.9" date="2015-03-14">
			<action type="add">
				Support for DSTU2 features introduced: New resource definitions, Bundle resource,
				encoding changes (ID in resource bodt, meta tag)
			</action>
			<action type="fix" issue="65">
				Fix an issue encoding extensions on primitive types in JSON. Previously the "_value" object
				would be an array even if the field it was extending was not repeatable. This is not correct
				according to the specification, nor can HAPI's parser parse this correctly. The encoder
				has been corrected, and the parser has been adjusted to be able to handle resources with
				extensions encoded in this way. Thanks to Mohammad Jafari for reporting!
			</action>
			<action type="add">
				Library now checks if custom resource types can be instantiated on startup
				(e.g. because they don't have a no-argument constructor) in order to
				avoid failing later
			</action>
			<action type="add">
				Bump a few dependency JARs to the latest versions in Maven POM:
				<![CDATA[
					<ul>
						<li>SLF4j (in base module) - Bumped to 1.7.9</li>
						<li>Apache HTTPClient (in base module) - Bumped to 4.3.6</li>
						<li>Hibernate (in JPA module) - Bumped to 4.3.7</li>
					</ul>
				]]>
			</action>
			<action type="fix" issue="67">
				IdDt failed to recognize local identifiers containing fragments that look like
				real identifiers as being local identifiers even though they started with '#'.
				For example, a local resource reference of "#aa/_history/aa" would be incorrectly
				parsed as a non-local reference.
				Thanks to Mohammad Jafari for reporting!
			</action>
			<action type="fix">
				<![CDATA[<code>Last-Modified</code>]]>
				header in server was incorrectly using FHIR date format instead
				of RFC-1123 format.
			</action>
			<action type="fix">
				Server create and update methods failed with an IllegalArgumentException if
				the method type was a custom resource definition type (instead of a built-in
				HAPI type). Thanks to Neal Acharya for the analysis.
			</action>
			<action type="add" issue="79">
				JPA server module now supports
				<![CDATA[<code>_include</code>]]>
				value of
				<![CDATA[<code>*</code>]]>. Thanks to Bill de Beaubien for reporting!
			</action>
			<action type="fix">
				IdDt method
				<![CDATA[withServerBase]]>
				returned String (unlike all of the other "withFoo" methods on that class),
				and did not work correctly if the IdDt already had a server base. This
				has been corrected. Note that the return type for this method has been
				changed, so code may need to be updated.
			</action>
			<action type="fix" issue="84" due-to="mochaholic">
				In previous versions of HAPI, the XML parser encoded multiple contained
				resources in a single
				<![CDATA[<code>&lt;contained&gt;&lt;/contained&gt;</code>]]>
				tag, even though the FHIR specification rerquires a separate
				<![CDATA[<code>&lt;contained&gt;&lt;/contained&gt;</code>]]>
				tag for each resource. This has been corrected. Note that the parser will
				correctly parse either form (this has always been the case) so this
				change should not cause any breakage in HAPI based trading partners, but
				may cause issues if other applications have been coded to depend on the
				incorrect behaviour. Thanks to Mochaholic for reporting!
			</action>
			<action type="fix" issue="91" due-to="andyhuang91">
				Custom/user defined resource definitions which contained more than one
				child with no order defined failed to initialize properly. Thanks to
				Andy Huang for reporting and figuring out where the
				problem was!
			</action>
			<action type="add">
				RESTful Client now queries the server (only once per server base URL) to ensure that
				the given server corresponds to the correct version of the FHIR specification, as
				defined by the FhirContext. This behaviour can be disabled by setting the
				appropriate configuration on the
				RestfulClientConfig. Thanks to Grahame Grieve for the suggestion!
			</action>
			<action type="add">
				JPA module now supports deleting resource via transaction
			</action>
			<action type="fix" issue="97" due-to="twilson650">
				DateClientParam#second() incorrectly used DAY precision instead
				of SECOND precision. Thanks to Tom Wilson for the pull request!
			</action>
			<action type="fix" issue="100" due-to="sweetnavelorange">
				Fix issue where HAPI failed to initialize correctly if Woodstox library was not on the classpath, even
				if StAX API was configured to use a different provider. Thanks to
				James Butler for reporting and figuring out where the issue was!
			</action>
			<action type="fix" issue="101">
				Calling BaseDateTimeDt#setValue(Date, TemporalPrecisionEnum) did not always actually respect
				the given precision when the value was encoded. Thanks to jacksonjesse for
				reporting!
			</action>
			<action type="fix" issue="103">
				Encoders (both XML and JSON) will no longer encode contained resources if they are
				not referenced anywhere in the resource via a local reference. This is just a convenience
				for users who have parsed a resource with contained resources and want to remove some
				before re-encoding. Thanks to Alexander Kley for reporting!
			</action>
			<action type="fix" issue="110" due-to="mochaholic">
				Add support for DSTU2 style security labels in the parser and encoder. Thanks to
				Mohammad Jafari for the contribution!
			</action>
			<action type="fix">
				Server requests for Binary resources where the client has explicitly requested XML or JSON responses
				(either with a <![CDATA[<code>_format</code>]]> URL parameter, or an <![CDATA[<code>Accept</code>]]> request
				header)
				will be responded to using the Binary FHIR resource type instead of as Binary blobs. This is
				in accordance with the recommended behaviour in the FHIR specification.
			</action>
			<action type="add">
				Add new properties to RestfulServer: "DefaultResponseEncoding", which allows
				users to configure a default encoding (XML/JSON) to use if none is specified in the
				client request. Currently defaults to XML. Also "DefaultPrettyPrint", which specifies
				whether to pretty print responses by default. Both properties can be overridden
				on individual requets using the appropriate Accept header or request URL parameters.
			</action>
			<action type="add">
				Add support for quantity search params in FHIR tester UI
			</action>
			<action type="add">
				Add support for FHIR "extended operations" as defined in the FHIR DSTU2
				specification, for the Generic Client, Annotation Client, and
				Server.
			</action>
			<action type="fix">
				Observation.applies[x] and other similar search fields with multiple allowable
				value types were not being correctly indexed in the JPA server.
			</action>
			<action type="fix" issue="122">
				DateClientParam.before() incorrectly placed "&lt;=" instead of
				"&lt;" in the request URL. Thanks to Ryan for reporting!
			</action>
			<action type="add" issue="77" dev="wdebeau1">
				Server now only automatically adds _include resources which are provided
				as references if the client request actually requested that specific include.
				See RestfulServer
			</action>
			<action type="fix" issue="120">
				User defined resource types which contain extensions that use a bound code type
				(e.g. an BoundCodeDt with a custom Enum) failed to parse correctly. Thanks
				to baopingle for reporting and providing a test case!
			</action>
			<action type="add">
				Sorting is now supported in the Web Testing UI (previously a button existed for sorting, but it didn't do
				anything)
			</action>
			<action type="add" issue="111">
				Server will no longer include stack traces in the OperationOutcome returned to the client
				when an exception is thrown. A new interceptor called ExceptionHandlingInterceptor has been
				created which adds this functionality back if it is needed (e.g. for DEV setups). See the
				server interceptor documentation for more information. Thanks to Andy Huang for the suggestion!
			</action>
		</release>
		<release version="0.8" date="2014-12-17">
			<action type="add">
				<![CDATA[<b>API CHANGE:</b>]]> The "FHIR structures" for DSTU1 (the classes which model the
				resources and composite datatypes) have been moved out of the core JAR into their
				own JAR, in order to allow support for DEV resources, and DSTU2 resources when thast
				version is finalized. See the
				<![CDATA[<a href="./doc_dstu2.html">DSTU2 page</a>]]>
				for more information.
			</action>
			<action type="fix">
				<![CDATA[
					<b>Deprocated API Removal</b>: The following classes (which were deprocated previously)
					have now been removed:
					<ul>
						<li><b>ISecurityManager</b>: If you are using this class, the same functionality
						is available through the more general purpose
						<a href="http://jamesagnew.github.io/hapi-fhir/doc_rest_server_interceptor.html">server interceptor</a>
						capabilities.
						<li><b>CodingListParam</b>: This class was made redundant by the
						<a href="http://jamesagnew.github.io/hapi-fhir/apidocs/ca/uhn/fhir/rest/param/TokenOrListParam.html">TokenOrListParam</a>
						class, which can be used in its place.
					</ul>
				]]>
			</action>
			<action type="add">
				<![CDATA[
					<b>API Change</b>: The IResource#getResourceMetadata() method has been changed
					from returning 
					<code>Map&lt;ResourceMetadataKeyEnum&lt;?&gt;, Object&gt;</code>
					to returning a new type called
					<code>ResourceMetadataMap</code>. This new type implements 
					<code>Map&lt;ResourceMetadataKeyEnum&lt;?&gt;, Object&gt;</code>
					itself, so this change should not break existing code, but may
					require a clean build in order to run correctly.
				]]>
			</action>
			<action type="add" issue="38" dev="wdebeau1">
				Profile generation on the server was not working due to IdDt being
				incorrectly used. Thanks to Bill de Beaubien for the pull request!
			</action>
			<action type="add" issue="42" dev="wdebeau1">
				Profiles did not generate correctly if a resource definition class had a
				defined extension which was of a composite type. Thanks to Bill de Beaubien for the pull request!
			</action>
			<action type="add" issue="44" dev="petromykhailysyn">
				Remove unnecessary IOException from narrative generator API. Thanks to
				Petro Mykhailysyn for the pull request!
			</action>
			<action type="add" issue="48" dev="wdebeau1">
				Introduced a new
				<![CDATA[<code>@ProvidesResources</code>]]> annotation which can be added to
				resource provider and servers to allow them to declare additional resource
				classes they are able to serve. This is useful if you have a server which can
				serve up multiple classes for the same resource type (e.g. a server that sometimes
				returns a default Patient, but sometimes uses a custom subclass).
				Thanks to Bill de Beaubien for the pull request!
			</action>
			<action type="add" issue="49" dev="wdebeau1">
				Introduced a new
				<![CDATA[<code>@Destroy</code>]]> annotation which can be added to
				a resource provider method. This method will be called by the server when it
				is being closed/destroyed (e.g. when the application is being undeployed, the
				container is being shut down, etc.)
				Thanks to Bill de Beaubien for the pull request!
			</action>
			<action type="add">
				Add a new method <![CDATA[handleException]]> to the server interceptor
				framework which allows interceptors to be notified of any exceptions and
				runtime errors within server methods. Interceptors may optionally also
				override the default error handling behaviour of the RestfulServer.
			</action>
			<action dev="wdebeau1" type="add">
				Add constants to BaseResource for the "_id" search parameter which all resources
				should support.
			</action>
			<action type="fix">
				DateRangeParam parameters on the server now return correct
				<![CDATA[<code>getLowerBoundAsInstant()</code>]]>
				and
				<![CDATA[<code>getUpperBoundAsInstant()</code>]]>
				values if a single unqualified value is passed in. For example, if
				a query containing
				<![CDATA[<code>&birthdate=2012-10-01</code>]]>
				is received, previously these two methods would both return the same
				value, but with this fix
				<![CDATA[<code>getUpperBoundAsInstant()</code>]]>
				now returns the instant at 23:59:59.9999.
			</action>
			<action type="fix">
				Resource fields with a type of "*" (or Any) sometimes failed to parse if a
				value type of "code" was used. Thanks to Bill de Beaubien for reporting!
			</action>
			<action type="add" dev="lmds">
				Remove dependency on JAXB libraries, which were used to parse and encode
				dates and times (even in the JSON parser). JAXB is built in to most JDKs
				but the version bundled with IBM's JDK is flaky and resulted in a number
				of problems when deploying to Websphere.
			</action>
			<action type="fix" issue="50" dev="jjathman">
				Primitive datatypes now preserve their original string value when parsing resources,
				as well as containing the "parsed value". For instance, a DecimalDt field value of
				<![CDATA[<code>1.0000</code>]]> will be parsed into the corresponding
				decimal value, but will also retain the original value with the corresponding
				level of precision. This allows vadliator rules to be applied to
				original values as received "over the wire", such as well formatted but
				invalid dates, e.g. "2001-15-01". Thanks to Joe Athman for reporting and
				helping to come up with a fix!
			</action>
			<action type="add">
				When using Generic Client, if performing a
				<![CDATA[create]]> or <![CDATA[update]]> operation using a String as the resource body,
				the client will auto-detect the FHIR encoding style and send an appropriate
				<![CDATA[Content-Type]]> header.
			</action>
			<action type="fix" issue="52">
				JPA module (and public HAPI-FHIR test server) were unable to process resource types
				where at least one search parameter has no path specified. These now correctly save
				(although the server does not yet process these params, and it should). Thanks to
				GitHub user shvoidlee for reporting and help with analysis!
			</action>
			<action type="fix">
				Generic/Fluent Client "create" and "update" method requests were not setting a content type header
			</action>
			<action type="add" issue="53" dev="petromykhailysyn">
				DateDt left precision value as <![CDATA[null]]> in the constructor
				<![CDATA[DateDt(Date)]]>.
			</action>
			<action type="fix">
				RESTful server now doesn't overwrite resource IDs if they are absolute. In other words, if
				a server's Resource Provider returns a resource with ID "Patient/123" it will be translated to
				"[base url]/Patient/123" but if the RP returns ID "http://foo/Patient/123" the ID will be
				returned exactly as is. Thanks to Bill de Beaubien for the suggestion!
			</action>
			<action type="fix" issue="55">
				JPA module Transaction operation was not correctly replacing logical IDs
				beginning with "cid:" with server assigned IDs, as required by the
				specification.
			</action>
			<action type="fix" dev="tahurac">
				<![CDATA[FhirTerser]]> did not visit or find children in contained resources when
				searching a resource. This caused server implementations to not always return contained
				resources when they are included with a resource being returned.
			</action>
			<action type="add" dev="lmds">
				Add a method <![CDATA[String IResource#getResourceName()]]> which returns the name of the
				resource in question (e.g. "Patient", or "Observation"). This is intended as a
				convenience to users.
			</action>
			<action type="fix">
				Do not strip version from resource references in resources returned
				from server search methods. Thanks to Bill de Beaubien for reporting!
			</action>
			<action type="fix" dev="jjathman" issue="54">
				Correct an issue with the validator where changes to the underlying
				OperationOutcome produced by a validation cycle cause the validation
				results to be incorrect.
			</action>
			<action type="fix">
				Client interceptors registered to an interface based client instance
				were applied to other client instances for the same client interface as well. (Issue
				did not affect generic/fluent clients)
			</action>
			<action type="fix" issue="57">
				DateDt, DateTimeDt and types InstantDt types now do not throw an exception
				if they are used to parse a value with the wrong level of precision for
				the given type but do throw an exception if the wrong level of precision
				is passed into their constructors.<![CDATA[<br/><br/>]]>
				This means that HAPI FHIR can now successfully parse resources from external
				sources that have the wrong level of precision, but will generate a validation
				error if the resource is validated. Thanks to Alexander Kley for the suggestion!
			</action>
			<action type="fix">
				Encoding a Binary resource without a content type set should not result in a NullPointerException. Thanks
				to Alexander Kley for reporting!
			</action>
			<action type="add">
				Server gives a more helpful error message if multiple IResourceProvider implementations
				are provided for the same resource type. Thanks to wanghaisheng for the idea!
			</action>
			<action type="add" issue="61">
				Bring DSTU1 resource definitions up to version 0.0.82-2929<![CDATA[<br/>]]>
				Bring DEV resource definitions up to 0.4.0-3775<![CDATA[<br/>]]>
				Thanks to crinacimpian for reporting!
			</action>
			<action type="add" issue="62">
				JPA server did not correctly process _include requests if included
				resources were present with a non-numeric identifier. Thanks to
				Bill de Beaubien for reporting!
			</action>
			<action type="fix" issue="60">
				Client requests which include a resource/bundle body (e.g. create,
				update, transaction) were not including a charset in the content type
				header, leading to servers incorrectly assuming ISO-8859/1. Thanks to
				shvoidlee for reporting!
			</action>
			<action type="fix" issue="59" dev="wdebeau1">
				Clean up the way that Profile resources are automatically exported
				by the server for custom resource profile classes. See the
				<![CDATA[<a href="http://jamesagnew.github.io/hapi-fhir/apidocs/ca/uhn/fhir/model/api/annotation/ResourceDef.html">@ResourceDef</a>]]>
				JavaDoc for information on how this works.
			</action>
			<action type="add" issue="73" dev="wdebeau1">
				Add convenience methods to TokenOrListParam to test whether any of a set of tokens match
				the given requested list.
			</action>
			<action type="add" issue="86" dev="harsha89">
				Add a protected method to RestfulServer which allows developers to
				implement their own method for determining which part of the request
				URL is the FHIR request path (useful if you are embedding the RestulServer inside
				of another web framework). Thanks to Harsha Kumara for the pull request!
			</action>
		</release>
		<release version="0.7" date="2014-10-23">
			<action type="add" issue="30">
				<![CDATA[<b>API CHANGE:</b>]]> The TagList class previously implemented ArrayList semantics,
				but this has been replaced with LinkedHashMap semantics. This means that the list of
				tags will no longer accept duplicate tags, but that tag order will still be
				preserved. Thanks to Bill de Beaubien for reporting!
			</action>
			<action type="fix" issue="33">
				Server was incorrectly including contained resources being returned as both contained resources, and as
				top-level resources in the returned bundle for search operations.
				Thanks to Bill de Beaubien for reporting! This also fixes Issue #20, thanks to
				lephty for reporting!
			</action>
			<action type="add" dev="suranga">
				Documentation fixes
			</action>
			<action type="add" dev="dougmartin">
				Add a collection of new methods on the generic client which support the
				<![CDATA[ 
				<b><a href="./apidocs/ca/uhn/fhir/rest/client/IGenericClient.html#read(java.lang.Class,%20ca.uhn.fhir.model.primitive.UriDt)">read</a></b>,
				<b><a href="./apidocs/ca/uhn/fhir/rest/client/IGenericClient.html#vread(java.lang.Class,%20ca.uhn.fhir.model.primitive.UriDt)">read</a></b>,
				and <b><a href="./apidocs/ca/uhn/fhir/rest/client/IGenericClient.html#search(java.lang.Class,%20ca.uhn.fhir.model.primitive.UriDt)">search</a></b>
				]]>
				operations using an absolute URL. This allows developers to perform these operations using
				URLs they obtained from other sources (or external resource references within resources). In
				addition, the existing read/vread operations will now access absolute URL references if
				they are passed in. Thanks to Doug Martin of the Regenstrief Center for Biomedical Informatics
				for contributing this implementation!
			</action>
			<action type="fix">
				Server implementation was not correctly figuring out its own FHIR Base URL when deployed
				on Amazon Web Service server. Thanks to Jeffrey Ting and Bill De Beaubien of
				Systems Made Simple for their help in figuring out this issue!
			</action>
			<action type="fix">
				XML Parser failed to encode fields with both a resource reference child and
				a primitive type child. Thanks to Jeffrey Ting and Bill De Beaubien of
				Systems Made Simple for their help in figuring out this issue!
			</action>
			<action type="fix">
				HAPI now runs successfully on Servlet 2.5 containers (such as Tomcat 6). Thanks to
				Bernard Gitaadji for reporting and diagnosing the issue!
			</action>
			<action type="fix">
				Summary (in the bundle entry) is now encoded by the XML and JSON parsers if supplied. Thanks to David Hay of
				Orion Health for reporting this!
			</action>
			<action type="fix" issue="24">
				Conformance profiles which are automatically generated by the server were missing a few mandatory elements,
				which meant that the profile did not correctly validate. Thanks to Bill de Beaubien of Systems Made Simple
				for reporting this!
			</action>
			<action type="fix">
				XHTML (in narratives) containing escapable characters (e.g. &lt; or &quot;) will now always have those
				characters
				escaped properly in encoded messages.
			</action>
			<action type="fix">
				Resources containing entities which are not valid in basic XML (e.g. &amp;sect;) will have those
				entities converted to their equivalent unicode characters when resources are encoded, since FHIR does
				not allow extended entities in resource instances.
			</action>
			<action type="add">
				Add a new client interceptor which adds HTTP Authorization Bearer Tokens (for use with OAUTH2 servers)
				to client requests.
			</action>
			<action type="fix">
				Add phloc-commons dependency explicitly, which resolves an issue building HAPI from source on
				some platforms. Thanks to Odysseas Pentakalos for the patch!
			</action>
			<action type="add">
				HAPI now logs a single line indicating the StAX implementation being used upon the
				first time an XML parser is created.
			</action>
			<action type="fix">
				Update methods on the server did not return a "content-location" header, but
				only a "location" header. Both are required according to the FHIR specification.
				Thanks to Bill de Beaubien of Systems Made Simple for reporting this!
			</action>
			<action type="fix" issue="26" dev="akley">
				Parser failed to correctly read contained Binary resources. Thanks to Alexander Kley for
				the patch!
			</action>
			<action type="fix" issue="29" dev="akley">
				Calling encode multiple times on a resource with contained resources caused the contained
				resources to be re-added (and the actual message to grow) with each encode pass. Thanks to
				Alexander Kley for the test case!
			</action>
			<action type="fix">
				JSON-encoded contained resources with the incorrect "_id" element (which should be "id", but some
				incorrect examples exist on the FHIR specification) now parse correctly. In other words, HAPI
				previously only accepted the correct "id" element, but now it also accepts the incorrect
				"_id" element just to be more lenient.
			</action>
			<action type="fix">
				Several unit tests failed on Windows (or any platform with non UTF-8 default encoding). This may
				have also caused resource validation to fail occasionally on these platforms as well.
				Thanks to Bill de Beaubien for reporting!
			</action>
			<action type="fix">
				toString() method on TokenParam was incorrectly showing the system as the value.
				Thanks to Bill de Beaubien for reporting!
			</action>
			<action type="update">
				Documentation on contained resources contained a typo and did not actually produce contained resources.
				Thanks
				to David Hay of Orion Health for reporting!
			</action>
			<action type="add" issue="31" dev="preston">
				Add a
				<![CDATA[<a href="https://www.vagrantup.com/">Vagrant</a>]]>
				based environment (basically a fully built, self contained development environment) for
				trying out the HAPI server modules. Thanks to Preston Lee for the pull request, and for
				offering to maintain this!
			</action>
			<action type="add" issue="32" dev="jjathman">
				Change validation API so that it uses a return type instead of exceptions to communicate
				validation failures. Thanks to Joe Athman for the pull request!
			</action>
			<action type="add" issue="35" dev="petromykhailysyn">
				Add a client interceptor which adds an HTTP cookie to each client request. Thanks to
				Petro Mykhailysyn for the pull request!
			</action>
		</release>
		<release version="0.6" date="2014-09-08"
					description="This release brings a number of new features and bug fixes!">
			<!-- 
			<action type="add">
				Allow generic client	... OAUTH
			</action>
			-->
			<action type="add">
				Add server interceptor framework, and new interceptor for logging incoming
				requests.
			</action>
			<action type="add">
				Add server validation framework for validating resources against the FHIR schemas and schematrons
			</action>
			<action type="fix">
				Tester UI created double _format and _pretty param entries in searches. Thanks to Gered King of University
				Health Network for reporting!
			</action>
			<action type="fix" issue="4">
				Create method was incorrectly returning an HTTP 204 on sucessful completion, but
				should be returning an HTTP 200 per the FHIR specification. Thanks to wanghaisheng
				for reporting!
			</action>
			<action type="fix">
				FHIR Tester UI now correctly sends UTF-8 charset in responses so that message payloads containing
				non US-ASCII characters will correctly display in the browser
			</action>
			<action type="fix">
				JSON parser was incorrectly encoding extensions on composite elements outside the element itself
				(as is done correctly for non-composite elements) instead of inside of them. Thanks to David Hay of
				Orion for reporting this!
			</action>
			<action type="add">
				Contained/included resource instances received by a client are now automatically
				added to any ResourceReferenceDt instancea in other resources which reference them.
			</action>
			<action type="add">
				Add documentation on how to use eBay CORS Filter to support Cross Origin Resource
				Sharing (CORS) to server. CORS support that was built in to the server itself has
				been removed, as it did not work correctly (and was reinventing a wheel that others
				have done a great job inventing). Thanks to Peter Bernhardt of Relay Health for all the assistance
				in testing this!
			</action>
			<action type="fix">
				IResource interface did not expose the getLanguage/setLanguage methods from BaseResource,
				so the resource language was difficult to access.
			</action>
			<action type="fix">
				JSON Parser now gives a more friendly error message if it tries to parse JSON with invalid use
				of single quotes
			</action>
			<action type="add">
				Transaction server method is now allowed to return an OperationOutcome in addition to the
				incoming resources. The public test server now does this in order to return status information
				about the transaction processing.
			</action>
			<action type="add">
				Update method in the server can now flag (via a field on the MethodOutcome object being returned)
				that the result was actually a creation, and Create method can indicate that it was actually an
				update. This has no effect other than to switch between the HTTP 200 and HTTP 201 status codes on the
				response, but this may be useful in some circumstances.
			</action>
			<action type="fix" dev="tahurac">
				Annotation client search methods with a specific resource type (e.g. List&lt;Patient&gt; search())
				won't return any resources that aren't of the correct type that are received in a response
				bundle (generally these are referenced resources, so they are populated in the reference fields instead).
				Thanks to Tahura Chaudhry of University Health Network for the unit test!
			</action>
			<action type="add">
				Added narrative generator template for OperationOutcome resource
			</action>
			<action type="fix">
				Date/time types did not correctly parse values in the format "yyyymmdd" (although the FHIR-defined format
				is "yyyy-mm-dd" anyhow, and this is correctly handled). Thanks to Jeffrey Ting of Systems Made Simple
				for reporting!
			</action>
			<action type="fix">
				Server search method for an unnamed query gets called if the client requests a named query
				with the same parameter list. Thanks to Neal Acharya of University Health Network for reporting!
			</action>
			<action type="fix">
				Category header (for tags) is correctly read in client for "read" operation
			</action>
			<action type="add">
				Transaction method in server can now have parameter type Bundle instead of
				List&lt;IResource&gt;
			</action>
			<action type="add">
				HAPI parsers now use field access to get/set values instead of method accessors and mutators.
				This should give a small performance boost.
			</action>
			<action type="fix">
				JSON parser encodes resource references incorrectly, using the name "resource" instead
				of the name "reference" for the actual reference. Thanks to
				Ricky Nguyen for reporting and tracking down the issue!
			</action>
			<action type="fix">
				Rename NotImpementedException to NotImplementedException (to correct typo)
			</action>
			<action type="fix">
				Server setUseBrowserFriendlyContentType setting also respected for errors (e.g. OperationOutcome with
				4xx/5xx status)
			</action>
			<action type="fix">
				Fix performance issue in date/time datatypes where pattern matchers were not static
			</action>
			<action type="fix">
				Server now gives a more helpful error message if a @Read method has a search parameter (which is invalid,
				but
				previously lead to a very unhelpful error message). Thanks to Tahura Chaudhry of UHN for reporting!
			</action>
			<action type="fix">
				Resource of type "List" failed to parse from a bundle correctly. Thanks to David Hay of Orion Health
				for reporting!
			</action>
			<action type="fix">
				QuantityParam correctly encodes approximate (~) prefix to values
			</action>
			<action type="fix" issue="14">
				If a server defines a method with parameter "_id", incoming search requests for that method may
				get delegated to the wrong method. Thanks to Neal Acharya for reporting!
			</action>
			<action type="add">
				SecurityEvent.Object structural element has been renamed to
				SecurityEvent.ObjectElement to avoid conflicting names with the
				java Object class. Thanks to Laurie Macdougall-Sookraj of UHN for
				reporting!
			</action>
			<action type="fix">
				Text/narrative blocks that were created with a non-empty
				namespace prefix (e.g. &lt;xhtml:div xmlns:xhtml="..."&gt;...&lt;/xhtml:div&gt;)
				failed to encode correctly (prefix was missing in encoded resource)
			</action>
			<action type="fix">
				Resource references previously encoded their children (display and reference)
				in the wrong order so references with both would fail schema validation.
			</action>
			<action type="add">
				SecurityEvent resource's enums now use friendly enum names instead of the unfriendly
				numeric code values. Thanks to Laurie MacDougall-Sookraj of UHN for the
				suggestion!
			</action>
		</release>
		<release version="0.5" date="2014-07-30">
			<action type="add">
				HAPI has a number of RESTful method parameter types that have similar but not identical
				purposes and confusing names. A cleanup has been undertaken to clean this up.
				This means that a number of existing classes
				have been deprocated in favour of new naming schemes.
				<![CDATA[<br/><br/>]]>
				All annotation-based clients and all server search method parameters are now named
				(type)Param, for example: StringParam, TokenParam, etc.
				<![CDATA[<br/><br/>]]>
				All generic/fluent client method parameters are now named
				(type)ClientParam, for example: StringClientParam, TokenClientParam, etc.
				<![CDATA[<br/><br/>]]>
				All renamed classes have been retained and deprocated, so this change should not cause any issues
				for existing applications but those applications should be refactored to use the
				new parameters when possible.
			</action>
			<action type="add">
				Allow server methods to return wildcard generic types (e.g. List&lt;? extends IResource&gt;)
			</action>
			<action type="add">
				Search parameters are not properly escaped and unescaped. E.g. for a token parameter such as
				"&amp;identifier=system|codepart1\|codepart2"
			</action>
			<action type="add">
				Add support for OPTIONS verb (which returns the server conformance statement)
			</action>
			<action type="add">
				Add support for CORS headers in server
			</action>
			<action type="add">
				Bump SLF4j dependency to latest version (1.7.7)
			</action>
			<action type="add">
				Add interceptor framework for clients (annotation based and generic), and add interceptors
				for configurable logging, capturing requests and responses, and HTTP basic auth.
			</action>
			<action type="fix">
				Transaction client invocations with XML encoding were using the wrong content type ("application/xml+fhir"
				instead
				of the correct "application/atom+xml"). Thanks to David Hay of Orion Health for surfacing this one!
			</action>
			<action type="add">
				Bundle entries now support a link type of "search". Thanks to David Hay for the suggestion!
			</action>
			<action type="add" issue="1">
				If a client receives a non 2xx response (e.g. HTTP 500) and the response body is a text/plain message or
				an OperationOutcome resource, include the message in the exception message so that it will be
				more conveniently displayed in logs and other places. Thanks to Neal Acharya for the suggestion!
			</action>
			<action type="add" issue="2">
				Read invocations in the client now process the "Content-Location" header and use it to
				populate the ID of the returned resource. Thanks to Neal Acharya for the suggestion!
			</action>
			<action type="fix" issue="3">
				Fix issue where vread invocations on server incorrectly get routed to instance history method if one is
				defined. Thanks to Neal Acharya from UHN for surfacing this one!
			</action>
			<action type="add">
				Binary reads on a server not include the Content-Disposition header, to prevent HTML in binary
				blobs from being used for nefarious purposes. See
				<![CDATA[<a href="http://gforge.hl7.org/gf/project/fhir/tracker/?action=TrackerItemEdit&tracker_id=677&tracker_item_id=3298">FHIR Tracker Bug 3298</a>]]>
				for more information.
			</action>
			<action type="add">
				Support has been added for using an HTTP proxy for outgoing requests.
			</action>
			<action type="fix">
				Fix: Primitive extensions declared against custom resource types
				are encoded even if they have no value. Thanks to David Hay of Orion for
				reporting this!
			</action>
			<action type="fix">
				Fix: RESTful server deployed to a location where the URL to access it contained a
				space (e.g. a WAR file with a space in the name) failed to work correctly.
				Thanks to David Hay of Orion for reporting this!
			</action>
		</release>
		<release version="0.4" date="2014-07-13">
			<action type="add">
				<![CDATA[<b>BREAKING CHANGE:</b>]]>: IdDt has been modified so that it
				contains a partial or complete resource identity. Previously it contained
				only the simple alphanumeric id of the resource (the part at the end of the "read" URL for
				that resource) but it can now contain a complete URL or even a partial URL (e.g. "Patient/123")
				and can optionally contain a version (e.g. "Patient/123/_history/456"). New methods have
				been added to this datatype which provide just the numeric portion. See the JavaDoc
				for more information.
			</action>
			<action type="add">
				<![CDATA[<b>API CHANGE:</b>]]>: Most elements in the HAPI FHIR model contain
				a getId() and setId() method. This method is confusing because it is only actually used
				for IDREF elements (which are rare) but its name makes it easy to confuse with more
				important identifiers. For this reason, these methods have been deprecated and replaced with
				get/setElementSpecificId() methods. The old methods will be removed at some point. Resource
				types are unchanged and retain their get/setId methods.
			</action>
			<action type="add">
				Allow use of QuantityDt as a service parameter to support the "quantity" type. Previously
				QuantityDt did not implement IQueryParameterType so it was not valid, and there was no way to
				support quantity search parameters on the server (e.g. Observation.value-quantity)
			</action>
			<action type="add">
				Introduce StringParameter type which can be used as a RESTful operation search parameter
				type. StringParameter allows ":exact" matches to be specified in clients, and handled in servers.
			</action>
			<action type="add">
				Parsers (XML/JSON) now support deleted entries in bundles
			</action>
			<action type="add">
				Transaction method now supported in servers
			</action>
			<action type="add">
				Support for Binary resources added (in servers, clients, parsers, etc.)
			</action>
			<action type="fix">
				Support for Query resources fixed (in parser)
			</action>
			<action type="fix">
				Nested contained resources (e.g. encoding a resource with a contained resource that itself contains a
				resource)
				now parse and encode correctly, meaning that all contained resources are placed in the "contained" element
				of the root resource, and the parser looks in the root resource for all container levels when stitching
				contained resources back together.
			</action>
			<action type="fix">
				Server methods with @Include parameter would sometimes fail when no _include was actually
				specified in query strings.
			</action>
			<action type="fix">
				Client requests for IdentifierDt types (such as Patient.identifier) did not create the correct
				query string if the system is null.
			</action>
			<action type="add">
				Add support for paging responses from RESTful servers.
			</action>
			<action type="fix">
				Don't fail on narrative blocks in JSON resources with only an XML declaration but no content (these are
				produced by the Health Intersections server)
			</action>
			<action type="fix">
				Server now automatically compresses responses if the client indicates support
			</action>
			<action type="fix">
				Server failed to support optional parameters when type is String and :exact qualifier is used
			</action>
			<action type="fix">
				Read method in client correctly populated resource ID in returned object
			</action>
			<action type="add">
				Support added for deleted-entry by/name, by/email, and comment from Tombstones spec
			</action>
		</release>
		<release version="0.3" date="2014-05-12"
					description="This release corrects lots of bugs and introduces the fluent client mode">
		</release>
		<release version="0.2" date="2014-04-23">
		</release>
		<release version="0.1" date="2014-04-15">
		</release>
	</body>
</document><|MERGE_RESOLUTION|>--- conflicted
+++ resolved
@@ -74,18 +74,17 @@
 				contained an incorrect example. This has been corrected.
 			</action>
 			<action type="change">
-<<<<<<< HEAD
 				Two foreign keys have been dropped from the HFJ_SEARCH_RESULT table used by the FHIR search query cache. These
 				constraints did not add value and caused unneccessary contention when used under high load.
-=======
+			</action>
+			<action type="change">
 				An inefficient regex expression in UrlUtil was replaced with a much more efficient hand-written
-				checker. This regex was causing a noticable performance drop when feeding large numbers of transactions 
+				checker. This regex was causing a noticable performance drop when feeding large numbers of transactions
 				into the JPA server at the same time (i.e. when loading Synthea data).
 			</action>
 			<action type="fix">
 				The FHIRPath engine used to parse search parameters in the JPA R4/R5 server is now reused across
 				requests, as it is somewhat expensive to create and is thread safe.
->>>>>>> 8c6fd9f2
 			</action>
 			<action type="add">
 				It is now possible to submit a PATCH request as a part of a FHIR transaction in DSTU3 (previously this
