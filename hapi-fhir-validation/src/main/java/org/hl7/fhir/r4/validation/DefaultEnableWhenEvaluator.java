package org.hl7.fhir.r4.validation;

import java.util.*;
import java.util.stream.*;

import org.hl7.fhir.exceptions.FHIRException;
import org.hl7.fhir.r4.elementmodel.Element;
import org.hl7.fhir.r4.model.*;
import org.hl7.fhir.r4.model.Questionnaire.*;

import ca.uhn.fhir.rest.server.exceptions.UnprocessableEntityException;

/**
 * Evaluates Questionnaire.item.enableWhen against a QuestionnaireResponse.
 * Ignores possible modifierExtensions and extensions.
 *
 */
public class DefaultEnableWhenEvaluator implements IEnableWhenEvaluator {
    public static final String LINKID_ELEMENT = "linkId";
    public static final String ITEM_ELEMENT = "item";
    public static final String ANSWER_ELEMENT = "answer";

    @Override
    public boolean isQuestionEnabled(QuestionnaireItemComponent questionnaireItem, Element questionnaireResponse) {
        if (!questionnaireItem.hasEnableWhen()) {
            return true;
        }
        List<EnableWhenResult> evaluationResults = questionnaireItem.getEnableWhen()
                .stream()
                .map(enableCondition -> evaluateCondition(enableCondition, questionnaireResponse,
                        questionnaireItem.getLinkId()))
                .collect(Collectors.toList());
        return checkConditionResults(evaluationResults, questionnaireItem);
    }
   
    
    public boolean checkConditionResults(List<EnableWhenResult> evaluationResults,
            QuestionnaireItemComponent questionnaireItem) {        
        if (questionnaireItem.hasEnableBehavior() && questionnaireItem.getEnableBehavior() == EnableWhenBehavior.ANY){
            return evaluationResults.stream().anyMatch(EnableWhenResult::isEnabled);
        } if (questionnaireItem.hasEnableBehavior() && questionnaireItem.getEnableBehavior() == EnableWhenBehavior.ALL){
            return evaluationResults.stream().allMatch(EnableWhenResult::isEnabled);
        }
        //TODO: Throw exception? enableBehavior is mandatory when there are multiple conditions
        return true;
    }


    protected EnableWhenResult evaluateCondition(QuestionnaireItemEnableWhenComponent enableCondition,
            Element questionnaireResponse, String linkId) {
        List<Element> answerItems = findQuestionAnswers(questionnaireResponse,
                enableCondition.getQuestion());        
        QuestionnaireItemOperator operator = enableCondition.getOperator();
        if (operator == QuestionnaireItemOperator.EXISTS){
            Type answer = enableCondition.getAnswer();
            if (!(answer instanceof BooleanType)){
                throw new UnprocessableEntityException("Exists-operator requires answerBoolean");                
            }
            return new EnableWhenResult(((BooleanType)answer).booleanValue() != answerItems.isEmpty(), 
                    linkId, enableCondition, questionnaireResponse);
        }        
        boolean result = answerItems
                .stream()
                .anyMatch(answer -> evaluateAnswer(answer, enableCondition.getAnswer(), enableCondition.getOperator()));            
        return new EnableWhenResult(result, linkId, enableCondition, questionnaireResponse);
    }
    
    public Type convertToType(Element element) throws FHIRException {
        Type b = new Factory().create(element.fhirType());
        if (b instanceof PrimitiveType) {
          ((PrimitiveType<?>) b).setValueAsString(element.primitiveValue());
        } else {
          for (Element child : element.getChildren()) {
        	  if (!isExtension(child)) {
        		  b.setProperty(child.getName(), convertToType(child));
        	  }
          }
        }
        return b;
      }


	private boolean isExtension(Element element) {
		return "Extension".equals(element.fhirType());
	}

    protected boolean evaluateAnswer(Element answer, Type expectedAnswer, QuestionnaireItemOperator questionnaireItemOperator) {
        Type actualAnswer;
        if (isExtension(answer)) {
        	return false;
        }
        try {
        	actualAnswer = convertToType(answer);
        } catch (FHIRException e) {
            throw new UnprocessableEntityException("Unexpected answer type", e);
        }
        if (!actualAnswer.getClass().equals(expectedAnswer.getClass())) {
            throw new UnprocessableEntityException("Expected answer and actual answer have incompatible types");
        }                
        if (expectedAnswer instanceof Coding) {
            return compareCodingAnswer((Coding)expectedAnswer, (Coding)actualAnswer, questionnaireItemOperator);
        } else if ((expectedAnswer instanceof PrimitiveType)) {
            return comparePrimitiveAnswer((PrimitiveType<?>)actualAnswer, (PrimitiveType<?>)expectedAnswer, questionnaireItemOperator);
        } else if (expectedAnswer instanceof Quantity) {
        	return compareQuantityAnswer((Quantity)actualAnswer, (Quantity)expectedAnswer, questionnaireItemOperator);
        }
        // TODO: Attachment, reference?
        throw new UnprocessableEntityException("Unimplemented answer type: " + expectedAnswer.getClass());
    }
   

	private boolean compareQuantityAnswer(Quantity actualAnswer, Quantity expectedAnswer, QuestionnaireItemOperator questionnaireItemOperator) {                
           return compareComparable(actualAnswer.getValue(), expectedAnswer.getValue(), questionnaireItemOperator);
    }

    
	private boolean comparePrimitiveAnswer(PrimitiveType<?> actualAnswer, PrimitiveType<?> expectedAnswer, QuestionnaireItemOperator questionnaireItemOperator) {                
        if (actualAnswer.getValue() instanceof Comparable){            
           return compareComparable((Comparable<?>)actualAnswer.getValue(), (Comparable<?>) expectedAnswer.getValue(), questionnaireItemOperator);                  
        } else if (questionnaireItemOperator == QuestionnaireItemOperator.EQUAL){
            return actualAnswer.equalsShallow(expectedAnswer);
        } else if (questionnaireItemOperator == QuestionnaireItemOperator.NOT_EQUAL){
            return !actualAnswer.equalsShallow(expectedAnswer);
        }
        throw new UnprocessableEntityException("Bad operator for PrimitiveType comparison");
    }

	@SuppressWarnings({ "rawtypes", "unchecked" })
	private boolean compareComparable(Comparable actual, Comparable expected,
			QuestionnaireItemOperator questionnaireItemOperator) {
		int result = actual.compareTo(expected);
		
		if (questionnaireItemOperator == QuestionnaireItemOperator.EQUAL){
		    return result == 0;
		} else if (questionnaireItemOperator == QuestionnaireItemOperator.NOT_EQUAL){
		    return result != 0;
		} else if (questionnaireItemOperator == QuestionnaireItemOperator.GREATER_OR_EQUAL){
		    return result >= 0;
		} else if (questionnaireItemOperator == QuestionnaireItemOperator.LESS_OR_EQUAL){
		    return result <= 0;
		} else if (questionnaireItemOperator == QuestionnaireItemOperator.LESS_THAN){
		    return result < 0;
		} else if (questionnaireItemOperator == QuestionnaireItemOperator.GREATER_THAN){
		    return result > 0;
		}
		
        throw new UnprocessableEntityException("Bad operator for PrimitiveType comparison");

	}

	/**
	 * Recursively look for answers to questions with the given link id
	 */
    private List<Element> findQuestionAnswers(Element questionnaireResponse, String question) {
		 List<Element> retVal = new ArrayList<>();

		 List<Element> items = questionnaireResponse.getChildren(ITEM_ELEMENT);
		 for (Element next : items) {
		 	if (hasLinkId(next, question)) {
				List<Element> answers = extractAnswer(next);
				retVal.addAll(answers);
			}
			retVal.addAll(findQuestionAnswers(next, question));
		 }

		 return retVal;
    }
    
    private List<Element> extractAnswer(Element item) {
        return item.getChildrenByName(ANSWER_ELEMENT)
                .stream()
                .flatMap(c -> c.getChildren().stream())
                .collect(Collectors.toList());
    }
    
    private boolean compareCodingAnswer(Coding expectedAnswer, Coding actualAnswer, QuestionnaireItemOperator questionnaireItemOperator) {
        boolean result = compareSystems(expectedAnswer, actualAnswer) && compareCodes(expectedAnswer, actualAnswer);
        if (questionnaireItemOperator == QuestionnaireItemOperator.EQUAL){
            return result == true;
        } else if (questionnaireItemOperator == QuestionnaireItemOperator.NOT_EQUAL){
            return result == false;
        }
        throw new UnprocessableEntityException("Bad operator for Coding comparison");
    }

    private boolean compareCodes(Coding expectedCoding, Coding value) {
        if (expectedCoding.hasCode() != value.hasCode()) {
            return false;
        }
        if (expectedCoding.hasCode()) {
            return expectedCoding.getCode().equals(value.getCode());
        }
        return true;
    }

    private boolean compareSystems(Coding expectedCoding, Coding value) {
        if (expectedCoding.hasSystem() && !value.hasSystem()) {
            return false;
        }
        if (expectedCoding.hasSystem()) {
            return expectedCoding.getSystem().equals(value.getSystem());
        }
        return true;
    }
<<<<<<< HEAD
    
    private List<Element> findSubItems(Element item) {
        List<Element> results = item.getChildren(ITEM_ELEMENT)
                .stream()
                .flatMap(i -> findSubItems(i).stream())
                .collect(Collectors.toList());
        results.add(item);
        return results;
    }
=======
>>>>>>> b6bf7cc2

    private boolean hasLinkId(Element item, String linkId) {
        Element linkIdChild = item.getNamedChild(LINKID_ELEMENT);
        if (linkIdChild != null && linkIdChild.getValue().equals(linkId)){
            return true;
        }
        return false;
    }
}<|MERGE_RESOLUTION|>--- conflicted
+++ resolved
@@ -202,18 +202,6 @@
         }
         return true;
     }
-<<<<<<< HEAD
-    
-    private List<Element> findSubItems(Element item) {
-        List<Element> results = item.getChildren(ITEM_ELEMENT)
-                .stream()
-                .flatMap(i -> findSubItems(i).stream())
-                .collect(Collectors.toList());
-        results.add(item);
-        return results;
-    }
-=======
->>>>>>> b6bf7cc2
 
     private boolean hasLinkId(Element item, String linkId) {
         Element linkIdChild = item.getNamedChild(LINKID_ELEMENT);
