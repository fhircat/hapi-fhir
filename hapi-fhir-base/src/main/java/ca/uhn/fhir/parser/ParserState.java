package ca.uhn.fhir.parser;

/*
 * #%L
 * HAPI FHIR - Core Library
 * %%
 * Copyright (C) 2014 - 2017 University Health Network
 * %%
 * Licensed under the Apache License, Version 2.0 (the "License");
 * you may not use this file except in compliance with the License.
 * You may obtain a copy of the License at
 * 
 * http://www.apache.org/licenses/LICENSE-2.0
 * 
 * Unless required by applicable law or agreed to in writing, software
 * distributed under the License is distributed on an "AS IS" BASIS,
 * WITHOUT WARRANTIES OR CONDITIONS OF ANY KIND, either express or implied.
 * See the License for the specific language governing permissions and
 * limitations under the License.
 * #L%
 */
import static org.apache.commons.lang3.StringUtils.defaultIfBlank;
import static org.apache.commons.lang3.StringUtils.isNotBlank;
import static org.apache.commons.lang3.StringUtils.isNotEmpty;

import java.util.*;

import javax.xml.stream.events.StartElement;
import javax.xml.stream.events.XMLEvent;

import org.apache.commons.lang3.StringUtils;
import org.apache.commons.lang3.Validate;
import org.apache.commons.lang3.tuple.Pair;
import org.hl7.fhir.instance.model.api.*;

import ca.uhn.fhir.context.*;
import ca.uhn.fhir.context.BaseRuntimeChildDefinition.IMutator;
import ca.uhn.fhir.model.api.*;
import ca.uhn.fhir.model.api.annotation.Child;
import ca.uhn.fhir.model.base.composite.BaseResourceReferenceDt;
import ca.uhn.fhir.model.base.resource.ResourceMetadataMap;
import ca.uhn.fhir.model.primitive.IdDt;
import ca.uhn.fhir.model.primitive.InstantDt;
import ca.uhn.fhir.model.primitive.StringDt;
import ca.uhn.fhir.model.primitive.XhtmlDt;
import ca.uhn.fhir.rest.server.Constants;
import ca.uhn.fhir.util.BundleUtil;
import ca.uhn.fhir.util.FhirTerser;
import ca.uhn.fhir.util.IModelVisitor;
import ca.uhn.fhir.util.ReflectionUtil;

class ParserState<T> {

	private static final org.slf4j.Logger ourLog = org.slf4j.LoggerFactory.getLogger(ParserState.class);

	private List<String> myComments = new ArrayList<String>(2);
	private final FhirContext myContext;
	private final IParserErrorHandler myErrorHandler;
	private final boolean myJsonMode;
	private T myObject;
	private final IParser myParser;
	private IBase myPreviousElement;
	private BaseState myState;

	private ParserState(IParser theParser, FhirContext theContext, boolean theJsonMode, IParserErrorHandler theErrorHandler) {
		myParser = theParser;
		myContext = theContext;
		myJsonMode = theJsonMode;
		myErrorHandler = theErrorHandler;
	}

	public void attributeValue(String theName, String theValue) throws DataFormatException {
		myState.attributeValue(theName, theValue);
	}

	public void commentPost(String theCommentText) {
		if (myPreviousElement != null) {
			myPreviousElement.getFormatCommentsPost().add(theCommentText);
		}
	}

	public void commentPre(String theCommentText) {
		if (myState.getCurrentElement() != null) {
			IBase element = myState.getCurrentElement();
			element.getFormatCommentsPre().add(theCommentText);
		}
	}

	public boolean elementIsRepeating(String theChildName) {
		return myState.elementIsRepeating(theChildName);
	}

	public void endingElement() throws DataFormatException {
		myState.endingElement();
	}

	public void enteringNewElement(String theNamespaceUri, String theName) throws DataFormatException {
		myState.enteringNewElement(theNamespaceUri, theName);
	}

	public void enteringNewElementExtension(StartElement theElem, String theUrlAttr, boolean theIsModifier, final String baseServerUrl) {
		myState.enteringNewElementExtension(theElem, theUrlAttr, theIsModifier, baseServerUrl);
	}

	public T getObject() {
		return myObject;
	}

	public boolean isPreResource() {
		return myState.isPreResource();
	}

	private Object newContainedDt(IResource theTarget) {
		return ReflectionUtil.newInstance(theTarget.getStructureFhirVersionEnum().getVersionImplementation().getContainedType());
	}

	@SuppressWarnings("unchecked")
	private void pop() {
		myPreviousElement = myState.getCurrentElement();
		if (myState.myStack != null) {
			myState = myState.myStack;
			myState.wereBack();
		} else {
			myObject = (T) myState.getCurrentElement();
			myState = null;
		}
	}

	private void push(BaseState theState) {
		theState.setStack(myState);
		myState = theState;
		if (myComments.isEmpty() == false) {
			if (myState.getCurrentElement() != null) {
				myState.getCurrentElement().getFormatCommentsPre().addAll(myComments);
				myComments.clear();
			}
		}
	}

	private void putPlacerResourceInDeletedEntry(BundleEntry entry) {
		IdDt id = null;
		if (entry.getLinkSelf() != null && entry.getLinkSelf().isEmpty() == false) {
			id = new IdDt(entry.getLinkSelf().getValue());
		} else {
			//TODO: Use of a deprecated method should be resolved.
			id = entry.getId();
		}

		IResource resource = entry.getResource();
		if (resource == null && id != null && isNotBlank(id.getResourceType())) {
			String resourceType = id.getResourceType();
			RuntimeResourceDefinition def = myContext.getResourceDefinition(resourceType);
			if (def == null) {
				throw new DataFormatException("Entry references unknown resource type: " + resourceType);
			}
			resource = (IResource) def.newInstance();
			resource.setId(id);
			entry.setResource(resource);
		}

		if (resource != null) {
			resource.getResourceMetadata().put(ResourceMetadataKeyEnum.DELETED_AT, entry.getDeletedAt());
			//TODO: Use of a deprecated method should be resolved.
			resource.getResourceMetadata().put(ResourceMetadataKeyEnum.VERSION_ID, id);
		}
	}

	public void string(String theData) {
		myState.string(theData);
	}

	public boolean verifyNamespace(String theExpect, String theActual) {
		if (myJsonMode) {
			return true;
		}
		return StringUtils.equals(theExpect, theActual);
	}

	/**
	 * Invoked after any new XML event is individually processed, containing a copy of the XML event. This is basically
	 * intended for embedded XHTML content
	 */
	public void xmlEvent(XMLEvent theNextEvent) {
		if (myState != null) {
			myState.xmlEvent(theNextEvent);
		}
	}

	static ParserState<Bundle> getPreAtomInstance(IParser theParser, FhirContext theContext, Class<? extends IBaseResource> theResourceType, boolean theJsonMode, IParserErrorHandler theErrorHandler)
			throws DataFormatException {
		ParserState<Bundle> retVal = new ParserState<Bundle>(theParser, theContext, theJsonMode, theErrorHandler);
		if (theContext.getVersion().getVersion() == FhirVersionEnum.DSTU1) {
			retVal.push(retVal.new PreAtomState(theResourceType));
		} else {
			retVal.push(retVal.new PreBundleState(theResourceType));
		}
		return retVal;
	}

	/**
	 * @param theResourceType
	 *           May be null
	 */
	static <T extends IBaseResource> ParserState<T> getPreResourceInstance(IParser theParser, Class<T> theResourceType, FhirContext theContext, boolean theJsonMode, IParserErrorHandler theErrorHandler)
			throws DataFormatException {
		ParserState<T> retVal = new ParserState<T>(theParser, theContext, theJsonMode, theErrorHandler);
		if (theResourceType == null) {
			if (theContext.getVersion().getVersion().isRi()) {
				retVal.push(retVal.new PreResourceStateHl7Org(theResourceType));
			} else {
				retVal.push(retVal.new PreResourceStateHapi(theResourceType));
			}
		} else {
			if (IResource.class.isAssignableFrom(theResourceType)) {
				retVal.push(retVal.new PreResourceStateHapi(theResourceType));
			} else {
				retVal.push(retVal.new PreResourceStateHl7Org(theResourceType));
			}
		}
		return retVal;
	}

	static ParserState<TagList> getPreTagListInstance(IParser theParser, FhirContext theContext, boolean theJsonMode, IParserErrorHandler theErrorHandler) {
		ParserState<TagList> retVal = new ParserState<TagList>(theParser, theContext, theJsonMode, theErrorHandler);
		retVal.push(retVal.new PreTagListState());
		return retVal;
	}

	private class AtomAuthorState extends BaseState {

		private BaseBundle myInstance;

		public AtomAuthorState(BaseBundle theEntry) {
			super(null);
			myInstance = theEntry;
		}

		@Override
		public void endingElement() throws DataFormatException {
			pop();
		}

		@Override
		public void enteringNewElement(String theNamespaceUri, String theLocalPart) throws DataFormatException {
			if ("name".equals(theLocalPart)) {
				push(new AtomPrimitiveState(myInstance.getAuthorName()));
			} else if ("uri".equals(theLocalPart)) {
				push(new AtomPrimitiveState(myInstance.getAuthorUri()));
			} else {
				throw new DataFormatException("Unexpected element: " + theLocalPart);
			}
		}

	}

	public class AtomCategoryState extends BaseState {

		private static final int STATE_LABEL = 2;
		private static final int STATE_NONE = 0;
		private static final int STATE_SCHEME = 3;
		private static final int STATE_TERM = 1;

		private int myCatState = STATE_NONE;
		private String myLabel;
		private String myScheme;
		private TagList myTagList;
		private String myTerm;

		public AtomCategoryState(TagList theTagList) {
			super(null);
			myTagList = theTagList;
		}

		@Override
		public void attributeValue(String theName, String theValue) throws DataFormatException {
			if ("term".equals(theName)) {
				myTerm = theValue;
			} else if ("label".equals(theName)) {
				myLabel = theValue;
			} else if ("scheme".equals(theName)) {
				myScheme = theValue;
			} else if ("value".equals(theName)) {
				/*
				 * This handles XML parsing, which is odd for this quasi-resource type, since the tag has three values
				 * instead of one like everything else.
				 */
				switch (myCatState) {
				case STATE_LABEL:
					myLabel = theValue;
					break;
				case STATE_TERM:
					myTerm = theValue;
					break;
				case STATE_SCHEME:
					myScheme = theValue;
					break;
				default:
					super.string(theValue);
					break;
				}

			}
		}

		@Override
		public void endingElement() throws DataFormatException {
			if (myCatState != STATE_NONE) {
				myCatState = STATE_NONE;
			} else {
				if (isNotEmpty(myScheme) || isNotBlank(myTerm) || isNotBlank(myLabel)) {
					myTagList.addTag(myScheme, myTerm, myLabel);
				}
				pop();
			}
		}

		@Override
		public void enteringNewElement(String theNamespaceUri, String theName) throws DataFormatException {
			if (myCatState != STATE_NONE) {
				throw new DataFormatException("Unexpected element in entry: " + theName);
			}
			if ("term".equals(theName)) {
				myCatState = STATE_TERM;
			} else if ("label".equals(theName)) {
				myCatState = STATE_LABEL;
			} else if ("scheme".equals(theName)) {
				myCatState = STATE_SCHEME;
			}
		}

	}

	private class AtomDeletedEntryByState extends BaseState {

		private BundleEntry myEntry;

		public AtomDeletedEntryByState(BundleEntry theEntry) {
			super(null);
			myEntry = theEntry;
		}

		@Override
		public void endingElement() throws DataFormatException {
			pop();
		}

		@Override
		public void enteringNewElement(String theNamespaceUri, String theLocalPart) throws DataFormatException {
			if ("name".equals(theLocalPart)) {
				push(new AtomPrimitiveState(myEntry.getDeletedByName()));
			} else if ("email".equals(theLocalPart)) {
				push(new AtomPrimitiveState(myEntry.getDeletedByEmail()));
			} else {
				throw new DataFormatException("Unexpected element in entry: " + theLocalPart);
			}
		}

	}

	private class AtomDeletedEntryState extends AtomEntryState {

		public AtomDeletedEntryState(Bundle theInstance, Class<? extends IBaseResource> theResourceType) {
			super(theInstance, theResourceType);
		}

		@Override
		public void attributeValue(String theName, String theValue) throws DataFormatException {
			if ("ref".equals(theName)) {
				//TODO: Use of a deprecated method should be resolved.
				getEntry().setId(new IdDt(theValue));
			} else if ("when".equals(theName)) {
				getEntry().setDeleted(new InstantDt(theValue));
			}
		}

		@Override
		public void endingElement() throws DataFormatException {
			putPlacerResourceInDeletedEntry(getEntry());
			super.endingElement();
		}

		@Override
		public void enteringNewElement(String theNamespaceUri, String theLocalPart) throws DataFormatException {
			if ("by".equals(theLocalPart) && verifyNamespace(XmlParser.TOMBSTONES_NS, theNamespaceUri)) {
				push(new AtomDeletedEntryByState(getEntry()));
			} else if ("comment".equals(theLocalPart)) {
				push(new AtomPrimitiveState(getEntry().getDeletedComment()));
			} else {
				super.enteringNewElement(theNamespaceUri, theLocalPart);
			}
		}

	}

	private class AtomDeletedJsonWhenState extends BaseState {

		private String myData;
		private IPrimitiveDatatype<?> myPrimitive;

		public AtomDeletedJsonWhenState(IPrimitiveDatatype<?> thePrimitive) {
			super(null);
			Validate.notNull(thePrimitive, "thePrimitive");
			myPrimitive = thePrimitive;
		}

		@Override
		public void attributeValue(String theName, String theValue) throws DataFormatException {
			myData = theValue;
		}

		@Override
		public void endingElement() throws DataFormatException {
			myPrimitive.setValueAsString(myData);
			pop();
		}

		@Override
		public void enteringNewElement(String theNamespaceUri, String theLocalPart) throws DataFormatException {
			throw new DataFormatException("Unexpected nested element in atom tag: " + theLocalPart);
		}

		@Override
		protected IElement getCurrentElement() {
			return null;
		}

	}

	private class AtomEntryState extends BaseState {

		private boolean myDeleted;
		private BundleEntry myEntry;
		private Class<? extends IBaseResource> myResourceType;

		public AtomEntryState(Bundle theInstance, Class<? extends IBaseResource> theResourceType) {
			super(null);
			myEntry = new BundleEntry();
			myResourceType = theResourceType;
			theInstance.getEntries().add(myEntry);
		}

		@Override
		public void endingElement() throws DataFormatException {
			populateResourceMetadata();
			pop();

			if (myDeleted) {
				putPlacerResourceInDeletedEntry(myEntry);
			}
		}

		@Override
		public void enteringNewElement(String theNamespaceUri, String theLocalPart) throws DataFormatException {
			if ("title".equals(theLocalPart)) {
				push(new AtomPrimitiveState(myEntry.getTitle()));
			} else if ("id".equals(theLocalPart)) {
				//TODO: Use of a deprecated method should be resolved.
				push(new AtomPrimitiveState(myEntry.getId()));
			} else if ("link".equals(theLocalPart)) {
				push(new AtomLinkState(myEntry));
			} else if ("updated".equals(theLocalPart)) {
				//TODO: Use of a deprecated method should be resolved.
				push(new AtomPrimitiveState(myEntry.getUpdated()));
			} else if ("published".equals(theLocalPart)) {
				push(new AtomPrimitiveState(myEntry.getPublished()));
			} else if ("author".equals(theLocalPart)) {
				push(new AtomAuthorState(myEntry));
			} else if ("content".equals(theLocalPart)) {
				push(new PreResourceStateHapi(myEntry, myResourceType).setRequireResourceType(false));
			} else if ("summary".equals(theLocalPart)) {
				push(new XhtmlState(getPreResourceState(), myEntry.getSummary(), false));
			} else if ("category".equals(theLocalPart)) {
				push(new AtomCategoryState(myEntry.getCategories()));
			} else if ("deleted".equals(theLocalPart) && myJsonMode) {
				// JSON and XML deleted entries are completely different for some reason
				myDeleted = true;
				push(new AtomDeletedJsonWhenState(myEntry.getDeletedAt()));
			} else {
				throw new DataFormatException("Unexpected element in entry: " + theLocalPart);
			}

			// TODO: handle category
		}

		protected BundleEntry getEntry() {
			return myEntry;
		}

		@SuppressWarnings("deprecation")
		private void populateResourceMetadata() {
			if (myEntry.getResource() == null) {
				return;
			}

			IdDt id = myEntry.getId();
			if (id != null && id.isEmpty() == false) {
				myEntry.getResource().setId(id);
			}

			Map<ResourceMetadataKeyEnum<?>, Object> metadata = myEntry.getResource().getResourceMetadata();
			if (myEntry.getPublished().isEmpty() == false) {
				ResourceMetadataKeyEnum.PUBLISHED.put(myEntry.getResource(), myEntry.getPublished());
			}
			if (myEntry.getUpdated().isEmpty() == false) {
				ResourceMetadataKeyEnum.UPDATED.put(myEntry.getResource(), myEntry.getUpdated());
			}

			ResourceMetadataKeyEnum.TITLE.put(myEntry.getResource(), myEntry.getTitle().getValue());

			if (myEntry.getCategories().isEmpty() == false) {
				TagList tagList = new TagList();
				for (Tag next : myEntry.getCategories()) {
					tagList.add(next);
				}
				ResourceMetadataKeyEnum.TAG_LIST.put(myEntry.getResource(), tagList);
			}
			if (!myEntry.getLinkSelf().isEmpty()) {
				String linkSelfValue = myEntry.getLinkSelf().getValue();
				IdDt linkSelf = new IdDt(linkSelfValue);
				myEntry.getResource().setId(linkSelf);
				if (isNotBlank(linkSelf.getVersionIdPart())) {
					metadata.put(ResourceMetadataKeyEnum.VERSION_ID, linkSelf);
				}
			}
			if (!myEntry.getLinkAlternate().isEmpty()) {
				ResourceMetadataKeyEnum.LINK_ALTERNATE.put(myEntry.getResource(), myEntry.getLinkAlternate().getValue());
			}
			if (!myEntry.getLinkSearch().isEmpty()) {
				ResourceMetadataKeyEnum.LINK_SEARCH.put(myEntry.getResource(), myEntry.getLinkSearch().getValue());
			}

		}

	}

	private class AtomLinkState extends BaseState {

		private BundleEntry myEntry;
		private String myHref;
		private Bundle myInstance;
		private String myRel;

		public AtomLinkState(Bundle theInstance) {
			super(null);
			myInstance = theInstance;
		}

		public AtomLinkState(BundleEntry theEntry) {
			super(null);
			myEntry = theEntry;
		}

		@Override
		public void attributeValue(String theName, String theValue) throws DataFormatException {
			if ("rel".equals(theName)) {
				myRel = theValue;
			} else if ("href".equals(theName)) {
				myHref = theValue;
			}
		}

		@Override
		public void endingElement() throws DataFormatException {
			if (myInstance != null) {
				if ("self".equals(myRel)) {
					myInstance.getLinkSelf().setValueAsString(myHref);
				} else if ("first".equals(myRel)) {
					myInstance.getLinkFirst().setValueAsString(myHref);
				} else if ("previous".equals(myRel)) {
					myInstance.getLinkPrevious().setValueAsString(myHref);
				} else if ("next".equals(myRel)) {
					myInstance.getLinkNext().setValueAsString(myHref);
				} else if ("last".equals(myRel)) {
					myInstance.getLinkLast().setValueAsString(myHref);
				} else if ("fhir-base".equals(myRel)) {
					myInstance.getLinkBase().setValueAsString(myHref);
				}
			} else {
				if ("self".equals(myRel)) {
					myEntry.getLinkSelf().setValueAsString(myHref);
				} else if ("search".equals(myRel)) {
					myEntry.getLinkSearch().setValueAsString(myHref);
				} else if ("alternate".equals(myRel)) {
					myEntry.getLinkAlternate().setValueAsString(myHref);
				}
			}
			pop();
		}

		@Override
		public void enteringNewElement(String theNamespaceUri, String theLocalPart) throws DataFormatException {
			throw new DataFormatException("Found unexpected element content '" + theLocalPart + "' within <link>");
		}

	}

	private class AtomPrimitiveState extends BaseState {

		private String myData;
		private IPrimitiveDatatype<?> myPrimitive;

		public AtomPrimitiveState(IPrimitiveDatatype<?> thePrimitive) {
			super(null);
			Validate.notNull(thePrimitive, "thePrimitive");
			myPrimitive = thePrimitive;
		}

		@Override
		public void attributeValue(String theName, String theValue) throws DataFormatException {
			if (myJsonMode) {
				string(theValue);
			} else {
				super.attributeValue(theName, theValue);
			}
		}

		@Override
		public void endingElement() throws DataFormatException {
			myPrimitive.setValueAsString(myData);
			pop();
		}

		@Override
		public void enteringNewElement(String theNamespaceUri, String theLocalPart) throws DataFormatException {
			throw new DataFormatException("Unexpected nested element in atom tag: " + theLocalPart);
		}

		@Override
		protected IElement getCurrentElement() {
			return null;
		}

		@Override
		public void string(String theData) {
			if (myData == null) {
				myData = theData;
			} else {
				// this shouldn't generally happen so it's ok that it's
				// inefficient
				myData = myData + theData;
			}
		}

	}

	private class AtomState extends BaseState {

		private Bundle myInstance;
		private Class<? extends IBaseResource> myResourceType;

		public AtomState(Bundle theInstance, Class<? extends IBaseResource> theResourceType) {
			super(null);
			myInstance = theInstance;
			myResourceType = theResourceType;
		}

		@Override
		public void endingElement() throws DataFormatException {
			pop();
		}

		@Override
		public void enteringNewElement(String theNamespaceUri, String theLocalPart) throws DataFormatException {
			if ("entry".equals(theLocalPart) && verifyNamespace(XmlParser.ATOM_NS, theNamespaceUri)) {
				push(new AtomEntryState(myInstance, myResourceType));
			} else if (theLocalPart.equals("title")) {
				push(new AtomPrimitiveState(myInstance.getTitle()));
			} else if ("id".equals(theLocalPart)) {
				push(new AtomPrimitiveState(myInstance.getBundleId()));
			} else if ("link".equals(theLocalPart)) {
				push(new AtomLinkState(myInstance));
			} else if ("totalResults".equals(theLocalPart) && (verifyNamespace(XmlParser.OPENSEARCH_NS, theNamespaceUri) || verifyNamespace(Constants.OPENSEARCH_NS_OLDER, theNamespaceUri))) {
				push(new AtomPrimitiveState(myInstance.getTotalResults()));
			} else if ("updated".equals(theLocalPart)) {
				push(new AtomPrimitiveState(myInstance.getUpdated()));
			} else if ("author".equals(theLocalPart)) {
				push(new AtomAuthorState(myInstance));
			} else if ("category".equals(theLocalPart)) {
				push(new AtomCategoryState(myInstance.getCategories()));
			} else if ("deleted-entry".equals(theLocalPart) && verifyNamespace(XmlParser.TOMBSTONES_NS, theNamespaceUri)) {
				push(new AtomDeletedEntryState(myInstance, myResourceType));
			} else {
				logAndSwallowUnexpectedElement(theLocalPart);
			}

			// TODO: handle category and DSig
		}

		@Override
		protected IElement getCurrentElement() {
			return myInstance;
		}

	}

	private class BasePreAtomOrBundleState extends BaseState {

		private Bundle myInstance;

		private Class<? extends IBaseResource> myResourceType;

		public BasePreAtomOrBundleState(Class<? extends IBaseResource> theResourceType) {
			super(null);
			myResourceType = theResourceType;
		}

		@Override
		public void endingElement() throws DataFormatException {
			pop();
		}

		@Override
		protected IElement getCurrentElement() {
			return myInstance;
		}

		public Bundle getInstance() {
			return myInstance;
		}

		protected Class<? extends IBaseResource> getResourceType() {
			return myResourceType;
		}

		public void setInstance(Bundle theInstance) {
			myInstance = theInstance;
		}

		@Override
		public void wereBack() {

			/*
			 * Stitch together resource references
			 */

			Map<String, IResource> idToResource = new HashMap<String, IResource>();
			List<IResource> resources = myInstance.toListOfResources();
			for (IResource next : resources) {
				if (next.getId() != null && next.getId().isEmpty() == false) {
					idToResource.put(next.getId().toUnqualifiedVersionless().getValue(), next);
				}
			}

			for (IResource next : resources) {
				List<BaseResourceReferenceDt> refs = myContext.newTerser().getAllPopulatedChildElementsOfType(next, BaseResourceReferenceDt.class);
				for (BaseResourceReferenceDt nextRef : refs) {
					if (nextRef.isEmpty() == false && nextRef.getReference() != null) {
						IResource target = idToResource.get(nextRef.getReference().getValue());
						if (target != null) {
							nextRef.setResource(target);
						}
					}
				}
			}

		}

	}
	
	
	private abstract class BaseState {

		private PreResourceState myPreResourceState;
		private BaseState myStack;

		public BaseState(PreResourceState thePreResourceState) {
			super();
			myPreResourceState = thePreResourceState;
		}

		/**
		 * @param theValue
		 *           The attribute value
		 */
		public void attributeValue(String theName, String theValue) throws DataFormatException {
			myErrorHandler.unknownAttribute(null, theName);
		}

		public boolean elementIsRepeating(String theChildName) {
			return false;
		}

		public void endingElement() throws DataFormatException {
			// ignore by default
		}

		/**
		 * @param theNamespaceUri
		 *           The XML namespace (if XML) or null
		 */
		public void enteringNewElement(String theNamespaceUri, String theLocalPart) throws DataFormatException {
			myErrorHandler.unknownElement(null, theLocalPart);
		}

		/**
		 * Default implementation just handles undeclared extensions
		 */
<<<<<<< HEAD
		@SuppressWarnings("unused")
		public void enteringNewElementExtension(StartElement theElement, String theUrlAttr, boolean theIsModifier, final String baseServerUrl) {
=======
		public void enteringNewElementExtension(StartElement theElement, String theUrlAttr, boolean theIsModifier) {
>>>>>>> 5282110f
			if (myPreResourceState != null && getCurrentElement() instanceof ISupportsUndeclaredExtensions) {
				ExtensionDt newExtension = new ExtensionDt(theIsModifier);
				newExtension.setUrl(theUrlAttr);
				ISupportsUndeclaredExtensions elem = (ISupportsUndeclaredExtensions) getCurrentElement();
				elem.addUndeclaredExtension(newExtension);
				ExtensionState newState = new ExtensionState(myPreResourceState, newExtension);
				push(newState);
			} else {
				if (theIsModifier == false) {
					if (getCurrentElement() instanceof IBaseHasExtensions) {
						IBaseExtension<?, ?> ext = ((IBaseHasExtensions) getCurrentElement()).addExtension();
						ext.setUrl(theUrlAttr);
						ParserState<T>.ExtensionState newState = new ExtensionState(myPreResourceState, ext);
						push(newState);
					} else {
						logAndSwallowUnexpectedElement("extension");
					}
				} else {
					if (getCurrentElement() instanceof IBaseHasModifierExtensions) {
						IBaseExtension<?, ?> ext = ((IBaseHasModifierExtensions) getCurrentElement()).addModifierExtension();
						ext.setUrl(theUrlAttr);
						ParserState<T>.ExtensionState newState = new ExtensionState(myPreResourceState, ext);
						push(newState);
					} else {
						logAndSwallowUnexpectedElement("modifierExtension");
					}
				}
			}
		}

		protected IBase getCurrentElement() {
			return null;
		}

		public PreResourceState getPreResourceState() {
			return myPreResourceState;
		}

		public boolean isPreResource() {
			return false;
		}

		protected void logAndSwallowUnexpectedElement(String theLocalPart) {
			myErrorHandler.unknownElement(null, theLocalPart);
			push(new SwallowChildrenWholeState(getPreResourceState()));
		}

		public void setStack(BaseState theState) {
			myStack = theState;
		}

		/**
		 * @param theData
		 *           The string value
		 */
		public void string(String theData) {
			// ignore by default
		}

		public void wereBack() {
			// allow an implementor to override
		}

		/**
		 * @param theNextEvent
		 *           The XML event
		 */
		public void xmlEvent(XMLEvent theNextEvent) {
			// ignore
		}

	}

	private class BinaryResourceStateForDstu1 extends BaseState {

		private static final int SUBSTATE_CONTENT = 2;
		private static final int SUBSTATE_CT = 1;
		private String myData;
		private IBaseBinary myInstance;
		private int mySubState = 0;

		public BinaryResourceStateForDstu1(PreResourceState thePreResourceState, IBaseBinary theInstance) {
			super(thePreResourceState);
			myInstance = theInstance;
		}

		@Override
		public void attributeValue(String theName, String theValue) throws DataFormatException {
			if ("id".equals(theName)) {
				if (myInstance instanceof IIdentifiableElement) {
					((IIdentifiableElement) myInstance).setElementSpecificId((theValue));
				} else {
					((IResource) myInstance).setId(new IdDt(theValue));
				}
			} else if ("contentType".equals(theName)) {
				myInstance.setContentType(theValue);
			} else if (myJsonMode && "value".equals(theName)) {
				string(theValue);
			}
		}

		@Override
		public void endingElement() throws DataFormatException {
			if (mySubState == SUBSTATE_CT) {
				myInstance.setContentType(myData);
				mySubState = 0;
				myData = null;
				return;
			} else if (mySubState == SUBSTATE_CONTENT) {
				myInstance.setContentAsBase64(myData);
				mySubState = 0;
				myData = null;
				return;
			} else {
				if (!myJsonMode) {
					myInstance.setContentAsBase64(myData);
				}
				pop();
			}
		}

		@Override
		public void enteringNewElement(String theNamespaceUri, String theLocalPart) throws DataFormatException {
			if (myJsonMode && "contentType".equals(theLocalPart) && mySubState == 0) {
				mySubState = SUBSTATE_CT;
			} else if (myJsonMode && "content".equals(theLocalPart) && mySubState == 0) {
				mySubState = SUBSTATE_CONTENT;
			} else {
				throw new DataFormatException("Unexpected nested element in atom tag: " + theLocalPart);
			}
		}

		@Override
		protected IElement getCurrentElement() {
			return null;
		}

		@Override
		public void string(String theData) {
			if (myData == null) {
				myData = theData;
			} else {
				// this shouldn't generally happen so it's ok that it's
				// inefficient
				myData = myData + theData;
			}
		}

	}

	private class BundleEntryDeletedState extends BaseState {

		private BundleEntry myEntry;

		public BundleEntryDeletedState(PreResourceState thePreResourceState, BundleEntry theEntry) {
			super(thePreResourceState);
			myEntry = theEntry;
		}

		@Override
		public void endingElement() throws DataFormatException {
			String resType = myEntry.getDeletedResourceType().getValue();
			String id = myEntry.getDeletedResourceId().getValue();
			String version = myEntry.getDeletedResourceVersion().getValue();
			myEntry.setLinkSelf(new StringDt(new IdDt(resType, id, version).getValue()));
			putPlacerResourceInDeletedEntry(myEntry);
			pop();
		}

		@Override
		public void enteringNewElement(String theNamespaceUri, String theLocalPart) throws DataFormatException {
			if ("type".equals(theLocalPart)) {
				push(new PrimitiveState(getPreResourceState(), myEntry.getDeletedResourceType()));
			} else if ("id".equals(theLocalPart)) {
				push(new PrimitiveState(getPreResourceState(), myEntry.getDeletedResourceId()));
			} else if ("resourceId".equals(theLocalPart)) {
				push(new PrimitiveState(getPreResourceState(), myEntry.getDeletedResourceId()));
			} else if ("version".equals(theLocalPart)) {
				push(new PrimitiveState(getPreResourceState(), myEntry.getDeletedResourceVersion()));
			} else if ("versionId".equals(theLocalPart)) {
				push(new PrimitiveState(getPreResourceState(), myEntry.getDeletedResourceVersion()));
			} else if ("instant".equals(theLocalPart)) {
				push(new PrimitiveState(getPreResourceState(), myEntry.getDeletedAt()));
			} else {
				throw new DataFormatException("Unexpected element '" + theLocalPart + "' in element 'deleted'");
			}
		}

	}

	private class BundleEntrySearchState extends BaseState {

		private BundleEntry myEntry;

		public BundleEntrySearchState(BundleEntry theEntry) {
			super(null);
			myEntry = theEntry;
		}

		@Override
		public void endingElement() throws DataFormatException {
			pop();
		}

		@Override
		public void enteringNewElement(String theNamespaceUri, String theLocalPart) throws DataFormatException {
			if ("mode".equals(theLocalPart)) {
				push(new PrimitiveState(getPreResourceState(), myEntry.getSearchMode()));
			} else if ("score".equals(theLocalPart)) {
				push(new PrimitiveState(getPreResourceState(), myEntry.getScore()));
			} else {
				throw new DataFormatException("Unexpected element in Bundle.entry.search: " + theLocalPart);
			}
		}

	}

	private class BundleEntryState extends BaseState {

		private BundleEntry myEntry;
		private IdDt myFullUrl;
		private Class<? extends IBaseResource> myResourceType;

		public BundleEntryState(Bundle theInstance, Class<? extends IBaseResource> theResourceType) {
			super(null);
			myEntry = new BundleEntry();
			myResourceType = theResourceType;
			theInstance.getEntries().add(myEntry);
		}

		@Override
		public void endingElement() throws DataFormatException {
			populateResourceMetadata();
			pop();
		}

		@Override
		public void enteringNewElement(String theNamespaceUri, String theLocalPart) throws DataFormatException {
			if ("base".equals(theLocalPart)) {
				//TODO: Use of a deprecated method should be resolved.
				push(new PrimitiveState(getPreResourceState(), myEntry.getLinkBase()));
			} else if ("request".equals(theLocalPart)) {
				push(new BundleEntryTransactionState(myEntry));
			} else if ("search".equals(theLocalPart)) {
				push(new BundleEntrySearchState(myEntry));
			} else if ("score".equals(theLocalPart)) {
				push(new PrimitiveState(getPreResourceState(), myEntry.getScore()));
			} else if ("resource".equals(theLocalPart)) {
				push(new PreResourceStateHapi(myEntry, myResourceType).setRequireResourceType(false));
			} else if ("deleted".equals(theLocalPart)) {
				push(new BundleEntryDeletedState(getPreResourceState(), myEntry));
			} else if ("link".equals(theLocalPart)) {
				push(new BundleLinkState(myEntry));
			} else if ("fullUrl".equals(theLocalPart)) {
				myFullUrl = new IdDt();
				push(new PrimitiveState(getPreResourceState(), myFullUrl));
			} else if ("fhir_comments".equals(theLocalPart) && myJsonMode) {
				push(new SwallowChildrenWholeState(getPreResourceState()));
			} else {
				throw new DataFormatException("Unexpected element in entry: " + theLocalPart);
			}
		}

		@SuppressWarnings("deprecation")
		private void populateResourceMetadata() {
			if (myEntry.getResource() == null) {
				return;
			}

			IdDt id = myEntry.getId();
			if (id != null && id.isEmpty() == false) {
				myEntry.getResource().setId(id);
			}

			if (myFullUrl != null && !myFullUrl.isEmpty()) {
				myEntry.getResource().setId(myFullUrl);
			}

			Map<ResourceMetadataKeyEnum<?>, Object> metadata = myEntry.getResource().getResourceMetadata();
			if (myEntry.getPublished().isEmpty() == false) {
				ResourceMetadataKeyEnum.PUBLISHED.put(myEntry.getResource(), myEntry.getPublished());
			}
			if (myEntry.getUpdated().isEmpty() == false) {
				ResourceMetadataKeyEnum.UPDATED.put(myEntry.getResource(), myEntry.getUpdated());
			}

			ResourceMetadataKeyEnum.TITLE.put(myEntry.getResource(), myEntry.getTitle().getValue());

			if (myEntry.getCategories().isEmpty() == false) {
				TagList tagList = new TagList();
				for (Tag next : myEntry.getCategories()) {
					tagList.add(next);
				}
				ResourceMetadataKeyEnum.TAG_LIST.put(myEntry.getResource(), tagList);
			}
			if (!myEntry.getLinkSelf().isEmpty()) {
				String linkSelfValue = myEntry.getLinkSelf().getValue();
				IdDt linkSelf = new IdDt(linkSelfValue);
				myEntry.getResource().setId(linkSelf);
				if (isNotBlank(linkSelf.getVersionIdPart())) {
					metadata.put(ResourceMetadataKeyEnum.VERSION_ID, linkSelf);
				}
			}
			if (!myEntry.getLinkAlternate().isEmpty()) {
				ResourceMetadataKeyEnum.LINK_ALTERNATE.put(myEntry.getResource(), myEntry.getLinkAlternate().getValue());
			}
			if (!myEntry.getLinkSearch().isEmpty()) {
				ResourceMetadataKeyEnum.LINK_SEARCH.put(myEntry.getResource(), myEntry.getLinkSearch().getValue());
			}
			if (!myEntry.getSearchMode().isEmpty()) {
				ResourceMetadataKeyEnum.ENTRY_SEARCH_MODE.put(myEntry.getResource(), myEntry.getSearchMode().getValueAsEnum());
			}
			if (!myEntry.getTransactionMethod().isEmpty()) {
				ResourceMetadataKeyEnum.ENTRY_TRANSACTION_METHOD.put(myEntry.getResource(), myEntry.getTransactionMethod().getValueAsEnum());
			}
			if (!myEntry.getScore().isEmpty()) {
				ResourceMetadataKeyEnum.ENTRY_SCORE.put(myEntry.getResource(), myEntry.getScore());
			}
		}

	}

	private class BundleEntryTransactionState extends BaseState {

		private BundleEntry myEntry;

		public BundleEntryTransactionState(BundleEntry theEntry) {
			super(null);
			myEntry = theEntry;
		}

		@Override
		public void endingElement() throws DataFormatException {
			pop();
		}

		@Override
		public void enteringNewElement(String theNamespaceUri, String theLocalPart) throws DataFormatException {
			if ("method".equals(theLocalPart)) {
				push(new PrimitiveState(getPreResourceState(), myEntry.getTransactionMethod()));
			} else if ("url".equals(theLocalPart)) {
				push(new PrimitiveState(getPreResourceState(), myEntry.getLinkSearch()));
			} else {
				logAndSwallowUnexpectedElement(theLocalPart);
			}
		}

	}

	private class BundleLinkState extends BaseState {

		private BundleEntry myEntry;
		private String myHref;
		private boolean myInRelation = false;
		private Bundle myInstance;
		private boolean myInUrl = false;
		private String myRel;

		public BundleLinkState(Bundle theInstance) {
			super(null);
			myInstance = theInstance;
		}

		public BundleLinkState(BundleEntry theEntry) {
			super(null);
			myEntry = theEntry;
		}

		@Override
		public void attributeValue(String theName, String theValue) throws DataFormatException {
			if (myInRelation) {
				myRel = theValue;
			} else if (myInUrl) {
				myHref = theValue;
			}
		}

		@Override
		public void endingElement() throws DataFormatException {
			if (!myInRelation && !myInUrl) {
				if (myInstance != null) {
					if ("self".equals(myRel)) {
						myInstance.getLinkSelf().setValueAsString(myHref);
					} else if ("first".equals(myRel)) {
						myInstance.getLinkFirst().setValueAsString(myHref);
					} else if ("previous".equals(myRel)) {
						myInstance.getLinkPrevious().setValueAsString(myHref);
					} else if ("next".equals(myRel)) {
						myInstance.getLinkNext().setValueAsString(myHref);
					} else if ("last".equals(myRel)) {
						myInstance.getLinkLast().setValueAsString(myHref);
					} else if ("fhir-base".equals(myRel)) {
						myInstance.getLinkBase().setValueAsString(myHref);
					}
				} else {
					if ("self".equals(myRel)) {
						myEntry.getLinkSelf().setValueAsString(myHref);
					} else if ("search".equals(myRel)) {
						myEntry.getLinkSearch().setValueAsString(myHref);
					} else if ("alternate".equals(myRel)) {
						myEntry.getLinkAlternate().setValueAsString(myHref);
					}
				}
				pop();
			} else {
				myInRelation = false;
				myInUrl = false;
			}
		}

		@Override
		public void enteringNewElement(String theNamespaceUri, String theLocalPart) throws DataFormatException {
			if (myInRelation || myInUrl) {
				throw new DataFormatException("Unexpected element '" + theLocalPart + "' in element 'link'");
			}
			if ("relation".equals(theLocalPart)) {
				myInRelation = true;
			} else if ("url".equals(theLocalPart)) {
				myInUrl = true;
			} else {
				throw new DataFormatException("Unexpected element '" + theLocalPart + "' in element 'link'");
			}
		}

	}

	private class BundleState extends BaseState {

		private Bundle myInstance;
		private Class<? extends IBaseResource> myResourceType;

		public BundleState(Bundle theInstance, Class<? extends IBaseResource> theResourceType) {
			super(null);
			myInstance = theInstance;
			myResourceType = theResourceType;
		}

		@Override
		public void endingElement() throws DataFormatException {
			pop();
		}

		@Override
		public void enteringNewElement(String theNamespaceUri, String theLocalPart) throws DataFormatException {
			if ("id".equals(theLocalPart)) {
				push(new PrimitiveState(null, myInstance.getId()));
			} else if ("meta".equals(theLocalPart)) {
				push(new MetaElementState(null, myInstance.getResourceMetadata()));
			} else if ("type".equals(theLocalPart)) {
				push(new PrimitiveState(getPreResourceState(), myInstance.getType()));
			} else if ("base".equals(theLocalPart)) {
				push(new PrimitiveState(getPreResourceState(), myInstance.getLinkBase()));
			} else if ("total".equals(theLocalPart)) {
				push(new PrimitiveState(getPreResourceState(), myInstance.getTotalResults()));
			} else if ("link".equals(theLocalPart)) {
				push(new BundleLinkState(myInstance));
			} else if ("entry".equals(theLocalPart)) {
				push(new BundleEntryState(myInstance, myResourceType));
			} else if ("text".equals(theLocalPart)) {
				push(new SwallowChildrenWholeState(getPreResourceState()));
			} else {
				throw new DataFormatException("Unxpected element '" + theLocalPart + "' in element 'Bundle'");
			}

			// if ("entry".equals(theLocalPart) && verifyNamespace(XmlParser.ATOM_NS, theNamespaceUri)) {
			// push(new AtomEntryState(myInstance, myResourceType));
			// } else if (theLocalPart.equals("published")) {
			// push(new AtomPrimitiveState(myInstance.getPublished()));
			// } else if (theLocalPart.equals("title")) {
			// push(new AtomPrimitiveState(myInstance.getTitle()));
			// } else if ("id".equals(theLocalPart)) {
			// push(new AtomPrimitiveState(myInstance.getBundleId()));
			// } else if ("link".equals(theLocalPart)) {
			// push(new AtomLinkState(myInstance));
			// } else if ("totalResults".equals(theLocalPart) && (verifyNamespace(XmlParser.OPENSEARCH_NS,
			// theNamespaceUri) || verifyNamespace(Constants.OPENSEARCH_NS_OLDER, theNamespaceUri))) {
			// push(new AtomPrimitiveState(myInstance.getTotalResults()));
			// } else if ("updated".equals(theLocalPart)) {
			// push(new AtomPrimitiveState(myInstance.getUpdated()));
			// } else if ("author".equals(theLocalPart)) {
			// push(new AtomAuthorState(myInstance));
			// } else if ("category".equals(theLocalPart)) {
			// push(new AtomCategoryState(myInstance.getCategories()));
			// } else if ("deleted-entry".equals(theLocalPart) && verifyNamespace(XmlParser.TOMBSTONES_NS,
			// theNamespaceUri)) {
			// push(new AtomDeletedEntryState(myInstance, myResourceType));
			// } else {
			// if (theNamespaceUri != null) {
			// throw new DataFormatException("Unexpected element: {" + theNamespaceUri + "}" + theLocalPart);
			// } else {
			// throw new DataFormatException("Unexpected element: " + theLocalPart);
			// }
			// }

			// TODO: handle category and DSig
		}

		@Override
		protected IElement getCurrentElement() {
			return myInstance;
		}

		@Override
		public void wereBack() {
			for (BundleEntry nextEntry : myInstance.getEntries()) {
				IResource nextResource = nextEntry.getResource();
				if (nextResource == null) {
					continue;
				}

				String bundleBaseUrl = myInstance.getLinkBase().getValue();
				//TODO: Use of a deprecated method should be resolved.
				String entryBaseUrl = nextEntry.getLinkBase().getValue();
				String version = ResourceMetadataKeyEnum.VERSION.get(nextResource);
				String resourceName = myContext.getResourceDefinition(nextResource).getName();
				String bundleIdPart = nextResource.getId().getIdPart();
				if (isNotBlank(bundleIdPart)) {
					String baseUrl;
					if (isNotBlank(entryBaseUrl)) {
						baseUrl = entryBaseUrl;
					} else {
						baseUrl = bundleBaseUrl;
					}
					if (baseUrl == null) {
						// nothing
					} else if (!baseUrl.startsWith("cid:") && !baseUrl.startsWith("urn:")) {
						nextResource.setId(new IdDt(baseUrl, resourceName, bundleIdPart, version));
					} else {
						if (baseUrl.endsWith(":")) {
							nextResource.setId(new IdDt(baseUrl + bundleIdPart));
						} else {
							nextResource.setId(new IdDt(baseUrl + ':' + bundleIdPart));
						}
					}
				}
			}

			String bundleVersion = (String) myInstance.getResourceMetadata().get(ResourceMetadataKeyEnum.VERSION);
			String baseUrl = myInstance.getLinkBase().getValue();
			String id = myInstance.getId().getIdPart();
			if (isNotBlank(id)) {
				myInstance.setId(new IdDt(baseUrl, "Bundle", id, bundleVersion));
			}

		}

	}

	private class ContainedResourcesStateHapi extends PreResourceState {

		public ContainedResourcesStateHapi(PreResourceState thePreResourcesState) {
			super(thePreResourcesState, ((IResource) thePreResourcesState.myInstance).getStructureFhirVersionEnum());
		}

		@Override
		public void endingElement() throws DataFormatException {
			pop();
		}

		@Override
		protected void populateTarget() {
			// nothing
		}

		@Override
		public void wereBack() {
			super.wereBack();

			IResource res = (IResource) getCurrentElement();
			assert res != null;
			if (res.getId() == null || res.getId().isEmpty()) {
				// If there is no ID, we don't keep the resource because it's useless (contained resources
				// need an ID to be referred to)
				myErrorHandler.containedResourceWithNoId(null);
			} else {
				if (!res.getId().isLocal()) {
					res.setId(new IdDt('#' + res.getId().getIdPart()));
				}
				getPreResourceState().getContainedResources().put(res.getId().getValueAsString(), res);
			}
			IResource preResCurrentElement = (IResource) getPreResourceState().getCurrentElement();

			@SuppressWarnings("unchecked")
			List<IResource> containedResources = (List<IResource>) preResCurrentElement.getContained().getContainedResources();
			containedResources.add(res);

		}

	}

	private class ContainedResourcesStateHl7Org extends PreResourceState {

		public ContainedResourcesStateHl7Org(PreResourceState thePreResourcesState) {
			super(thePreResourcesState, thePreResourcesState.myParentVersion);
		}

		@Override
		public void endingElement() throws DataFormatException {
			pop();
		}

		@Override
		protected void populateTarget() {
			// nothing
		}

		@Override
		public void wereBack() {
			super.wereBack();

			IBaseResource res = getCurrentElement();
			assert res != null;
			if (res.getIdElement() == null || res.getIdElement().isEmpty()) {
				// If there is no ID, we don't keep the resource because it's useless (contained resources
				// need an ID to be referred to)
				myErrorHandler.containedResourceWithNoId(null);
			} else {
				res.getIdElement().setValue('#' + res.getIdElement().getIdPart());
				getPreResourceState().getContainedResources().put(res.getIdElement().getValue(), res);
			}

			IBaseResource preResCurrentElement = getPreResourceState().getCurrentElement();
			RuntimeResourceDefinition def = myContext.getResourceDefinition(preResCurrentElement);
			def.getChildByName("contained").getMutator().addValue(preResCurrentElement, res);
		}

	}

	private class DeclaredExtensionState extends BaseState {

		private IBase myChildInstance;
		private RuntimeChildDeclaredExtensionDefinition myDefinition;
		private IBase myParentInstance;
		private PreResourceState myPreResourceState;

		public DeclaredExtensionState(PreResourceState thePreResourceState, RuntimeChildDeclaredExtensionDefinition theDefinition, IBase theParentInstance) {
			super(thePreResourceState);
			myPreResourceState = thePreResourceState;
			myDefinition = theDefinition;
			myParentInstance = theParentInstance;
		}

		@Override
		public void attributeValue(String theName, String theValue) throws DataFormatException {
			if (theName.equals("url")) {
				// This can be ignored
				return;
			}
			super.attributeValue(theName, theValue);
		}

		@Override
		public void endingElement() throws DataFormatException {
			pop();
		}

		@Override
		public void enteringNewElement(String theNamespaceUri, String theLocalPart) throws DataFormatException {
			BaseRuntimeElementDefinition<?> target = myDefinition.getChildByName(theLocalPart);
			if (target == null) {
				myErrorHandler.unknownElement(null, theLocalPart);
				push(new SwallowChildrenWholeState(getPreResourceState()));
				return;
			}

			switch (target.getChildType()) {
			case COMPOSITE_DATATYPE: {
				BaseRuntimeElementCompositeDefinition<?> compositeTarget = (BaseRuntimeElementCompositeDefinition<?>) target;
				ICompositeType newChildInstance = (ICompositeType) compositeTarget.newInstance(myDefinition.getInstanceConstructorArguments());
				myDefinition.getMutator().addValue(myParentInstance, newChildInstance);
				ElementCompositeState newState = new ElementCompositeState(myPreResourceState, compositeTarget, newChildInstance);
				push(newState);
				return;
			}
			case PRIMITIVE_DATATYPE: {
				RuntimePrimitiveDatatypeDefinition primitiveTarget = (RuntimePrimitiveDatatypeDefinition) target;
				IPrimitiveType<?> newChildInstance = primitiveTarget.newInstance(myDefinition.getInstanceConstructorArguments());
				myDefinition.getMutator().addValue(myParentInstance, newChildInstance);
				PrimitiveState newState = new PrimitiveState(getPreResourceState(), newChildInstance);
				push(newState);
				return;
			}
			case PRIMITIVE_XHTML:
			case RESOURCE:
			case RESOURCE_BLOCK:
			case UNDECL_EXT:
			case EXTENSION_DECLARED:
			default:
				break;
			}
		}

		@Override
		public void enteringNewElementExtension(StartElement theElement, String theUrlAttr, boolean theIsModifier, final String baseServerUrl) {
			RuntimeChildDeclaredExtensionDefinition declaredExtension = myDefinition.getChildExtensionForUrl(theUrlAttr);
			if (declaredExtension != null) {
				if (myChildInstance == null) {
					myChildInstance = myDefinition.newInstance();
					myDefinition.getMutator().addValue(myParentInstance, myChildInstance);
				}
				BaseState newState = new DeclaredExtensionState(getPreResourceState(), declaredExtension, myChildInstance);
				push(newState);
			} else {
				super.enteringNewElementExtension(theElement, theUrlAttr, theIsModifier, baseServerUrl);
			}
		}

		@Override
		protected IBase getCurrentElement() {
			return myParentInstance;
		}

	}

	private class ElementCompositeState extends BaseState {

		private BaseRuntimeElementCompositeDefinition<?> myDefinition;
		private IBase myInstance;
		private Set<String> myParsedNonRepeatableNames = new HashSet<String>();

		public ElementCompositeState(PreResourceState thePreResourceState, BaseRuntimeElementCompositeDefinition<?> theDef, IBase theInstance) {
			super(thePreResourceState);
			myDefinition = theDef;
			myInstance = theInstance;
		}

		@Override
		public void attributeValue(String theName, String theValue) throws DataFormatException {
			if ("id".equals(theName)) {
				if (myInstance instanceof IIdentifiableElement) {
					((IIdentifiableElement) myInstance).setElementSpecificId((theValue));
				} else if (myInstance instanceof IBaseElement) {
					((IBaseElement) myInstance).setId(theValue);
				} else if (myInstance instanceof IBaseResource) {
					new IdDt(theValue).applyTo((IBaseResource) myInstance);
				}
			} else if ("url".equals(theName) && myInstance instanceof ExtensionDt) {
				((ExtensionDt) myInstance).setUrl(theValue);
			} else {
				super.attributeValue(theName, theValue);
			}
		}

		@Override
		public boolean elementIsRepeating(String theChildName) {
			try {
				BaseRuntimeChildDefinition child = myDefinition.getChildByNameOrThrowDataFormatException(theChildName);
				return child.getMax() > 1 || child.getMax() == Child.MAX_UNLIMITED;
			} catch (DataFormatException e) {
				return false;
			}
		}

		@Override
		public void endingElement() {
			pop();
		}
		
		@Override
		public void enteringNewElement(String theNamespace, String theChildName) throws DataFormatException {
			BaseRuntimeChildDefinition child;
			try {
				child = myDefinition.getChildByNameOrThrowDataFormatException(theChildName);
			} catch (DataFormatException e) {
				if (theChildName.equals("id")) {
					if (getCurrentElement() instanceof IIdentifiableElement) {
						push(new IdentifiableElementIdState(getPreResourceState(), (IIdentifiableElement) getCurrentElement()));
						return;
					}
				}

				/*
				 * This means we've found an element that doesn't exist on the structure. If the error handler doesn't throw
				 * an exception, swallow the element silently along with any child elements
				 */
				myErrorHandler.unknownElement(null, theChildName);
				push(new SwallowChildrenWholeState(getPreResourceState()));
				return;
			}

			if ((child.getMax() == 0 || child.getMax() == 1) && !myParsedNonRepeatableNames.add(theChildName)) {
				myErrorHandler.unexpectedRepeatingElement(null, theChildName);
				push(new SwallowChildrenWholeState(getPreResourceState()));
				return;
			}

			BaseRuntimeElementDefinition<?> target = child.getChildByName(theChildName);
			if (target == null) {
				// This is a bug with the structures and shouldn't happen..
				throw new DataFormatException("Found unexpected element '" + theChildName + "' in parent element '" + myDefinition.getName() + "'. Valid names are: " + child.getValidChildNames());
			}

			switch (target.getChildType()) {
			case COMPOSITE_DATATYPE: {
				BaseRuntimeElementCompositeDefinition<?> compositeTarget = (BaseRuntimeElementCompositeDefinition<?>) target;
				ICompositeType newChildInstance = (ICompositeType) compositeTarget.newInstance(child.getInstanceConstructorArguments());
				child.getMutator().addValue(myInstance, newChildInstance);
				ParserState<T>.ElementCompositeState newState = new ElementCompositeState(getPreResourceState(), compositeTarget, newChildInstance);
				push(newState);
				return;
			}
			case ID_DATATYPE:
			case PRIMITIVE_DATATYPE: {
				RuntimePrimitiveDatatypeDefinition primitiveTarget = (RuntimePrimitiveDatatypeDefinition) target;
				IPrimitiveType<?> newChildInstance;
				newChildInstance = primitiveTarget.newInstance(child.getInstanceConstructorArguments());
				child.getMutator().addValue(myInstance, newChildInstance);
				PrimitiveState newState = new PrimitiveState(getPreResourceState(), newChildInstance);
				push(newState);
				return;
			}
			case RESOURCE_BLOCK: {
				RuntimeResourceBlockDefinition blockTarget = (RuntimeResourceBlockDefinition) target;
				IBase newBlockInstance = blockTarget.newInstance();
				child.getMutator().addValue(myInstance, newBlockInstance);
				ElementCompositeState newState = new ElementCompositeState(getPreResourceState(), blockTarget, newBlockInstance);
				push(newState);
				return;
			}
			case PRIMITIVE_XHTML: {
				RuntimePrimitiveDatatypeNarrativeDefinition xhtmlTarget = (RuntimePrimitiveDatatypeNarrativeDefinition) target;
				XhtmlDt newDt = xhtmlTarget.newInstance();
				child.getMutator().addValue(myInstance, newDt);
				XhtmlState state = new XhtmlState(getPreResourceState(), newDt, true);
				push(state);
				return;
			}
			case PRIMITIVE_XHTML_HL7ORG: {
				RuntimePrimitiveDatatypeXhtmlHl7OrgDefinition xhtmlTarget = (RuntimePrimitiveDatatypeXhtmlHl7OrgDefinition) target;
				IBaseXhtml newDt = xhtmlTarget.newInstance();
				child.getMutator().addValue(myInstance, newDt);
				XhtmlStateHl7Org state = new XhtmlStateHl7Org(getPreResourceState(), newDt);
				push(state);
				return;
			}
			case CONTAINED_RESOURCES: {
				List<? extends IBase> values = child.getAccessor().getValues(myInstance);
				Object newDt;
				if (values == null || values.isEmpty() || values.get(0) == null) {
					newDt = newContainedDt((IResource) getPreResourceState().myInstance);
					child.getMutator().addValue(myInstance, (IBase) newDt);
				} else {
					newDt = values.get(0);
				}
				ContainedResourcesStateHapi state = new ContainedResourcesStateHapi(getPreResourceState());
				push(state);
				return;
			}
			case CONTAINED_RESOURCE_LIST: {
				ContainedResourcesStateHl7Org state = new ContainedResourcesStateHl7Org(getPreResourceState());
				push(state);
				return;
			}
			case RESOURCE: {
				if (myInstance instanceof IAnyResource || myInstance instanceof IBaseBackboneElement) {
					ParserState<T>.PreResourceStateHl7Org state = new PreResourceStateHl7Org(myInstance, child.getMutator(), null);
					push(state);
				} else {
					ParserState<T>.PreResourceStateHapi state = new PreResourceStateHapi(myInstance, child.getMutator(), null);
					push(state);
				}
				return;
			}
			case UNDECL_EXT:
			case EXTENSION_DECLARED: {
				// Throw an exception because this shouldn't happen here
				break;
			}
			}

			throw new DataFormatException("Illegal resource position: " + target.getChildType());
		}

		@Override
		public void enteringNewElementExtension(StartElement theElement, String theUrlAttr, boolean theIsModifier, final String baseServerUrl) {
			RuntimeChildDeclaredExtensionDefinition declaredExtension = myDefinition.getDeclaredExtension(theUrlAttr, baseServerUrl);
			if (declaredExtension != null) {
				BaseState newState = new DeclaredExtensionState(getPreResourceState(), declaredExtension, myInstance);
				push(newState);
			} else {
				super.enteringNewElementExtension(theElement, theUrlAttr, theIsModifier, baseServerUrl);
			}
		}

		@Override
		protected IBase getCurrentElement() {
			return myInstance;
		}

	}

	public class ElementIdState extends BaseState {

		private IBaseElement myElement;

		public ElementIdState(ParserState<T>.PreResourceState thePreResourceState, IBaseElement theElement) {
			super(thePreResourceState);
			myElement = theElement;
		}

		@Override
		public void attributeValue(String theName, String theValue) throws DataFormatException {
			myElement.setId(theValue);
		}

		@Override
		public void endingElement() {
			pop();
		}

	}

	private class ExtensionState extends BaseState {

		private IBaseExtension<?, ?> myExtension;

		public ExtensionState(PreResourceState thePreResourceState, IBaseExtension<?, ?> theExtension) {
			super(thePreResourceState);
			myExtension = theExtension;
		}

		@Override
		public void attributeValue(String theName, String theValue) throws DataFormatException {
			if ("url".equals(theName)) {
				// The URL attribute is handles in the XML loop as a special case since it is "url" instead
				// of "value" like every single other place
				return;
			}
			if ("id".equals(theName)) {
				if (getCurrentElement() instanceof IBaseElement) {
					((IBaseElement) getCurrentElement()).setId(theValue);
					return;
				} else if (getCurrentElement() instanceof IIdentifiableElement) {
					((IIdentifiableElement) getCurrentElement()).setElementSpecificId(theValue);
					return;
				}
			}
			super.attributeValue(theName, theValue);
		}

		@Override
		public void endingElement() throws DataFormatException {
			if (myExtension.getValue() != null && myExtension.getExtension().size() > 0) {
				throw new DataFormatException("Extension (URL='" + myExtension.getUrl() + "') must not have both a value and other contained extensions");
			}
			pop();
		}

		@Override
		public void enteringNewElement(String theNamespaceUri, String theLocalPart) throws DataFormatException {
			if (theLocalPart.equals("id")) {
				if (getCurrentElement() instanceof IBaseElement) {
					push(new ElementIdState(getPreResourceState(), (IBaseElement)getCurrentElement()));
					return;
				} else if (getCurrentElement() instanceof IIdentifiableElement) {
					push(new IdentifiableElementIdState(getPreResourceState(), (IIdentifiableElement)getCurrentElement()));
					return;
				}
			}
			
			BaseRuntimeElementDefinition<?> target = myContext.getRuntimeChildUndeclaredExtensionDefinition().getChildByName(theLocalPart);
			
			if (target != null) {
				switch (target.getChildType()) {
				case COMPOSITE_DATATYPE: {
					BaseRuntimeElementCompositeDefinition<?> compositeTarget = (BaseRuntimeElementCompositeDefinition<?>) target;
					ICompositeType newChildInstance = (ICompositeType) compositeTarget.newInstance();
					myExtension.setValue(newChildInstance);
					ElementCompositeState newState = new ElementCompositeState(getPreResourceState(), compositeTarget, newChildInstance);
					push(newState);
					return;
				}
				case ID_DATATYPE:
				case PRIMITIVE_DATATYPE: {
					RuntimePrimitiveDatatypeDefinition primitiveTarget = (RuntimePrimitiveDatatypeDefinition) target;
					IPrimitiveType<?> newChildInstance = primitiveTarget.newInstance();
					myExtension.setValue(newChildInstance);
					PrimitiveState newState = new PrimitiveState(getPreResourceState(), newChildInstance);
					push(newState);
					return;
				}
				}
			}

			// We hit an invalid type for the extension
			myErrorHandler.unknownElement(null, theLocalPart);
			push(new SwallowChildrenWholeState(getPreResourceState()));
			return;
		}
		
		@Override
		protected IBaseExtension<?, ?> getCurrentElement() {
			return myExtension;
		}

	}

	public class IdentifiableElementIdState extends BaseState {

		private IIdentifiableElement myElement;

		public IdentifiableElementIdState(ParserState<T>.PreResourceState thePreResourceState, IIdentifiableElement theElement) {
			super(thePreResourceState);
			myElement = theElement;
		}

		@Override
		public void attributeValue(String theName, String theValue) throws DataFormatException {
			myElement.setElementSpecificId(theValue);
		}

		@Override
		public void endingElement() {
			pop();
		}

	}

	private class MetaElementState extends BaseState {
		private ResourceMetadataMap myMap;

		public MetaElementState(ParserState<T>.PreResourceState thePreResourceState, ResourceMetadataMap theMap) {
			super(thePreResourceState);
			myMap = theMap;
		}

		@Override
		public void endingElement() throws DataFormatException {
			pop();
		}

		@Override
		public void enteringNewElement(String theNamespaceUri, String theLocalPart) throws DataFormatException {
			if (theLocalPart.equals("versionId")) {
				push(new MetaVersionElementState(getPreResourceState(), myMap));
				// } else if (theLocalPart.equals("profile")) {
				//
			} else if (theLocalPart.equals("lastUpdated")) {
				InstantDt updated = new InstantDt();
				push(new PrimitiveState(getPreResourceState(), updated));
				myMap.put(ResourceMetadataKeyEnum.UPDATED, updated);
			} else if (theLocalPart.equals("security")) {
				@SuppressWarnings("unchecked")
				List<IBase> securityLabels = (List<IBase>) myMap.get(ResourceMetadataKeyEnum.SECURITY_LABELS);
				if (securityLabels == null) {
					securityLabels = new ArrayList<IBase>();
					myMap.put(ResourceMetadataKeyEnum.SECURITY_LABELS, securityLabels);
				}
				IBase securityLabel = myContext.getVersion().newCodingDt();
				BaseRuntimeElementCompositeDefinition<?> codinfDef = (BaseRuntimeElementCompositeDefinition<?>) myContext.getElementDefinition(securityLabel.getClass());
				push(new SecurityLabelElementStateHapi(getPreResourceState(), codinfDef, securityLabel));
				securityLabels.add(securityLabel);
			} else if (theLocalPart.equals("profile")) {
				@SuppressWarnings("unchecked")
				List<IdDt> profiles = (List<IdDt>) myMap.get(ResourceMetadataKeyEnum.PROFILES);
				List<IdDt> newProfiles;
				if (profiles != null) {
					newProfiles = new ArrayList<IdDt>(profiles.size() + 1);
					newProfiles.addAll(profiles);
				} else {
					newProfiles = new ArrayList<IdDt>(1);
				}
				IdDt profile = new IdDt();
				push(new PrimitiveState(getPreResourceState(), profile));
				newProfiles.add(profile);
				myMap.put(ResourceMetadataKeyEnum.PROFILES, Collections.unmodifiableList(newProfiles));
			} else if (theLocalPart.equals("tag")) {
				TagList tagList = (TagList) myMap.get(ResourceMetadataKeyEnum.TAG_LIST);
				if (tagList == null) {
					tagList = new TagList();
					myMap.put(ResourceMetadataKeyEnum.TAG_LIST, tagList);
				}
				push(new TagState(tagList));
			} else {
				myErrorHandler.unknownElement(null, theLocalPart);
				push(new SwallowChildrenWholeState(getPreResourceState()));
				return;
			}
		}

	}

	private class MetaVersionElementState extends BaseState {

		private ResourceMetadataMap myMap;

		public MetaVersionElementState(ParserState<T>.PreResourceState thePreResourceState, ResourceMetadataMap theMap) {
			super(thePreResourceState);
			myMap = theMap;
		}

		@Override
		public void attributeValue(String theName, String theValue) throws DataFormatException {
			myMap.put(ResourceMetadataKeyEnum.VERSION, theValue);
		}

		@Override
		public void endingElement() throws DataFormatException {
			pop();
		}

		@Override
		public void enteringNewElement(String theNamespaceUri, String theLocalPart) throws DataFormatException {
			myErrorHandler.unknownElement(null, theLocalPart);
			push(new SwallowChildrenWholeState(getPreResourceState()));
			return;
		}

	}

	private class PreAtomState extends BasePreAtomOrBundleState {

		public PreAtomState(Class<? extends IBaseResource> theResourceType) {
			super(theResourceType);
		}

		@Override
		public void enteringNewElement(String theNamespaceUri, String theLocalPart) throws DataFormatException {
			if (!"feed".equals(theLocalPart)) {
				throw new DataFormatException("Expecting outer element called 'feed', found: " + theLocalPart);
			}

			setInstance(new Bundle());
			push(new AtomState(getInstance(), getResourceType()));

		}

	}

	private class PreBundleState extends BasePreAtomOrBundleState {

		public PreBundleState(Class<? extends IBaseResource> theResourceType) {
			super(theResourceType);
		}

		@Override
		public void enteringNewElement(String theNamespaceUri, String theLocalPart) throws DataFormatException {
			if (!"Bundle".equals(theLocalPart)) {
				throw new DataFormatException("Expecting outer element called 'Bundle', found: " + theLocalPart);
			}

			setInstance(new Bundle());
			push(new BundleState(getInstance(), getResourceType()));

		}

	}

	private abstract class PreResourceState extends BaseState {

		private Map<String, IBaseResource> myContainedResources;
		private IBaseResource myInstance;
		private FhirVersionEnum myParentVersion;
		private boolean myRequireResourceType = true;
		private Class<? extends IBaseResource> myResourceType;

		public PreResourceState(Class<? extends IBaseResource> theResourceType) {
			super(null);
			myResourceType = theResourceType;
			myContainedResources = new HashMap<String, IBaseResource>();
			if (theResourceType != null) {
				myParentVersion = myContext.getResourceDefinition(theResourceType).getStructureVersion();
			} else {
				myParentVersion = myContext.getVersion().getVersion();
			}
		}

		public PreResourceState(PreResourceState thePreResourcesState, FhirVersionEnum theParentVersion) {
			super(thePreResourcesState);
			Validate.notNull(theParentVersion);
			myParentVersion = theParentVersion;
			myContainedResources = thePreResourcesState.getContainedResources();
		}

		@Override
		public void endingElement() throws DataFormatException {
			stitchBundleCrossReferences();
			pop();
		}

		@Override
		public void enteringNewElement(String theNamespaceUri, String theLocalPart) throws DataFormatException {
			BaseRuntimeElementDefinition<?> definition;
			if (myResourceType == null) {
				definition = null;
				if (myParser.getPreferTypes() != null) {
					for (Class<? extends IBaseResource> next : myParser.getPreferTypes()) {
						RuntimeResourceDefinition nextDef = myContext.getResourceDefinition(next);
						if (nextDef.getName().equals(theLocalPart)) {
							definition = nextDef;
						}
					}
				}
				if (definition == null) {
					definition = myContext.getResourceDefinition(myParentVersion, theLocalPart);
				}
				if ((definition == null)) {
					throw new DataFormatException("Element '" + theLocalPart + "' is not a known resource type, expected a resource at this position");
				}
			} else {
				definition = myContext.getResourceDefinition(myResourceType);
				if (!StringUtils.equals(theLocalPart, definition.getName())) {
					if (myRequireResourceType) {
						throw new DataFormatException(myContext.getLocalizer().getMessage(ParserState.class, "wrongResourceTypeFound", definition.getName(), theLocalPart));
					}
					definition = myContext.getResourceDefinition(theLocalPart);
					if (!(definition instanceof RuntimeResourceDefinition)) {
						throw new DataFormatException("Element '" + theLocalPart + "' is not a resource, expected a resource at this position");
					}
				}
			}

			RuntimeResourceDefinition def = (RuntimeResourceDefinition) definition;
			if (!definition.getName().equals(theLocalPart) && definition.getName().equalsIgnoreCase(theLocalPart)) {
				throw new DataFormatException("Unknown resource type '" + theLocalPart + "': Resource names are case sensitive, found similar name: '" + definition.getName() + "'");
			}
			myInstance = def.newInstance();

			String resourceName = def.getName();
			if ("Binary".equals(resourceName) && myContext.getVersion().getVersion() == FhirVersionEnum.DSTU1) {
				push(new BinaryResourceStateForDstu1(getRootPreResourceState(), (IBaseBinary) myInstance));
			} else if (myInstance instanceof IResource) {
				push(new ResourceStateHapi(getRootPreResourceState(), def, (IResource) myInstance));
			} else {
				push(new ResourceStateHl7Org(getRootPreResourceState(), def, myInstance));
			}
		}
		
		public Map<String, IBaseResource> getContainedResources() {
			return myContainedResources;
		}

		@Override
		protected IBaseResource getCurrentElement() {
			return myInstance;
		}

		private PreResourceState getRootPreResourceState() {
			if (getPreResourceState() != null) {
				return getPreResourceState();
			}
			return this;
		}

		@Override
		public boolean isPreResource() {
			return true;
		}

		protected abstract void populateTarget();

		private void postProcess() {
			if (myContext.hasDefaultTypeForProfile()) {
				IBaseMetaType meta = myInstance.getMeta();
				Class<? extends IBaseResource> wantedProfileType = null;
				String usedProfile = null;
				for (IPrimitiveType<String> next : meta.getProfile()) {
					if (isNotBlank(next.getValue())) {
						wantedProfileType = myContext.getDefaultTypeForProfile(next.getValue());
						if (wantedProfileType != null) {
							usedProfile = next.getValue();
							break;
						}
					}
				}

				if (wantedProfileType != null && !wantedProfileType.equals(myInstance.getClass())) {
					if (myResourceType == null || myResourceType.isAssignableFrom(wantedProfileType)) {
						ourLog.debug("Converting resource of type {} to type defined for profile \"{}\": {}", new Object[] { myInstance.getClass().getName(), usedProfile, wantedProfileType });

						/*
						 * This isn't the most efficient thing really.. If we want a specific
						 * type we just re-parse into that type. The problem is that we don't know
						 * until we've parsed the resource which type we want to use because the
						 * profile declarations are in the text of the resource itself.
						 * 
						 * At some point it would be good to write code which can present a view
						 * of one type backed by another type and use that.
						 */
						IParser parser = myContext.newJsonParser();
						String asString = parser.encodeResourceToString(myInstance);
						myInstance = parser.parseResource(wantedProfileType, asString);
					}
				}
			}
			
			populateTarget();
		}

		public ParserState<T>.PreResourceState setRequireResourceType(boolean theRequireResourceType) {
			myRequireResourceType = theRequireResourceType;
			return this;
		}

		private void stitchBundleCrossReferences() {
			final boolean bundle = "Bundle".equals(myContext.getResourceDefinition(myInstance).getName());
			if (bundle) {

				FhirTerser t = myContext.newTerser();
				
				Map<String, IBaseResource> idToResource = new HashMap<String, IBaseResource>();
				if (myContext.getVersion().getVersion().isNewerThan(FhirVersionEnum.DSTU1)) {
					List<IBase> entries = t.getValues(myInstance, "Bundle.entry", IBase.class);
					for (IBase nextEntry : entries) {
						IPrimitiveType<?> fullUrl = t.getSingleValueOrNull(nextEntry, "fullUrl", IPrimitiveType.class);
						if (fullUrl != null && isNotBlank(fullUrl.getValueAsString())) {
							IBaseResource resource = t.getSingleValueOrNull(nextEntry, "resource", IBaseResource.class);
							if (resource != null) {
								idToResource.put(fullUrl.getValueAsString(), resource);
							}
						}
					}
				}
				
				/*
				 * Stitch together resource references
				 */
				List<IBaseResource> resources = t.getAllPopulatedChildElementsOfType(myInstance, IBaseResource.class);
				for (IBaseResource next : resources) {
					IIdType id = next.getIdElement();
					if (id != null && id.isEmpty() == false) {
						String resName = myContext.getResourceDefinition(next).getName();
						IIdType idType = id.withResourceType(resName).toUnqualifiedVersionless();
						idToResource.put(idType.getValueAsString(), next);
					}
				}

				for (IBaseResource next : resources) {
					List<IBaseReference> refs = myContext.newTerser().getAllPopulatedChildElementsOfType(next, IBaseReference.class);
					for (IBaseReference nextRef : refs) {
						if (nextRef.isEmpty() == false && nextRef.getReferenceElement() != null) {
							IIdType unqualifiedVersionless = nextRef.getReferenceElement().toUnqualifiedVersionless();
							IBaseResource target = idToResource.get(unqualifiedVersionless.getValueAsString());
							if (target != null) {
								nextRef.setResource(target);
							}
						}
					}
				}

				/*
				 * Set resource IDs based on Bundle.entry.request.url
				 */
				List<Pair<String, IBaseResource>> urlsAndResources = BundleUtil.getBundleEntryUrlsAndResources(myContext, (IBaseBundle) myInstance);
				for (Pair<String, IBaseResource> pair : urlsAndResources) {
					if (pair.getRight() != null && isNotBlank(pair.getLeft()) && pair.getRight().getIdElement().isEmpty()) {
						if (pair.getLeft().startsWith("urn:")) {
							pair.getRight().setId(pair.getLeft());
						}
					}
				}

			}
		}

		protected void weaveContainedResources() {
			FhirTerser terser = myContext.newTerser();
			terser.visit(myInstance, new IModelVisitor() {

				@Override
				public void acceptElement(IBaseResource theResource, IBase theElement, List<String> thePathToElement, BaseRuntimeChildDefinition theChildDefinition, BaseRuntimeElementDefinition<?> theDefinition) {
					if (theElement instanceof BaseResourceReferenceDt) {
						BaseResourceReferenceDt nextRef = (BaseResourceReferenceDt) theElement;
						String ref = nextRef.getReference().getValue();
						if (isNotBlank(ref)) {
							if (ref.startsWith("#")) {
								IResource target = (IResource) myContainedResources.get(ref);
								if (target != null) {
									ourLog.debug("Resource contains local ref {} in field {}", ref, thePathToElement);
									nextRef.setResource(target);
								} else {
									myErrorHandler.unknownReference(null, ref);
								}
							}
						}
					} else if (theElement instanceof IBaseReference) {
						IBaseReference nextRef = (IBaseReference) theElement;
						String ref = nextRef.getReferenceElement().getValue();
						if (isNotBlank(ref)) {
							if (ref.startsWith("#")) {
								IBaseResource target = myContainedResources.get(ref);
								if (target != null) {
									ourLog.debug("Resource contains local ref {} in field {}", ref, thePathToElement);
									nextRef.setResource(target);
								} else {
									myErrorHandler.unknownReference(null, ref);
								}
							}
						}
					}
				}
			});
		}

		@Override
		public void wereBack() {
			postProcess();
		}

	}

	private class PreResourceStateHapi extends PreResourceState {
		private BundleEntry myEntry;
		private IMutator myMutator;
		private Object myTarget;

		public PreResourceStateHapi(BundleEntry theEntry, Class<? extends IBaseResource> theResourceType) {
			super(theResourceType);
			myEntry = theEntry;
			assert theResourceType == null || IResource.class.isAssignableFrom(theResourceType);
		}

		public PreResourceStateHapi(Class<? extends IBaseResource> theResourceType) {
			super(theResourceType);
			assert theResourceType == null || IResource.class.isAssignableFrom(theResourceType);
		}

		public PreResourceStateHapi(Object theTarget, IMutator theMutator, Class<? extends IBaseResource> theResourceType) {
			super(theResourceType);
			myTarget = theTarget;
			myMutator = theMutator;
			assert theResourceType == null || IResource.class.isAssignableFrom(theResourceType);
		}

		// @Override
		// public void enteringNewElement(String theNamespaceUri, String theLocalPart) throws DataFormatException {
		// super.enteringNewElement(theNamespaceUri, theLocalPart);
		// populateTarget();
		// }

		@Override
		protected void populateTarget() {
			weaveContainedResources();
			if (myEntry != null) {
				myEntry.setResource((IResource) getCurrentElement());
			}
			if (myMutator != null) {
				myMutator.setValue(myTarget, getCurrentElement());
			}
		}

		@Override
		public void wereBack() {
			super.wereBack();

			IResource nextResource = (IResource) getCurrentElement();
			String version = ResourceMetadataKeyEnum.VERSION.get(nextResource);
			String resourceName = myContext.getResourceDefinition(nextResource).getName();
			String bundleIdPart = nextResource.getId().getIdPart();
			if (isNotBlank(bundleIdPart)) {
				// if (isNotBlank(entryBaseUrl)) {
				// nextResource.setId(new IdDt(entryBaseUrl, resourceName, bundleIdPart, version));
				// } else {
				nextResource.setId(new IdDt(null, resourceName, bundleIdPart, version));
				// }
			}

		}

	}

	private class PreResourceStateHl7Org extends PreResourceState {

		private IMutator myMutator;
		private Object myTarget;

		public PreResourceStateHl7Org(Class<? extends IBaseResource> theResourceType) {
			super(theResourceType);
		}

		public PreResourceStateHl7Org(Object theTarget, IMutator theMutator, Class<? extends IBaseResource> theResourceType) {
			super(theResourceType);
			myMutator = theMutator;
			myTarget = theTarget;
		}

		@Override
		protected void populateTarget() {
			weaveContainedResources();
			if (myMutator != null) {
				myMutator.setValue(myTarget, getCurrentElement());
			}
		}

		@Override
		public void wereBack() {
			super.wereBack();

			if (getCurrentElement() instanceof IDomainResource) {
				IDomainResource elem = (IDomainResource) getCurrentElement();
				String resourceName = myContext.getResourceDefinition(elem).getName();
				String versionId = elem.getMeta().getVersionId();
				if (StringUtils.isBlank(elem.getIdElement().getIdPart())) {
					// Resource has no ID
				} else if (StringUtils.isNotBlank(versionId)) {
					elem.getIdElement().setValue(resourceName + "/" + elem.getIdElement().getIdPart() + "/_history/" + versionId);
				} else {
					elem.getIdElement().setValue(resourceName + "/" + elem.getIdElement().getIdPart());
				}
			}
		}

	}

	private class PreTagListState extends BaseState {

		private TagList myTagList;

		public PreTagListState() {
			super(null);
			myTagList = new TagList();
		}

		@Override
		public void endingElement() throws DataFormatException {
			pop();
		}

		@Override
		public void enteringNewElement(String theNamespaceUri, String theLocalPart) throws DataFormatException {
			if (!TagList.ELEMENT_NAME_LC.equals(theLocalPart.toLowerCase())) {
				throw new DataFormatException("resourceType does not appear to be 'TagList', found: " + theLocalPart);
			}

			push(new TagListState(myTagList));
		}

		@Override
		protected IBase getCurrentElement() {
			return myTagList;
		}

		@Override
		public boolean isPreResource() {
			return true;
		}

	}

	private class PrimitiveState extends BaseState {
		private IPrimitiveType<?> myInstance;

		public PrimitiveState(PreResourceState thePreResourceState, IPrimitiveType<?> theInstance) {
			super(thePreResourceState);
			myInstance = theInstance;
		}

		@Override
		public void attributeValue(String theName, String theValue) throws DataFormatException {
			if ("value".equals(theName)) {
				if ("".equals(theValue)) {
					myErrorHandler.invalidValue(null, theValue, "Attribute values must not be empty (\"\")");
				} else {
					try {
						myInstance.setValueAsString(theValue);
					} catch (DataFormatException e) {
						myErrorHandler.invalidValue(null, theValue, e.getMessage());
					} catch (IllegalArgumentException e) {
						myErrorHandler.invalidValue(null, theValue, e.getMessage());
					}
				}
			} else if ("id".equals(theName)) {
				if (myInstance instanceof IIdentifiableElement) {
					((IIdentifiableElement) myInstance).setElementSpecificId(theValue);
				} else if (myInstance instanceof IBaseElement) {
					((IBaseElement) myInstance).setId(theValue);
				} else if (myInstance instanceof IBaseResource) {
					new IdDt(theValue).applyTo((org.hl7.fhir.instance.model.api.IBaseResource) myInstance);
				} else {
					myErrorHandler.unknownAttribute(null, theName);
				}
			} else {
				myErrorHandler.unknownAttribute(null, theName);
			}
		}

		@Override
		public void endingElement() {
			pop();
		}

		// @Override
		// public void enteringNewElementExtension(StartElement theElement,
		// String theUrlAttr) {
		// if (myInstance instanceof ISupportsUndeclaredExtensions) {
		// UndeclaredExtension ext = new UndeclaredExtension(theUrlAttr);
		// ((ISupportsUndeclaredExtensions)
		// myInstance).getUndeclaredExtensions().add(ext);
		// push(new ExtensionState(ext));
		// }
		// }

		@Override
		public void enteringNewElement(String theNamespaceUri, String theLocalPart) throws DataFormatException {
			myErrorHandler.unknownElement(null, theLocalPart);
			push(new SwallowChildrenWholeState(getPreResourceState()));
			return;
		}

		@Override
		protected IBase getCurrentElement() {
			return myInstance;
		}

	}

	private class ResourceStateHapi extends ElementCompositeState {

		private IResource myInstance;

		public ResourceStateHapi(PreResourceState thePreResourceState, BaseRuntimeElementCompositeDefinition<?> theDef, IResource theInstance) {
			super(thePreResourceState, theDef, theInstance);
			myInstance = theInstance;
		}

		@Override
		public void enteringNewElement(String theNamespace, String theChildName) throws DataFormatException {
			if ("id".equals(theChildName)) {
				push(new PrimitiveState(getPreResourceState(), myInstance.getId()));
			} else if ("meta".equals(theChildName)) {
				push(new MetaElementState(getPreResourceState(), myInstance.getResourceMetadata()));
			} else {
				super.enteringNewElement(theNamespace, theChildName);
			}
		}
	}

	private class ResourceStateHl7Org extends ElementCompositeState {

		public ResourceStateHl7Org(PreResourceState thePreResourceState, BaseRuntimeElementCompositeDefinition<?> theDef, IBaseResource theInstance) {
			super(thePreResourceState, theDef, theInstance);
		}

	}

	private class SecurityLabelElementStateHapi extends ElementCompositeState {

		public SecurityLabelElementStateHapi(ParserState<T>.PreResourceState thePreResourceState, BaseRuntimeElementCompositeDefinition<?> theDef, IBase codingDt) {
			super(thePreResourceState, theDef, codingDt);
		}

		@Override
		public void endingElement() throws DataFormatException {
			pop();
		}

	}

	private class SwallowChildrenWholeState extends BaseState {

		private int myDepth;

		public SwallowChildrenWholeState(PreResourceState thePreResourceState) {
			super(thePreResourceState);
		}

		@Override
		public void attributeValue(String theName, String theValue) throws DataFormatException {
			// ignore
		}

		@Override
		public void endingElement() throws DataFormatException {
			myDepth--;
			if (myDepth < 0) {
				pop();
			}
		}

		@Override
		public void enteringNewElement(String theNamespaceUri, String theLocalPart) throws DataFormatException {
			myDepth++;
		}

		@Override
		public void enteringNewElementExtension(StartElement theElement, String theUrlAttr, boolean theIsModifier, final String baseServerUrl) {
			myDepth++;
		}

	}

	private class TagListState extends BaseState {

		private TagList myTagList;

		public TagListState(TagList theTagList) {
			super(null);
			myTagList = theTagList;
		}

		@Override
		public void endingElement() throws DataFormatException {
			pop();
		}

		@Override
		public void enteringNewElement(String theNamespaceUri, String theLocalPart) throws DataFormatException {
			if (TagList.ATTR_CATEGORY.equals(theLocalPart)) {
				push(new TagState(myTagList));
			} else {
				throw new DataFormatException("Unexpected element: " + theLocalPart);
			}
		}

		@Override
		protected IBase getCurrentElement() {
			return myTagList;
		}

	}

	private class TagState extends BaseState {

		private static final int LABEL = 2;
		private static final int NONE = 0;

		private static final int SCHEME = 3;
		private static final int TERM = 1;
		private String myLabel;
		private String myScheme;
		private int mySubState = 0;
		private TagList myTagList;
		private String myTerm;

		public TagState(TagList theTagList) {
			super(null);
			myTagList = theTagList;
		}

		@Override
		public void attributeValue(String theName, String theValue) throws DataFormatException {
			String value = defaultIfBlank(theValue, null);

			switch (mySubState) {
			case TERM:
				myTerm = (value);
				break;
			case LABEL:
				myLabel = (value);
				break;
			case SCHEME:
				myScheme = (value);
				break;
			case NONE:
				// This handles JSON encoding, which is a bit weird
				enteringNewElement(null, theName);
				attributeValue(null, value);
				endingElement();
				break;
			}
		}

		@Override
		public void endingElement() throws DataFormatException {
			if (mySubState != NONE) {
				mySubState = NONE;
			} else {
				if (isNotEmpty(myScheme) || isNotBlank(myTerm) || isNotBlank(myLabel)) {
					myTagList.addTag(myScheme, myTerm, myLabel);
				}
				pop();
			}
		}

		@Override
		public void enteringNewElement(String theNamespaceUri, String theLocalPart) throws DataFormatException {
			/*
			 * We allow for both the DSTU1 and DSTU2 names here
			 */
			if (Tag.ATTR_TERM.equals(theLocalPart) || "code".equals(theLocalPart)) {
				mySubState = TERM;
			} else if (Tag.ATTR_SCHEME.equals(theLocalPart) || "system".equals(theLocalPart)) {
				mySubState = SCHEME;
			} else if (Tag.ATTR_LABEL.equals(theLocalPart) || "display".equals(theLocalPart)) {
				mySubState = LABEL;
			} else {
				throw new DataFormatException("Unexpected element: " + theLocalPart);
			}
		}

	}

	private class XhtmlState extends BaseState {
		private int myDepth;
		private XhtmlDt myDt;
		private List<XMLEvent> myEvents = new ArrayList<XMLEvent>();
		private boolean myIncludeOuterEvent;

		private XhtmlState(PreResourceState thePreResourceState, XhtmlDt theXhtmlDt, boolean theIncludeOuterEvent) throws DataFormatException {
			super(thePreResourceState);
			myDepth = 0;
			myDt = theXhtmlDt;
			myIncludeOuterEvent = theIncludeOuterEvent;
		}

		@Override
		public void attributeValue(String theName, String theValue) throws DataFormatException {
			if (myJsonMode) {
				myDt.setValueAsString(theValue);
			} else {				
				// IGNORE - don't handle this as an error, we process these as XML events
			}
		}

		protected void doPop() {
			pop();
		}

		@Override
		public void endingElement() throws DataFormatException {
			if (myJsonMode) {
				doPop();
				return;
			}
			super.endingElement();
		}

		@Override
		public void enteringNewElement(String theNamespaceUri, String theLocalPart) throws DataFormatException {
			// IGNORE - don't handle this as an error, we process these as XML events
		}

		@Override
		protected IElement getCurrentElement() {
			return myDt;
		}

		public XhtmlDt getDt() {
			return myDt;
		}

		@Override
		public void xmlEvent(XMLEvent theEvent) {
			if (theEvent.isEndElement()) {
				myDepth--;
			}

			if (myIncludeOuterEvent || myDepth > 0) {
				myEvents.add(theEvent);
			}

			if (theEvent.isStartElement()) {
				myDepth++;
			}

			if (theEvent.isEndElement()) {
				if (myDepth == 0) {
					myDt.setValue(myEvents);
					doPop();
				}
			}
		}

	}

	private class XhtmlStateHl7Org extends XhtmlState {
		private IBaseXhtml myHl7OrgDatatype;

		private XhtmlStateHl7Org(PreResourceState thePreResourceState, IBaseXhtml theHl7OrgDatatype) {
			super(thePreResourceState, new XhtmlDt(), true);
			myHl7OrgDatatype = theHl7OrgDatatype;
		}

		@Override
		public void doPop() {
			// TODO: this is not very efficient
			String value = getDt().getValueAsString();
			myHl7OrgDatatype.setValueAsString(value);

			super.doPop();
		}

	}

}<|MERGE_RESOLUTION|>--- conflicted
+++ resolved
@@ -795,12 +795,8 @@
 		/**
 		 * Default implementation just handles undeclared extensions
 		 */
-<<<<<<< HEAD
 		@SuppressWarnings("unused")
 		public void enteringNewElementExtension(StartElement theElement, String theUrlAttr, boolean theIsModifier, final String baseServerUrl) {
-=======
-		public void enteringNewElementExtension(StartElement theElement, String theUrlAttr, boolean theIsModifier) {
->>>>>>> 5282110f
 			if (myPreResourceState != null && getCurrentElement() instanceof ISupportsUndeclaredExtensions) {
 				ExtensionDt newExtension = new ExtensionDt(theIsModifier);
 				newExtension.setUrl(theUrlAttr);
