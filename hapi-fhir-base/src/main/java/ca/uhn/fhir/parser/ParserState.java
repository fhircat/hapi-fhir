--- conflicted
+++ resolved
@@ -38,18 +38,12 @@
 import org.hl7.fhir.instance.model.api.IBaseExtension;
 import org.hl7.fhir.instance.model.api.IBaseHasExtensions;
 import org.hl7.fhir.instance.model.api.IBaseHasModifierExtensions;
-<<<<<<< HEAD
-import org.hl7.fhir.instance.model.api.IBaseXhtml;
-import org.hl7.fhir.instance.model.api.IDomainResource;
-import org.hl7.fhir.instance.model.api.IReference;
-=======
 import org.hl7.fhir.instance.model.api.IBaseResource;
 import org.hl7.fhir.instance.model.api.IBaseXhtml;
 import org.hl7.fhir.instance.model.api.ICompositeType;
 import org.hl7.fhir.instance.model.api.IDomainResource;
 import org.hl7.fhir.instance.model.api.IBaseReference;
 import org.hl7.fhir.instance.model.api.IPrimitiveType;
->>>>>>> 3a5d2e89
 
 import ca.uhn.fhir.context.BaseRuntimeChildDefinition;
 import ca.uhn.fhir.context.BaseRuntimeChildDefinition.IMutator;
@@ -1389,21 +1383,12 @@
 		public void wereBack() {
 			IBaseResource res = getCurrentElement();
 			assert res != null;
-<<<<<<< HEAD
-			if (res.getId() == null || res.getId().isEmpty()) {
-				ourLog.debug("Discarding contained resource with no ID!");
-			} else {
-				getPreResourceState().getContainedResources().put(res.getId().getValue(), res);
-				if (!res.getId().isLocal()) {
-					res.getId().setValue('#' + res.getId().getIdPart());
-=======
 			if (res.getIdElement() == null || res.getIdElement().isEmpty()) {
 				ourLog.debug("Discarding contained resource with no ID!");
 			} else {
 				getPreResourceState().getContainedResources().put(res.getIdElement().getValue(), res);
 				if (!res.getIdElement().isLocal()) {
 					res.getIdElement().setValue('#' + res.getIdElement().getIdPart());
->>>>>>> 3a5d2e89
 				}
 			}
 
@@ -1715,11 +1700,7 @@
 				ICompositeType newChildInstance = (ICompositeType) newResourceReferenceDt(getPreResourceState().myInstance);
 				myExtension.setValue(newChildInstance);
 				if (myContext.getVersion().getVersion().equals(FhirVersionEnum.DSTU2_HL7ORG)) {
-<<<<<<< HEAD
-					ParserState<T>.ResourceReferenceStateHl7Org newState = new ResourceReferenceStateHl7Org(getPreResourceState(), (IReference) newChildInstance);
-=======
 					ParserState<T>.ResourceReferenceStateHl7Org newState = new ResourceReferenceStateHl7Org(getPreResourceState(), (IBaseReference) newChildInstance);
->>>>>>> 3a5d2e89
 					push(newState);
 				} else {
 					ResourceReferenceStateHapi newState = new ResourceReferenceStateHapi(getPreResourceState(), (BaseResourceReferenceDt) newChildInstance);
@@ -1974,21 +1955,12 @@
 				IDomainResource elem = (IDomainResource) getCurrentElement();
 				String resourceName = myContext.getResourceDefinition(elem).getName();
 				String versionId = elem.getMeta().getVersionId();
-<<<<<<< HEAD
-				if (StringUtils.isBlank(elem.getId().getIdPart())) {
-					// Resource has no ID
-				} else if (StringUtils.isNotBlank(versionId)) {
-					elem.getIdElement().setValue(resourceName + "/" + elem.getId().getIdPart() + "/_history/" + versionId);
-				} else {
-					elem.getIdElement().setValue(resourceName + "/" + elem.getId().getIdPart());
-=======
 				if (StringUtils.isBlank(elem.getIdElement().getIdPart())) {
 					// Resource has no ID
 				} else if (StringUtils.isNotBlank(versionId)) {
 					elem.getIdElement().setValue(resourceName + "/" + elem.getIdElement().getIdPart() + "/_history/" + versionId);
 				} else {
 					elem.getIdElement().setValue(resourceName + "/" + elem.getIdElement().getIdPart());
->>>>>>> 3a5d2e89
 				}
 			}
 		}
@@ -2106,15 +2078,9 @@
 								}
 							}
 						}
-<<<<<<< HEAD
-					} else if (theElement instanceof IReference) {
-						IReference nextRef = (IReference) theElement;
-						String ref = nextRef.getReference().getValue();
-=======
 					}else					if (theElement instanceof IBaseReference) {
 						IBaseReference nextRef = (IBaseReference) theElement;
 						String ref = nextRef.getReferenceElement().getValue();
->>>>>>> 3a5d2e89
 						if (isNotBlank(ref)) {
 							if (ref.startsWith("#")) {
 								IBaseResource target = myContainedResources.get(ref.substring(1));
