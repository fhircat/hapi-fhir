package ca.uhn.fhir.rest.param;

import static org.apache.commons.lang3.StringUtils.isNotBlank;

/*
 * #%L
 * HAPI FHIR - Core Library
 * %%
 * Copyright (C) 2014 - 2017 University Health Network
 * %%
 * Licensed under the Apache License, Version 2.0 (the "License");
 * you may not use this file except in compliance with the License.
 * You may obtain a copy of the License at
 * 
 *      http://www.apache.org/licenses/LICENSE-2.0
 * 
 * Unless required by applicable law or agreed to in writing, software
 * distributed under the License is distributed on an "AS IS" BASIS,
 * WITHOUT WARRANTIES OR CONDITIONS OF ANY KIND, either express or implied.
 * See the License for the specific language governing permissions and
 * limitations under the License.
 * #L%
 */

import java.util.ArrayList;
import java.util.Date;
import java.util.List;

import org.hl7.fhir.instance.model.api.IPrimitiveType;

import ca.uhn.fhir.context.FhirContext;
import ca.uhn.fhir.model.api.IQueryParameterAnd;
import ca.uhn.fhir.parser.DataFormatException;
import ca.uhn.fhir.rest.method.QualifiedParamList;
import ca.uhn.fhir.rest.server.exceptions.InvalidRequestException;

public class DateRangeParam implements IQueryParameterAnd<DateParam> {

	private static final long serialVersionUID = 1L;
	
	private DateParam myLowerBound;
	private DateParam myUpperBound;

	/**
	 * Basic constructor. Values must be supplied by calling {@link #setLowerBound(DateParam)} and
	 * {@link #setUpperBound(DateParam)}
	 */
	public DateRangeParam() {
		super();
	}

	/**
	 * Constructor which takes two Dates representing the lower and upper bounds of the range (inclusive on both ends)
	 * 
	 * @param theLowerBound
	 *           A qualified date param representing the lower date bound (optionally may include time), e.g.
	 *           "2011-02-22" or "2011-02-22T13:12:00Z". Will be treated inclusively. Either theLowerBound or
	 *           theUpperBound may both be populated, or one may be null, but it is not valid for both to be null.
	 * @param theUpperBound
	 *           A qualified date param representing the upper date bound (optionally may include time), e.g.
	 *           "2011-02-22" or "2011-02-22T13:12:00Z". Will be treated inclusively. Either theLowerBound or
	 *           theUpperBound may both be populated, or one may be null, but it is not valid for both to be null.
	 */
	public DateRangeParam(Date theLowerBound, Date theUpperBound) {
		setRangeFromDatesInclusive(theLowerBound, theUpperBound);
	}

	/**
	 * Sets the range from a single date param. If theDateParam has no qualifier, treats it as the lower and upper bound
	 * (e.g. 2011-01-02 would match any time on that day). If theDateParam has a qualifier, treats it as either the lower
	 * or upper bound, with no opposite bound.
	 */
	public DateRangeParam(DateParam theDateParam) {
		if (theDateParam == null) {
			throw new NullPointerException("theDateParam can not be null");
		}
		if (theDateParam.isEmpty()) {
			throw new IllegalArgumentException("theDateParam can not be empty");
		}
		if (theDateParam.getPrefix() == null) {
			setRangeFromDatesInclusive(theDateParam.getValueAsString(), theDateParam.getValueAsString());
		} else {
			switch (theDateParam.getPrefix()) {
			case EQUAL:
				setRangeFromDatesInclusive(theDateParam.getValueAsString(), theDateParam.getValueAsString());
				break;
			case STARTS_AFTER:
			case GREATERTHAN:
			case GREATERTHAN_OR_EQUALS:
				myLowerBound = theDateParam;
				myUpperBound = null;
				break;
			case ENDS_BEFORE:
			case LESSTHAN:
			case LESSTHAN_OR_EQUALS:
				myLowerBound = null;
				myUpperBound = theDateParam;
				break;
			default:
				// Should not happen
				throw new InvalidRequestException("Invalid comparator for date range parameter:" + theDateParam.getPrefix() + ". This is a bug.");
			}
		}
		validateAndThrowDataFormatExceptionIfInvalid();
	}

	/**
	 * Constructor which takes two Dates representing the lower and upper bounds of the range (inclusive on both ends)
	 * 
	 * @param theLowerBound
	 *           A qualified date param representing the lower date bound (optionally may include time), e.g.
	 *           "2011-02-22" or "2011-02-22T13:12:00Z". Will be treated inclusively. Either theLowerBound or
	 *           theUpperBound may both be populated, or one may be null, but it is not valid for both to be null.
	 * @param theUpperBound
	 *           A qualified date param representing the upper date bound (optionally may include time), e.g.
	 *           "2011-02-22" or "2011-02-22T13:12:00Z". Will be treated inclusively. Either theLowerBound or
	 *           theUpperBound may both be populated, or one may be null, but it is not valid for both to be null.
	 */
	public DateRangeParam(DateParam theLowerBound, DateParam theUpperBound) {
		setRangeFromDatesInclusive(theLowerBound, theUpperBound);
	}

	/**
	 * Constructor which takes two Dates representing the lower and upper bounds of the range (inclusive on both ends)
	 * 
	 * @param theLowerBound
	 *           A qualified date param representing the lower date bound (optionally may include time), e.g.
	 *           "2011-02-22" or "2011-02-22T13:12:00Z". Will be treated inclusively. Either theLowerBound or
	 *           theUpperBound may both be populated, or one may be null, but it is not valid for both to be null.
	 * @param theUpperBound
	 *           A qualified date param representing the upper date bound (optionally may include time), e.g.
	 *           "2011-02-22" or "2011-02-22T13:12:00Z". Will be treated inclusively. Either theLowerBound or
	 *           theUpperBound may both be populated, or one may be null, but it is not valid for both to be null.
	 */
	public DateRangeParam(IPrimitiveType<Date> theLowerBound, IPrimitiveType<Date> theUpperBound) {
		setRangeFromDatesInclusive(theLowerBound, theUpperBound);
	}

	/**
	 * Constructor which takes two strings representing the lower and upper bounds of the range (inclusive on both ends)
	 * 
	 * @param theLowerBound
	 *           An unqualified date param representing the lower date bound (optionally may include time), e.g.
	 *           "2011-02-22" or "2011-02-22T13:12:00Z". Either theLowerBound or theUpperBound may both be populated, or
	 *           one may be null, but it is not valid for both to be null.
	 * @param theUpperBound
	 *           An unqualified date param representing the upper date bound (optionally may include time), e.g.
	 *           "2011-02-22" or "2011-02-22T13:12:00Z". Either theLowerBound or theUpperBound may both be populated, or
	 *           one may be null, but it is not valid for both to be null.
	 */
	public DateRangeParam(String theLowerBound, String theUpperBound) {
		setRangeFromDatesInclusive(theLowerBound, theUpperBound);
	}

	private void addParam(DateParam theParsed) throws InvalidRequestException {
		if (theParsed.getPrefix() == null || theParsed.getPrefix() == ParamPrefixEnum.EQUAL) {
			if (myLowerBound != null || myUpperBound != null) {
				throw new InvalidRequestException("Can not have multiple date range parameters for the same param without a qualifier");
			}

			myLowerBound = new DateParam(ParamPrefixEnum.EQUAL, theParsed.getValueAsString());
			myUpperBound = new DateParam(ParamPrefixEnum.EQUAL, theParsed.getValueAsString());

		} else {

			switch (theParsed.getPrefix()) {
			case GREATERTHAN:
			case GREATERTHAN_OR_EQUALS:
				if (myLowerBound != null) {
					throw new InvalidRequestException("Can not have multiple date range parameters for the same param that specify a lower bound");
				}
				myLowerBound = theParsed;
				break;
			case LESSTHAN:
			case LESSTHAN_OR_EQUALS:
				if (myUpperBound != null) {
					throw new InvalidRequestException("Can not have multiple date range parameters for the same param that specify an upper bound");
				}
				myUpperBound = theParsed;
				break;
			default:
				throw new InvalidRequestException("Unknown comparator: " + theParsed.getPrefix());
			}

		}
	}

	public DateParam getLowerBound() {
		return myLowerBound;
	}

	public Date getLowerBoundAsInstant() {
		if (myLowerBound == null) {
			return null;
		}
		Date retVal = myLowerBound.getValue();
		if (myLowerBound.getPrefix() != null) {
			switch (myLowerBound.getPrefix()) {
			case GREATERTHAN:
				retVal = myLowerBound.getPrecision().add(retVal, 1);
				break;
			case EQUAL:
			case GREATERTHAN_OR_EQUALS:
				break;
			case LESSTHAN:
			case APPROXIMATE:
			case LESSTHAN_OR_EQUALS:
<<<<<<< HEAD
			default:
=======
			case ENDS_BEFORE:
			case NOT_EQUAL:
			case STARTS_AFTER:
>>>>>>> 269e2d93
				throw new IllegalStateException("Unvalid lower bound comparator: " + myLowerBound.getPrefix());
			}
		}
		return retVal;
	}

	public DateParam getUpperBound() {
		return myUpperBound;
	}

	public Date getUpperBoundAsInstant() {
		if (myUpperBound == null) {
			return null;
		}
		Date retVal = myUpperBound.getValue();
		if (myUpperBound.getPrefix() != null) {
			switch (myUpperBound.getPrefix()) {
			case LESSTHAN:
				retVal = new Date(retVal.getTime() - 1L);
				break;
			case EQUAL:
			case LESSTHAN_OR_EQUALS:
				retVal = myUpperBound.getPrecision().add(retVal, 1);
				retVal = new Date(retVal.getTime() - 1L);
				break;
			case GREATERTHAN_OR_EQUALS:
			case GREATERTHAN:
<<<<<<< HEAD
			default:
=======
			case APPROXIMATE:
			case ENDS_BEFORE:
			case NOT_EQUAL:
			case STARTS_AFTER:
>>>>>>> 269e2d93
				throw new IllegalStateException("Unvalid upper bound comparator: " + myUpperBound.getPrefix());
			}
		}
		return retVal;
	}

	@Override
	public List<DateParam> getValuesAsQueryTokens() {
		ArrayList<DateParam> retVal = new ArrayList<DateParam>();
		if (myLowerBound != null && !myLowerBound.isEmpty()) {
			retVal.add((myLowerBound));
		}
		if (myUpperBound != null && !myUpperBound.isEmpty()) {
			retVal.add((myUpperBound));
		}
		return retVal;
	}

	private boolean haveLowerBound() {
		return myLowerBound != null && myLowerBound.isEmpty() == false;
	}

	private boolean haveUpperBound() {
		return myUpperBound != null && myUpperBound.isEmpty() == false;
	}

	public boolean isEmpty() {
		return (getLowerBoundAsInstant() == null) && (getUpperBoundAsInstant() == null);
	}

	public void setLowerBound(DateParam theLowerBound) {
		myLowerBound = theLowerBound;
		validateAndThrowDataFormatExceptionIfInvalid();
	}

	/**
	 * Sets the range from a pair of dates, inclusive on both ends
	 * 
	 * @param theLowerBound
	 *           A qualified date param representing the lower date bound (optionally may include time), e.g.
	 *           "2011-02-22" or "2011-02-22T13:12:00Z". Will be treated inclusively. Either theLowerBound or
	 *           theUpperBound may both be populated, or one may be null, but it is not valid for both to be null.
	 * @param theUpperBound
	 *           A qualified date param representing the upper date bound (optionally may include time), e.g.
	 *           "2011-02-22" or "2011-02-22T13:12:00Z". Will be treated inclusively. Either theLowerBound or
	 *           theUpperBound may both be populated, or one may be null, but it is not valid for both to be null.
	 */
	public void setRangeFromDatesInclusive(Date theLowerBound, Date theUpperBound) {
		myLowerBound = theLowerBound != null ? new DateParam(ParamPrefixEnum.GREATERTHAN_OR_EQUALS, theLowerBound) : null;
		myUpperBound = theUpperBound != null ? new DateParam(ParamPrefixEnum.LESSTHAN_OR_EQUALS, theUpperBound) : null;
		validateAndThrowDataFormatExceptionIfInvalid();
	}

	/**
	 * Sets the range from a pair of dates, inclusive on both ends
	 * 
	 * @param theLowerBound
	 *           A qualified date param representing the lower date bound (optionally may include time), e.g.
	 *           "2011-02-22" or "2011-02-22T13:12:00Z". Will be treated inclusively. Either theLowerBound or
	 *           theUpperBound may both be populated, or one may be null, but it is not valid for both to be null.
	 * @param theUpperBound
	 *           A qualified date param representing the upper date bound (optionally may include time), e.g.
	 *           "2011-02-22" or "2011-02-22T13:12:00Z". Will be treated inclusively. Either theLowerBound or
	 *           theUpperBound may both be populated, or one may be null, but it is not valid for both to be null.
	 */
	public void setRangeFromDatesInclusive(DateParam theLowerBound, DateParam theUpperBound) {
		myLowerBound = theLowerBound;
		myUpperBound = theUpperBound;
		validateAndThrowDataFormatExceptionIfInvalid();
	}

	/**
	 * Sets the range from a pair of dates, inclusive on both ends. Note that if
	 * theLowerBound is after theUpperBound, thie method will automatically reverse
	 * the order of the arguments in order to create an inclusive range.
	 * 
	 * @param theLowerBound
	 *           A qualified date param representing the lower date bound (optionally may include time), e.g.
	 *           "2011-02-22" or "2011-02-22T13:12:00Z". Will be treated inclusively. Either theLowerBound or
	 *           theUpperBound may both be populated, or one may be null, but it is not valid for both to be null.
	 * @param theUpperBound
	 *           A qualified date param representing the upper date bound (optionally may include time), e.g.
	 *           "2011-02-22" or "2011-02-22T13:12:00Z". Will be treated inclusively. Either theLowerBound or
	 *           theUpperBound may both be populated, or one may be null, but it is not valid for both to be null.
	 */
	public void setRangeFromDatesInclusive(IPrimitiveType<Date> theLowerBound, IPrimitiveType<Date> theUpperBound) {
		IPrimitiveType<Date> lowerBound = theLowerBound;
		IPrimitiveType<Date> upperBound = theUpperBound;
		if (lowerBound != null && lowerBound.getValue() != null && upperBound != null && upperBound.getValue() != null) {
			if (lowerBound.getValue().after(upperBound.getValue())) {
				IPrimitiveType<Date> temp = lowerBound;
				lowerBound = upperBound;
				upperBound = temp;
			}
		}
		
		myLowerBound = lowerBound != null ? new DateParam(ParamPrefixEnum.GREATERTHAN_OR_EQUALS, lowerBound) : null;
		myUpperBound = upperBound != null ? new DateParam(ParamPrefixEnum.LESSTHAN_OR_EQUALS, upperBound) : null;
		validateAndThrowDataFormatExceptionIfInvalid();
	}

	/**
	 * Sets the range from a pair of dates, inclusive on both ends
	 * 
	 * @param theLowerBound
	 *           A qualified date param representing the lower date bound (optionally may include time), e.g.
	 *           "2011-02-22" or "2011-02-22T13:12:00Z". Will be treated inclusively. Either theLowerBound or
	 *           theUpperBound may both be populated, or one may be null, but it is not valid for both to be null.
	 * @param theUpperBound
	 *           A qualified date param representing the upper date bound (optionally may include time), e.g.
	 *           "2011-02-22" or "2011-02-22T13:12:00Z". Will be treated inclusively. Either theLowerBound or
	 *           theUpperBound may both be populated, or one may be null, but it is not valid for both to be null.
	 */
	public void setRangeFromDatesInclusive(String theLowerBound, String theUpperBound) {
		myLowerBound = theLowerBound != null ? new DateParam(ParamPrefixEnum.GREATERTHAN_OR_EQUALS, theLowerBound) : null;
		myUpperBound = theUpperBound != null ? new DateParam(ParamPrefixEnum.LESSTHAN_OR_EQUALS, theUpperBound) : null;
		//FIXME potential null access on theLowerBound
		if (isNotBlank(theLowerBound) && isNotBlank(theUpperBound) && theLowerBound.equals(theUpperBound)) {
			myLowerBound.setPrefix(ParamPrefixEnum.EQUAL);
			myUpperBound.setPrefix(ParamPrefixEnum.EQUAL);
		}
		validateAndThrowDataFormatExceptionIfInvalid();
	}

	public void setUpperBound(DateParam theUpperBound) {
		myUpperBound = theUpperBound;
		validateAndThrowDataFormatExceptionIfInvalid();
	}

	@Override
	public void setValuesAsQueryTokens(FhirContext theContext, String theParamName, List<QualifiedParamList> theParameters) throws InvalidRequestException {

		boolean haveHadUnqualifiedParameter = false;
		for (QualifiedParamList paramList : theParameters) {
			if (paramList.size() == 0) {
				continue;
			}
			if (paramList.size() > 1) {
				throw new InvalidRequestException("DateRange parameter does not suppport OR queries");
			}
			String param = paramList.get(0);
			
			/*
			 * Since ' ' is escaped as '+' we'll be nice to anyone might have accidentally not
			 * escaped theirs
			 */
			param = param.replace(' ', '+');
			
			DateParam parsed = new DateParam();
			parsed.setValueAsQueryToken(theContext, theParamName, paramList.getQualifier(), param);
			addParam(parsed);

			if (parsed.getPrefix() == null) {
				if (haveHadUnqualifiedParameter) {
					throw new InvalidRequestException("Multiple date parameters with the same name and no qualifier (>, <, etc.) is not supported");
				}
				haveHadUnqualifiedParameter = true;
			}

		}

	}

	@Override
	public String toString() {
		StringBuilder b = new StringBuilder();
		b.append(getClass().getSimpleName());
		b.append("[");
		if (haveLowerBound()) {
			if (myLowerBound.getPrefix() != null) {
				b.append(myLowerBound.getPrefix().getValue());
			}
			b.append(myLowerBound.getValueAsString());
		}
		if (haveUpperBound()) {
			if (haveLowerBound()) {
				b.append(" ");
			}
			if (myUpperBound.getPrefix() != null) {
				b.append(myUpperBound.getPrefix().getValue());
			}
			b.append(myUpperBound.getValueAsString());
		} else {
			if (!haveLowerBound()) {
				b.append("empty");
			}
		}
		b.append("]");
		return b.toString();
	}

	private void validateAndThrowDataFormatExceptionIfInvalid() {
		boolean haveLowerBound = haveLowerBound();
		boolean haveUpperBound = haveUpperBound();
		if (haveLowerBound && haveUpperBound) {
			if (myLowerBound.getValue().getTime() > myUpperBound.getValue().getTime()) {
				StringBuilder b = new StringBuilder();
				b.append("Lower bound of ");
				b.append(myLowerBound.getValueAsString());
				b.append(" is after upper bound of ");
				b.append(myUpperBound.getValueAsString());
				throw new DataFormatException(b.toString());
			}
		}

		if (haveLowerBound) {
			if (myLowerBound.getPrefix() == null) {
				myLowerBound.setPrefix(ParamPrefixEnum.GREATERTHAN_OR_EQUALS);
			}
			switch (myLowerBound.getPrefix()) {
			case GREATERTHAN:
			case GREATERTHAN_OR_EQUALS:
			default:
				break;
			case LESSTHAN:
			case LESSTHAN_OR_EQUALS:
				throw new DataFormatException("Lower bound comparator must be > or >=, can not be " + myLowerBound.getPrefix().getValue());
			}
		}

		if (haveUpperBound) {
			if (myUpperBound.getPrefix() == null) {
				myUpperBound.setPrefix(ParamPrefixEnum.LESSTHAN_OR_EQUALS);
			}
			switch (myUpperBound.getPrefix()) {
			case LESSTHAN:
			case LESSTHAN_OR_EQUALS:
			default:
				break;
			case GREATERTHAN:
			case GREATERTHAN_OR_EQUALS:
				throw new DataFormatException("Upper bound comparator must be < or <=, can not be " + myUpperBound.getPrefix().getValue());
			}
		}

	}

}<|MERGE_RESOLUTION|>--- conflicted
+++ resolved
@@ -205,13 +205,9 @@
 			case LESSTHAN:
 			case APPROXIMATE:
 			case LESSTHAN_OR_EQUALS:
-<<<<<<< HEAD
-			default:
-=======
 			case ENDS_BEFORE:
 			case NOT_EQUAL:
 			case STARTS_AFTER:
->>>>>>> 269e2d93
 				throw new IllegalStateException("Unvalid lower bound comparator: " + myLowerBound.getPrefix());
 			}
 		}
@@ -239,14 +235,10 @@
 				break;
 			case GREATERTHAN_OR_EQUALS:
 			case GREATERTHAN:
-<<<<<<< HEAD
-			default:
-=======
 			case APPROXIMATE:
 			case ENDS_BEFORE:
 			case NOT_EQUAL:
 			case STARTS_AFTER:
->>>>>>> 269e2d93
 				throw new IllegalStateException("Unvalid upper bound comparator: " + myUpperBound.getPrefix());
 			}
 		}
