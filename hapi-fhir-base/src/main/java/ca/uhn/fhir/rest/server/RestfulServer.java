--- conflicted
+++ resolved
@@ -20,7 +20,6 @@
  * #L%
  */
 import static org.apache.commons.lang3.StringUtils.isBlank;
-import static org.apache.commons.lang3.StringUtils.isNotBlank;
 
 import java.io.IOException;
 import java.io.InputStream;
@@ -33,18 +32,16 @@
 import java.util.Arrays;
 import java.util.Collection;
 import java.util.Collections;
-import java.util.Enumeration;
 import java.util.HashMap;
-import java.util.HashSet;
 import java.util.List;
 import java.util.Map;
-import java.util.Set;
 import java.util.StringTokenizer;
 import java.util.concurrent.locks.Lock;
 import java.util.concurrent.locks.ReentrantLock;
 import java.util.jar.Manifest;
 
 import javax.servlet.ServletException;
+import javax.servlet.UnavailableException;
 import javax.servlet.http.HttpServlet;
 import javax.servlet.http.HttpServletRequest;
 import javax.servlet.http.HttpServletResponse;
@@ -58,23 +55,16 @@
 import ca.uhn.fhir.context.FhirContext;
 import ca.uhn.fhir.context.ProvidedResourceScanner;
 import ca.uhn.fhir.context.RuntimeResourceDefinition;
-import ca.uhn.fhir.model.api.Bundle;
-import ca.uhn.fhir.model.api.Include;
 import ca.uhn.fhir.model.primitive.IdDt;
-<<<<<<< HEAD
-import ca.uhn.fhir.model.valueset.BundleTypeEnum;
-=======
 import ca.uhn.fhir.parser.IParser;
->>>>>>> 94f30911
 import ca.uhn.fhir.rest.annotation.Destroy;
 import ca.uhn.fhir.rest.annotation.IdParam;
 import ca.uhn.fhir.rest.annotation.Initialize;
 import ca.uhn.fhir.rest.api.MethodOutcome;
 import ca.uhn.fhir.rest.api.RequestTypeEnum;
-import ca.uhn.fhir.rest.api.RestOperationTypeEnum;
-import ca.uhn.fhir.rest.api.SummaryEnum;
 import ca.uhn.fhir.rest.method.BaseMethodBinding;
 import ca.uhn.fhir.rest.method.ConformanceMethodBinding;
+import ca.uhn.fhir.rest.method.PageMethodBinding;
 import ca.uhn.fhir.rest.method.ParseAction;
 import ca.uhn.fhir.rest.method.RequestDetails;
 import ca.uhn.fhir.rest.server.exceptions.AuthenticationException;
@@ -343,6 +333,7 @@
 	 * Returns the default encoding to return (XML/JSON) if an incoming request does not specify a preference (either with the <code>_format</code> URL parameter, or with an <code>Accept</code> header
 	 * in the request. The default is {@link EncodingEnum#XML}. Will not return null.
 	 */
+	@Override
 	public EncodingEnum getDefaultResponseEncoding() {
 		return myDefaultResponseEncoding;
 	}
@@ -356,6 +347,7 @@
 	 * Gets the {@link FhirContext} associated with this server. For efficient processing, resource providers and plain providers should generally use this context if one is needed, as opposed to
 	 * creating their own.
 	 */
+	@Override
 	public FhirContext getFhirContext() {
 		if (myFhirContext == null) {
 			myFhirContext = new FhirContext();
@@ -370,10 +362,12 @@
 	/**
 	 * Returns a ist of all registered server interceptors
 	 */
+	@Override
 	public List<IServerInterceptor> getInterceptors() {
 		return Collections.unmodifiableList(myInterceptors);
 	}
 
+	@Override
 	public IPagingProvider getPagingProvider() {
 		return myPagingProvider;
 	}
@@ -471,84 +465,6 @@
 		return myServerVersion;
 	}
 
-	private void handlePagingRequest(ServletRequestDetails theRequest, HttpServletResponse theResponse, String thePagingAction) throws IOException {
-		IBundleProvider resultList = getPagingProvider().retrieveResultList(thePagingAction);
-		if (resultList == null) {
-			ourLog.info("Client requested unknown paging ID[{}]", thePagingAction);
-			theResponse.setStatus(Constants.STATUS_HTTP_410_GONE);
-			addHeadersToResponse(theResponse);
-			theResponse.setContentType("text/plain");
-			theResponse.setCharacterEncoding("UTF-8");
-			theResponse.getWriter().append("Search ID[" + thePagingAction + "] does not exist and may have expired.");
-			theResponse.getWriter().close();
-			return;
-		}
-
-		Integer count = RestfulServerUtils.extractCountParameter(theRequest);
-		if (count == null) {
-			count = getPagingProvider().getDefaultPageSize();
-		} else if (count > getPagingProvider().getMaximumPageSize()) {
-			count = getPagingProvider().getMaximumPageSize();
-		}
-
-		Integer offsetI = RestfulServerUtils.tryToExtractNamedParameter(theRequest, Constants.PARAM_PAGINGOFFSET);
-		if (offsetI == null || offsetI < 0) {
-			offsetI = 0;
-		}
-
-		int start = Math.min(offsetI, resultList.size() - 1);
-
-		EncodingEnum responseEncoding = RestfulServerUtils.determineResponseEncodingNoDefault(theRequest, getDefaultResponseEncoding());
-		boolean prettyPrint = RestfulServerUtils.prettyPrintResponse(this, theRequest);
-		boolean requestIsBrowser = requestIsBrowser(theRequest.getServletRequest());
-		Set<SummaryEnum> summaryMode = RestfulServerUtils.determineSummaryMode(theRequest);
-		boolean respondGzip = theRequest.isRespondGzip();
-
-		IVersionSpecificBundleFactory bundleFactory = getFhirContext().newBundleFactory();
-
-		Set<Include> includes = new HashSet<Include>();
-		String[] reqIncludes = theRequest.getServletRequest().getParameterValues(Constants.PARAM_INCLUDE);
-		if (reqIncludes != null) {
-			for (String nextInclude : reqIncludes) {
-				includes.add(new Include(nextInclude));
-			}
-		}
-
-		String linkSelfBase = myServerAddressStrategy.determineServerBase(getServletContext(), theRequest.getServletRequest());
-		String linkSelf = linkSelfBase + theRequest.getCompleteUrl().substring(theRequest.getCompleteUrl().indexOf('?'));
-
-		BundleTypeEnum bundleType = null;
-		String[] bundleTypeValues = theRequest.getParameters().get(Constants.PARAM_BUNDLETYPE);
-		if (bundleTypeValues != null) {
-			bundleType = BundleTypeEnum.VALUESET_BINDER.fromCodeString(bundleTypeValues[0]);
-		}
-		
-		bundleFactory.initializeBundleFromBundleProvider(this, resultList, responseEncoding, theRequest.getFhirServerBase(), linkSelf, prettyPrint, start, count, thePagingAction, bundleType, includes);
-
-		Bundle bundle = bundleFactory.getDstu1Bundle();
-		if (bundle != null) {
-			for (int i = getInterceptors().size() - 1; i >= 0; i--) {
-				IServerInterceptor next = getInterceptors().get(i);
-				boolean continueProcessing = next.outgoingResponse(theRequest, bundle, theRequest.getServletRequest(), theRequest.getServletResponse());
-				if (!continueProcessing) {
-					ourLog.debug("Interceptor {} returned false, not continuing processing");
-					return;
-				}
-			}
-			theRequest.getResponse().streamResponseAsBundle(bundle, summaryMode, respondGzip, requestIsBrowser);
-		} else {
-			IBaseResource resBundle = bundleFactory.getResourceBundle();
-			for (int i = getInterceptors().size() - 1; i >= 0; i--) {
-				IServerInterceptor next = getInterceptors().get(i);
-				boolean continueProcessing = next.outgoingResponse(theRequest, resBundle, theRequest.getServletRequest(), theRequest.getServletResponse());
-				if (!continueProcessing) {
-					ourLog.debug("Interceptor {} returned false, not continuing processing");
-					return;
-				}
-			}
-			theRequest.getResponse().streamResponseAsResource(resBundle, prettyPrint, summaryMode, Constants.STATUS_HTTP_200_OK, theRequest.isRespondGzip(), false);
-		}
-	}
 
 	protected void handleRequest(RequestTypeEnum theRequestType, HttpServletRequest theRequest, HttpServletResponse theResponse) throws ServletException, IOException {
 		String fhirServerBase = null;
@@ -558,12 +474,6 @@
 		requestDetails.setRequestType(theRequestType);
 		requestDetails.setServletRequest(theRequest);
 		requestDetails.setServletResponse(theResponse);
-		for (Enumeration<String> iter = theRequest.getHeaderNames(); iter.hasMoreElements(); ) {
-			String nextName = iter.nextElement();
-			for (Enumeration<String> valueIter = theRequest.getHeaders(nextName); valueIter.hasMoreElements();) {
-				requestDetails.addHeader(nextName, valueIter.nextElement());
-			}
-		}
 
 		try {
 
@@ -630,19 +540,19 @@
 			requestDetails.setFhirServerBase(fhirServerBase);
 			requestDetails.setCompleteUrl(completeUrl);
 
-			String pagingAction = theRequest.getParameter(Constants.PARAM_PAGINGACTION);
-			if (getPagingProvider() != null && isNotBlank(pagingAction)) {
-				requestDetails.setRestOperationType(RestOperationTypeEnum.GET_PAGE);
-				if (theRequestType != RequestTypeEnum.GET) {
-					/*
-					 * We reconstruct the link-self URL using the request parameters, and this would break if the parameters came in using a POST. We could probably work around that but why bother unless
-					 * someone comes up with a reason for needing it.
-					 */
-					throw new InvalidRequestException(getFhirContext().getLocalizer().getMessage(RestfulServer.class, "getPagesNonHttpGet"));
-				}
-				handlePagingRequest(requestDetails, theResponse, pagingAction);
-				return;
-			}
+//			String pagingAction = theRequest.getParameter(Constants.PARAM_PAGINGACTION);
+//			if (getPagingProvider() != null && isNotBlank(pagingAction)) {
+//				requestDetails.setRestOperationType(RestOperationTypeEnum.GET_PAGE);
+//				if (theRequestType != RequestTypeEnum.GET) {
+//					/*
+//					 * We reconstruct the link-self URL using the request parameters, and this would break if the parameters came in using a POST. We could probably work around that but why bother unless
+//					 * someone comes up with a reason for needing it.
+//					 */
+//					throw new InvalidRequestException(getFhirContext().getLocalizer().getMessage(RestfulServer.class, "getPagesNonHttpGet"));
+//				}
+//				handlePagingRequest(requestDetails, theResponse, pagingAction);
+//				return;
+//			}
 
 			BaseMethodBinding<?> resourceMethod = determineResourceMethod(requestDetails, requestPath);
 
@@ -896,6 +806,13 @@
 				for (Object next : getPlainProviders()) {
 					invokeInitialize(next);
 				}
+			}
+
+			try {
+				findResourceMethods(new PageProvider());
+			} catch (Exception ex) {
+				ourLog.error("An error occurred while loading request handlers!", ex);
+				throw new ServletException("Failed to initialize FHIR Restful server", ex);
 			}
 			
 			myStarted = true;
@@ -1127,6 +1044,7 @@
 		return myDefaultPrettyPrint;
 	}
 
+	@Override
 	public boolean isUseBrowserFriendlyContentTypes() {
 		return myUseBrowserFriendlyContentTypes;
 	}
