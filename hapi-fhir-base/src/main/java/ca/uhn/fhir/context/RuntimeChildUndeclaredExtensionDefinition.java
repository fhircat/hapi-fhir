--- conflicted
+++ resolved
@@ -28,14 +28,8 @@
 import java.util.Set;
 
 import org.apache.commons.lang3.text.WordUtils;
-<<<<<<< HEAD
-import org.hl7.fhir.instance.model.IBase;
-import org.hl7.fhir.instance.model.IBaseResource;
-import org.hl7.fhir.instance.model.api.IReference;
-=======
 import org.hl7.fhir.instance.model.api.IBase;
 import org.hl7.fhir.instance.model.api.IBaseResource;
->>>>>>> 3a5d2e89
 
 import ca.uhn.fhir.model.api.ExtensionDt;
 import ca.uhn.fhir.model.api.IDatatype;
@@ -75,9 +69,7 @@
 
 	@Override
 	public BaseRuntimeElementDefinition<?> getChildElementDefinitionByDatatype(Class<? extends IBase> theType) {
-		Class<? extends IBase> type = theType;
-//		if (IReference.type)
-		return myDatatypeToDefinition.get(type);
+		return myDatatypeToDefinition.get(theType);
 	}
 
 	@Override
@@ -137,14 +129,11 @@
 				myDatatypeToDefinition.put(next.getImplementingClass(), next);
 
 				if (!((IRuntimeDatatypeDefinition) next).isSpecialization()) {
-<<<<<<< HEAD
-=======
 					
 					if (!next.isStandardType()) {
 						continue;
 					}
 					
->>>>>>> 3a5d2e89
 					String qualifiedName = next.getImplementingClass().getName();
 					
 					/*
@@ -190,11 +179,7 @@
 	private void addReferenceBinding(FhirContext theContext, Map<Class<? extends IBase>, BaseRuntimeElementDefinition<?>> theClassToElementDefinitions, String value) {
 		List<Class<? extends IBaseResource>> types = new ArrayList<Class<? extends IBaseResource>>();
 		types.add(IBaseResource.class);
-<<<<<<< HEAD
-		RuntimeResourceReferenceDefinition def = new RuntimeResourceReferenceDefinition(value, types);
-=======
 		RuntimeResourceReferenceDefinition def = new RuntimeResourceReferenceDefinition(value, types, false);
->>>>>>> 3a5d2e89
 		def.sealAndInitialize(theContext, theClassToElementDefinitions);
 
 		myAttributeNameToDefinition.put(value, def);
