--- conflicted
+++ resolved
@@ -59,11 +59,7 @@
 import org.hl7.fhir.instance.model.api.IBaseEnumeration;
 import org.hl7.fhir.instance.model.api.IBaseExtension;
 import org.hl7.fhir.instance.model.api.IBaseXhtml;
-<<<<<<< HEAD
-import org.hl7.fhir.instance.model.api.IDatatypeElement;
-=======
 import org.hl7.fhir.instance.model.api.IBaseDatatypeElement;
->>>>>>> 3a5d2e89
 import org.hl7.fhir.instance.model.api.IIdType;
 import org.hl7.fhir.instance.model.api.INarrative;
 import org.hl7.fhir.instance.model.api.IBaseReference;
@@ -106,10 +102,7 @@
 	private Set<Class<? extends ICodeEnum>> myScanAlsoCodeTable = new HashSet<Class<? extends ICodeEnum>>();
 	private FhirVersionEnum myVersion;
 	private Map<String, BaseRuntimeElementDefinition<?>> myNameToElementDefinitions = new HashMap<String, BaseRuntimeElementDefinition<?>>();
-<<<<<<< HEAD
-=======
 	private Set<Class<? extends IBase>> myVersionTypes;
->>>>>>> 3a5d2e89
 
 	ModelScanner(FhirContext theContext, FhirVersionEnum theVersion, Map<Class<? extends IBase>, BaseRuntimeElementDefinition<?>> theExistingDefinitions, Collection<Class<? extends IElement>> theResourceTypes) throws ConfigurationException {
 		myContext = theContext;
@@ -517,11 +510,7 @@
 				RuntimeChildContainedResources def = new RuntimeChildContainedResources(next, childAnnotation, descriptionAnnotation, elementName);
 				orderMap.put(order, def);
 
-<<<<<<< HEAD
-			} else if (IAnyResource.class.isAssignableFrom(nextElementType) || IResource.class.equals(nextElementType)) {
-=======
 			} else if (IRefImplResource.class.isAssignableFrom(nextElementType) || IResource.class.equals(nextElementType)) {
->>>>>>> 3a5d2e89
 				/*
 				 * Child is a resource as a direct child, as in Bundle.entry.resource
 				 */
@@ -666,15 +655,6 @@
 		if (theClass.equals(XhtmlDt.class)) {
 			@SuppressWarnings("unchecked")
 			Class<XhtmlDt> clazz = (Class<XhtmlDt>) theClass;
-<<<<<<< HEAD
-			resourceDef = new RuntimePrimitiveDatatypeNarrativeDefinition(resourceName, clazz);
-		} else if (IBaseXhtml.class.isAssignableFrom(theClass)) {
-			@SuppressWarnings("unchecked")
-			Class<? extends IBaseXhtml> clazz = (Class<? extends IBaseXhtml>) theClass;
-			resourceDef = new RuntimePrimitiveDatatypeXhtmlHl7OrgDefinition(resourceName, clazz);
-		} else if (IIdType.class.isAssignableFrom(theClass)) {
-			resourceDef = new RuntimeIdDatatypeDefinition(theDatatypeDefinition, theClass);
-=======
 			resourceDef = new RuntimePrimitiveDatatypeNarrativeDefinition(resourceName, clazz, isStandardType(clazz));
 		} else if (IBaseXhtml.class.isAssignableFrom(theClass)) {
 			@SuppressWarnings("unchecked")
@@ -682,7 +662,6 @@
 			resourceDef = new RuntimePrimitiveDatatypeXhtmlHl7OrgDefinition(resourceName, clazz, isStandardType(clazz));
 		} else if (IIdType.class.isAssignableFrom(theClass)) {
 			resourceDef = new RuntimeIdDatatypeDefinition(theDatatypeDefinition, theClass, isStandardType(theClass));
->>>>>>> 3a5d2e89
 		} else {
 			resourceDef = new RuntimePrimitiveDatatypeDefinition(theDatatypeDefinition, theClass, isStandardType(theClass));
 		}
@@ -859,12 +838,4 @@
 		return myNameToResourceDefinitions;
 	}
 
-	public Map<String, BaseRuntimeElementDefinition<?>> getNameToElementDefinitions() {
-		return myNameToElementDefinitions;
-	}
-
-	public Map<String, RuntimeResourceDefinition> getNameToResourceDefinition() {
-		return myNameToResourceDefinitions;
-	}
-
 }