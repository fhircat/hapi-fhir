--- conflicted
+++ resolved
@@ -20,17 +20,6 @@
  * #L%
  */
 
-<<<<<<< HEAD
-import ca.uhn.fhir.context.FhirContext;
-import ca.uhn.fhir.model.api.Bundle;
-import ca.uhn.fhir.model.api.IResource;
-import ca.uhn.fhir.model.dstu.resource.OperationOutcome;
-import org.apache.commons.lang3.Validate;
-
-import java.util.ArrayList;
-import java.util.Iterator;
-import java.util.List;
-=======
 import java.util.ArrayList;
 import java.util.Iterator;
 import java.util.List;
@@ -41,7 +30,10 @@
 import ca.uhn.fhir.model.api.Bundle;
 import ca.uhn.fhir.model.api.IResource;
 import ca.uhn.fhir.model.base.resource.BaseOperationOutcome;
->>>>>>> c0ed32c4
+
+import java.util.ArrayList;
+import java.util.Iterator;
+import java.util.List;
 
 /**
  * Resource validator, which checks resources for compliance against various validation schemes (schemas, schematrons, etc.)
@@ -151,12 +143,6 @@
 	 */
     @Deprecated
 	public void validate(Bundle theBundle) {
-<<<<<<< HEAD
-        ValidationResult validationResult = validateWithResult(theBundle);
-        if (!validationResult.isSuccessful()) {
-            throw new ValidationFailureException(validationResult.getOperationOutcome());
-        }
-=======
 		Validate.notNull(theBundle, "theBundle must not be null");
 
 		ValidationContext<Bundle> ctx = ValidationContext.forBundle(myContext, theBundle);
@@ -170,7 +156,6 @@
 			throw new ValidationFailureException(oo);
 		}
 
->>>>>>> c0ed32c4
 	}
 
 	/**
@@ -184,7 +169,6 @@
 	 */
     @Deprecated
 	public void validate(IResource theResource) throws ValidationFailureException {
-<<<<<<< HEAD
         ValidationResult validationResult = validateWithResult(theResource);
         if (!validationResult.isSuccessful()) {
             throw new ValidationFailureException(validationResult.getOperationOutcome());
@@ -204,11 +188,11 @@
 
         ValidationContext<Bundle> ctx = ValidationContext.forBundle(myContext, theBundle);
 
-        for (IValidator next : myValidators) {
-            next.validateBundle(ctx);
-        }
-
-        OperationOutcome oo = ctx.getOperationOutcome();
+		for (IValidator next : myValidators) {
+			next.validateBundle(ctx);
+		}
+
+        BaseOperationOutcome oo = ctx.getOperationOutcome();
         return ValidationResult.valueOf(oo);
     }
 
@@ -228,24 +212,7 @@
             next.validateResource(ctx);
         }
 
-        OperationOutcome oo = ctx.getOperationOutcome();
+        BaseOperationOutcome oo = ctx.getOperationOutcome();
         return ValidationResult.valueOf(oo);
     }
-=======
-		Validate.notNull(theResource, "theResource must not be null");
-
-		ValidationContext<IResource> ctx = ValidationContext.forResource(myContext, theResource);
-
-		for (IValidator next : myValidators) {
-			next.validateResource(ctx);
-		}
-
-		BaseOperationOutcome oo = ctx.getOperationOutcome();
-		if (oo != null && oo.getIssue().size() > 0) {
-			throw new ValidationFailureException(oo);
-		}
-
-	}
-
->>>>>>> c0ed32c4
 }