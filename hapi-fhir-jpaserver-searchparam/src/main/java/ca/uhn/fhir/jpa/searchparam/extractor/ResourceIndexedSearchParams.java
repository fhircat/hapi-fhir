--- conflicted
+++ resolved
@@ -140,11 +140,7 @@
 		return myPopulatedResourceLinkParameters;
 	}
 
-<<<<<<< HEAD
-	public boolean matchParam(String theResourceName, String theParamName, RuntimeSearchParam theParamDef, IQueryParameterType theParam, boolean theUseOrdinalDatesForDayComparison) {
-=======
-	public boolean matchParam(ModelConfig theModelConfig, String theResourceName, String theParamName, RuntimeSearchParam theParamDef, IQueryParameterType theParam) {
->>>>>>> e439891e
+	public boolean matchParam(ModelConfig theModelConfig, String theResourceName, String theParamName, RuntimeSearchParam theParamDef, IQueryParameterType theParam, boolean theUseOrdinalDatesForDayComparison) {
 		if (theParamDef == null) {
 			return false;
 		}
