--- conflicted
+++ resolved
@@ -20,684 +20,111 @@
  * #L%
  */
 
-<<<<<<< HEAD
 import ca.uhn.fhir.context.*;
 import ca.uhn.fhir.jpa.model.entity.*;
 import ca.uhn.fhir.jpa.model.util.StringNormalizer;
 import ca.uhn.fhir.jpa.searchparam.SearchParamConstants;
-=======
-import ca.uhn.fhir.context.FhirContext;
-import ca.uhn.fhir.context.RuntimeResourceDefinition;
-import ca.uhn.fhir.context.RuntimeSearchParam;
-import ca.uhn.fhir.jpa.model.entity.BaseResourceIndexedSearchParam;
-import ca.uhn.fhir.jpa.model.entity.ModelConfig;
-import ca.uhn.fhir.jpa.model.entity.ResourceIndexedSearchParamString;
-import ca.uhn.fhir.jpa.model.entity.ResourceTable;
-import ca.uhn.fhir.jpa.model.util.StringNormalizer;
->>>>>>> 2b3c775b
 import ca.uhn.fhir.jpa.searchparam.registry.ISearchParamRegistry;
+import ca.uhn.fhir.model.primitive.BoundCodeDt;
 import ca.uhn.fhir.rest.api.RestSearchParameterTypeEnum;
 import ca.uhn.fhir.rest.server.exceptions.InternalErrorException;
 import org.apache.commons.lang3.ObjectUtils;
 import org.hl7.fhir.exceptions.FHIRException;
 import org.hl7.fhir.instance.model.api.*;
 import org.springframework.beans.factory.annotation.Autowired;
-
-<<<<<<< HEAD
+import org.springframework.context.ApplicationContext;
+
 import javax.annotation.PostConstruct;
 import javax.measure.quantity.Quantity;
 import javax.measure.unit.NonSI;
 import javax.measure.unit.Unit;
 import java.math.BigDecimal;
 import java.util.*;
-=======
-import java.util.ArrayList;
-import java.util.Collection;
-import java.util.Collections;
-import java.util.List;
-import java.util.Set;
->>>>>>> 2b3c775b
 import java.util.regex.Pattern;
 import java.util.stream.Collectors;
 
-import static org.apache.commons.lang3.StringUtils.isBlank;
-import static org.apache.commons.lang3.StringUtils.isNotBlank;
-
-import static org.apache.commons.lang3.StringUtils.isBlank;
+import static org.apache.commons.lang3.StringUtils.*;
 
 public abstract class BaseSearchParamExtractor implements ISearchParamExtractor {
-
-	private static final Pattern ASPLIT = Pattern.compile("\\||( or )");
-	private static final Pattern ASPLIT_R4 = Pattern.compile("\\|");
+	private static final Pattern SPLIT = Pattern.compile("\\||( or )");
+
+	private static final Pattern SPLIT_R4 = Pattern.compile("\\|");
 	private static final org.slf4j.Logger ourLog = org.slf4j.LoggerFactory.getLogger(BaseSearchParamExtractor.class);
+	@Autowired
+	protected ApplicationContext myApplicationContext;
 	@Autowired
 	private FhirContext myContext;
 	@Autowired
 	private ISearchParamRegistry mySearchParamRegistry;
 	@Autowired
 	private ModelConfig myModelConfig;
-	private Set<Class<?>> myIgnoredForSearchDatatypes;
-
-	public BaseSearchParamExtractor() {
+	private Set<String> myIgnoredForSearchDatatypes;
+
+	/**
+	 * Constructor
+	 */
+	BaseSearchParamExtractor() {
 		super();
 	}
 
-	// Used for testing
-	protected BaseSearchParamExtractor(FhirContext theCtx, ISearchParamRegistry theSearchParamRegistry) {
+	/**
+	 * UNIT TEST constructor
+	 */
+	BaseSearchParamExtractor(FhirContext theCtx, ISearchParamRegistry theSearchParamRegistry) {
 		myContext = theCtx;
 		mySearchParamRegistry = theSearchParamRegistry;
-	}
-
-<<<<<<< HEAD
-	protected Set<Class<?>> getIgnoredForSearchDatatypes() {
-		return myIgnoredForSearchDatatypes;
-	}
-
-
-	/**
-	 * Override parent because we're using FHIRPath here
-	 */
-	protected List<IBase> extractValues(String thePaths, IBaseResource theResource) {
-		List<IBase> values = new ArrayList<>();
-		if (isNotBlank(thePaths)) {
-			String[] nextPathsSplit = split(thePaths);
-			for (String nextPath : nextPathsSplit) {
-				List<? extends IBase> allValues;
-
-				IValueExtractor allValuesFunc = getPathValueExtractor(theResource, nextPath);
-				try {
-					allValues = allValuesFunc.get();
-				} catch (Exception e) {
-					String msg = getContext().getLocalizer().getMessage(BaseSearchParamExtractor.class, "failedToExtractPaths", nextPath, e.toString());
-					throw new InternalErrorException(msg, e);
-				}
-
-				values.addAll(allValues);
-			}
-
-			for (int i = 0; i < values.size(); i++) {
-				IBase nextObject = values.get(i);
-				if (nextObject instanceof IBaseExtension) {
-					IBaseExtension nextExtension = (IBaseExtension) nextObject;
-					nextObject = nextExtension.getValue();
-					values.set(i, nextObject);
-=======
-	protected void addSearchTerm(ResourceTable theEntity, Set<ResourceIndexedSearchParamString> retVal, String resourceName, String searchTerm) {
-		if (isBlank(searchTerm)) {
-			return;
-		}
-		retVal.add(createResourceIndexedSearchParamString(theEntity, resourceName, searchTerm));
-	}
-
-	protected void addStringParam(ResourceTable theEntity, Set<BaseResourceIndexedSearchParam> retVal, RuntimeSearchParam nextSpDef, String value) {
-		retVal.add(createResourceIndexedSearchParamString(theEntity, nextSpDef.getName(), value));
+		start();
 	}
 
 	@Override
-	public List<PathAndRef> extractResourceLinks(IBaseResource theResource, RuntimeSearchParam theNextSpDef) {
-		List<PathAndRef> refs = new ArrayList<PathAndRef>();
-		String[] nextPathsSplit = theNextSpDef.getPath().split("\\|");
-		for (String nextPath : nextPathsSplit) {
-			nextPath = nextPath.trim();
-			for (Object nextObject : extractValues(nextPath, theResource)) {
-				if (nextObject == null) {
-					continue;
->>>>>>> 2b3c775b
-				}
-			}
-		}
-		return values;
-	}
-
-	protected abstract IValueExtractor getPathValueExtractor(IBaseResource theResource, String thePaths);
-
-	protected FhirContext getContext() {
-		return myContext;
-	}
-
-	protected ModelConfig getModelConfig() {
-		return myModelConfig;
-	}
-
-	public Collection<RuntimeSearchParam> getSearchParams(IBaseResource theResource) {
-		RuntimeResourceDefinition def = getContext().getResourceDefinition(theResource);
-		Collection<RuntimeSearchParam> retVal = mySearchParamRegistry.getActiveSearchParams(def.getName()).values();
-		List<RuntimeSearchParam> defaultList = Collections.emptyList();
-		retVal = ObjectUtils.defaultIfNull(retVal, defaultList);
-		return retVal;
-	}
-
-	@PostConstruct
-	public void start() {
-		myIgnoredForSearchDatatypes = new HashSet<>();
-		addIgnoredType(getContext(), "Age", myIgnoredForSearchDatatypes);
-		addIgnoredType(getContext(), "Annotation", myIgnoredForSearchDatatypes);
-		addIgnoredType(getContext(), "Attachment", myIgnoredForSearchDatatypes);
-		addIgnoredType(getContext(), "Count", myIgnoredForSearchDatatypes);
-		addIgnoredType(getContext(), "Distance", myIgnoredForSearchDatatypes);
-		addIgnoredType(getContext(), "Ratio", myIgnoredForSearchDatatypes);
-		addIgnoredType(getContext(), "SampledData", myIgnoredForSearchDatatypes);
-		addIgnoredType(getContext(), "Signature", myIgnoredForSearchDatatypes);
-		addIgnoredType(getContext(), "LocationPositionComponent", myIgnoredForSearchDatatypes);
-	}
-
-	private void addQuantity_Quantity(ResourceTable theEntity, Set<ResourceIndexedSearchParamQuantity> theParams, RuntimeSearchParam theSearchParam, IBase theValue) {
-		BaseRuntimeElementCompositeDefinition<?> quantityDefinition = (BaseRuntimeElementCompositeDefinition<?>) getContext().getElementDefinition("Quantity");
-		BaseRuntimeChildDefinition quantityValueChild = quantityDefinition.getChildByName("value");
-		BaseRuntimeChildDefinition quantitySystemChild = quantityDefinition.getChildByName("system");
-		BaseRuntimeChildDefinition quantityCodeChild = quantityDefinition.getChildByName("code");
-
-		Optional<IPrimitiveType<BigDecimal>> valueField = quantityValueChild.getAccessor().getFirstValueOrNull(theValue);
-		if (valueField.isPresent() && valueField.get().getValue() != null) {
-			BigDecimal nextValueValue = valueField.get().getValue();
-			String system = extractValueAsString(quantitySystemChild, theValue);
-			String code = extractValueAsString(quantityCodeChild, theValue);
-
-			ResourceIndexedSearchParamQuantity nextEntity = new ResourceIndexedSearchParamQuantity(theSearchParam.getName(), nextValueValue, system, code);
-			nextEntity.setResource(theEntity);
-			theParams.add(nextEntity);
-		}
-
-	}
-
-	private void addQuantity_Money(ResourceTable theEntity, Set<ResourceIndexedSearchParamQuantity> theParams, RuntimeSearchParam theSearchParam, IBase theValue) {
-		BaseRuntimeElementCompositeDefinition<?> moneyDefinition = (BaseRuntimeElementCompositeDefinition<?>) getContext().getElementDefinition("Money");
-		BaseRuntimeChildDefinition moneyValueChild = moneyDefinition.getChildByName("value");
-		BaseRuntimeChildDefinition moneyCurrencyChild = moneyDefinition.getChildByName("currency");
-
-		Optional<IPrimitiveType<BigDecimal>> valueField = moneyValueChild.getAccessor().getFirstValueOrNull(theValue);
-		if (valueField.isPresent() && valueField.get().getValue() != null) {
-			BigDecimal nextValueValue = valueField.get().getValue();
-
-			String nextValueString = "urn:iso:std:iso:4217";
-			String nextValueCode = extractValueAsString(moneyCurrencyChild, theValue);
-			ResourceIndexedSearchParamQuantity nextEntity = new ResourceIndexedSearchParamQuantity(theSearchParam.getName(), nextValueValue, nextValueString, nextValueCode);
-			nextEntity.setResource(theEntity);
-			theParams.add(nextEntity);
-		}
-
-	}
-
-	private void addQuantity_Range(ResourceTable theEntity, Set<ResourceIndexedSearchParamQuantity> theParams, RuntimeSearchParam theSearchParam, IBase theValue) {
-		BaseRuntimeElementCompositeDefinition<?> rangeDefinition = (BaseRuntimeElementCompositeDefinition<?>) getContext().getElementDefinition("Range");
-		BaseRuntimeChildDefinition rangeLowValueChild = rangeDefinition.getChildByName("low");
-		BaseRuntimeChildDefinition rangeHighValueChild = rangeDefinition.getChildByName("high");
-
-		Optional<IBase> low = rangeLowValueChild.getAccessor().getFirstValueOrNull(theValue);
-		low.ifPresent(theIBase -> addQuantity_Quantity(theEntity, theParams, theSearchParam, theIBase));
-
-		Optional<IBase> high = rangeHighValueChild.getAccessor().getFirstValueOrNull(theValue);
-		high.ifPresent(theIBase -> addQuantity_Quantity(theEntity, theParams, theSearchParam, theIBase));
-	}
-
-	private void addToken_Identifier(Set<BaseResourceIndexedSearchParam> theParams, RuntimeSearchParam theSearchParam, IBase theValue) {
-		BaseRuntimeElementCompositeDefinition<?> identifierDefinition = (BaseRuntimeElementCompositeDefinition<?>) getContext().getElementDefinition("Identifier");
-		BaseRuntimeChildDefinition identifierSystemValueChild = identifierDefinition.getChildByName("system");
-		BaseRuntimeChildDefinition identifierValueValueChild = identifierDefinition.getChildByName("value");
-		BaseRuntimeChildDefinition identifierTextValueChild = identifierDefinition.getChildByName("text");
-
-		String system = extractValueAsString(identifierSystemValueChild, theValue);
-		String value = extractValueAsString(identifierValueValueChild, theValue);
-		if (isNotBlank(value)) {
-			addTokenIfNotBlank(theParams, theSearchParam, system, value);
-		}
-
-		String text = extractValueAsString(identifierTextValueChild, theValue);
-		if (isNotBlank(text)) {
-			addSearchTermIfNotBlank(theParams, theSearchParam, text);
-		}
-
-	}
-
-	private void addToken_CodeableConcept(Set<BaseResourceIndexedSearchParam> theParams, RuntimeSearchParam theSearchParam, IBase theValue) {
-		BaseRuntimeElementCompositeDefinition<?> codeableConceptDefinition = (BaseRuntimeElementCompositeDefinition<?>) getContext().getElementDefinition("CodeableConcept");
-		BaseRuntimeChildDefinition codeableConceptCodingValueChild = codeableConceptDefinition.getChildByName("coding");
-		BaseRuntimeChildDefinition codeableConceptTextValueChild = codeableConceptDefinition.getChildByName("text");
-
-		List<IBase> codings = codeableConceptCodingValueChild.getAccessor().getValues(theValue);
-		for (IBase nextCoding : codings) {
-			addToken_Coding(theParams, theSearchParam, nextCoding);
-		}
-
-		String text = extractValueAsString(codeableConceptTextValueChild, theValue);
-		if (isNotBlank(text)) {
-			addSearchTermIfNotBlank(theParams, theSearchParam, text);
-		}
-	}
-
-	private void addToken_Coding(Set<BaseResourceIndexedSearchParam> theParams, RuntimeSearchParam theSearchParam, IBase theValue) {
-		BaseRuntimeElementCompositeDefinition<?> codingDefinition = (BaseRuntimeElementCompositeDefinition<?>) getContext().getElementDefinition("Coding");
-		BaseRuntimeChildDefinition codingSystemValueChild = codingDefinition.getChildByName("system");
-		BaseRuntimeChildDefinition codingCodeValueChild = codingDefinition.getChildByName("code");
-		BaseRuntimeChildDefinition codingDisplayValueChild = codingDefinition.getChildByName("display");
-
-		String system = extractValueAsString(codingSystemValueChild, theValue);
-		String code = extractValueAsString(codingCodeValueChild, theValue);
-		addTokenIfNotBlank(theParams, theSearchParam, system, code);
-
-		String text = extractValueAsString(codingDisplayValueChild, theValue);
-		addSearchTermIfNotBlank(theParams, theSearchParam, text);
-	}
-
-	private void addToken_ContactPoint(Set<BaseResourceIndexedSearchParam> theParams, RuntimeSearchParam theSearchParam, IBase theValue) {
-		BaseRuntimeElementCompositeDefinition<?> contactPointDefinition = (BaseRuntimeElementCompositeDefinition<?>) getContext().getElementDefinition("ContactPoint");
-		BaseRuntimeChildDefinition contactPointSystemValueChild = contactPointDefinition.getChildByName("system");
-		BaseRuntimeChildDefinition contactPointValueValueChild = contactPointDefinition.getChildByName("value");
-
-		String system = extractValueAsString(contactPointSystemValueChild, theValue);
-		String value = extractValueAsString(contactPointValueValueChild, theValue);
-		addTokenIfNotBlank(theParams, theSearchParam, system, value);
-	}
-
-	private void addToken_PatientCommunication(Set<BaseResourceIndexedSearchParam> theParams, RuntimeSearchParam theSearchParam, IBase theValue) {
-		BaseRuntimeElementCompositeDefinition<?> patientDefinition = getContext().getResourceDefinition("Patient");
-		BaseRuntimeChildDefinition patientCommunicationValueChild = patientDefinition.getChildByName("communication");
-		BaseRuntimeElementCompositeDefinition<?> patientCommunicationDefinition = (BaseRuntimeElementCompositeDefinition<?>) patientCommunicationValueChild.getChildByName("communication");
-		BaseRuntimeChildDefinition patientCommunicationLanguageValueChild = patientCommunicationDefinition.getChildByName("language");
-
-		List<IBase> values = patientCommunicationLanguageValueChild.getAccessor().getValues(theValue);
-		for (IBase next : values) {
-			addToken_CodeableConcept(theParams, theSearchParam, next);
-		}
-	}
-
-	private void addToken_CapabilityStatementRestSecurity(Set<BaseResourceIndexedSearchParam> theParams, RuntimeSearchParam theSearchParam, IBase theValue) {
-		BaseRuntimeElementCompositeDefinition<?> capabilityStatementDefinition = getContext().getResourceDefinition("CapabilityStatement");
-		BaseRuntimeChildDefinition capabilityStatementRestChild = capabilityStatementDefinition.getChildByName("rest");
-		BaseRuntimeElementCompositeDefinition<?> capabilityStatementRestDefinition = (BaseRuntimeElementCompositeDefinition<?>) capabilityStatementRestChild.getChildByName("rest");
-		BaseRuntimeChildDefinition capabilityStatementRestSecurityValueChild = capabilityStatementRestDefinition.getChildByName("security");
-		BaseRuntimeElementCompositeDefinition<?> capabilityStatementRestSecurityDefinition = (BaseRuntimeElementCompositeDefinition<?>) capabilityStatementRestSecurityValueChild.getChildByName("security");
-		BaseRuntimeChildDefinition capabilityStatementRestSecurityServiceValueChild = capabilityStatementRestSecurityDefinition.getChildByName("service");
-
-		List<IBase> values = capabilityStatementRestSecurityServiceValueChild.getAccessor().getValues(theValue);
-		for (IBase nextValue : values) {
-			addToken_CodeableConcept(theParams, theSearchParam, nextValue);
-		}
-
-	}
-
-	private void addDate_Period(Set<ResourceIndexedSearchParamDate> theParams, RuntimeSearchParam theSearchParam, IBase theValue) {
-		BaseRuntimeElementCompositeDefinition<?> periodDefinition = (BaseRuntimeElementCompositeDefinition<?>) getContext().getElementDefinition("Period");
-		BaseRuntimeChildDefinition periodStartValueChild = periodDefinition.getChildByName("start");
-		BaseRuntimeChildDefinition periodEndValueChild = periodDefinition.getChildByName("end");
-
-		Date start = extractValueAsDate(periodStartValueChild, theValue);
-		String startAsString = extractValueAsString(periodStartValueChild, theValue);
-		Date end = extractValueAsDate(periodEndValueChild, theValue);
-
-		if (start != null || end != null) {
-			ResourceIndexedSearchParamDate nextEntity = new ResourceIndexedSearchParamDate(theSearchParam.getName(), start, end, startAsString);
-			theParams.add(nextEntity);
-		}
-	}
-
-	private void addDate_Timing(Set<ResourceIndexedSearchParamDate> theParams, RuntimeSearchParam theSearchParam, IBase theValue) {
-		BaseRuntimeElementCompositeDefinition<?> timingDefinition = (BaseRuntimeElementCompositeDefinition<?>) getContext().getElementDefinition("Timing");
-		BaseRuntimeChildDefinition timingEventValueChild = timingDefinition.getChildByName("event");
-		BaseRuntimeChildDefinition timingRepeatValueChild = timingDefinition.getChildByName("repeat");
-		BaseRuntimeElementCompositeDefinition<?> timingRepeatDefinition = (BaseRuntimeElementCompositeDefinition<?>) timingRepeatValueChild.getChildByName("repeat");
-		BaseRuntimeChildDefinition timingRepeatBoundsValueChild = timingRepeatDefinition.getChildByName("bounds");
-
-		List<IPrimitiveType<Date>> values = extractValuesAsFhirDates(timingEventValueChild, theValue);
-
-		TreeSet<Date> dates = new TreeSet<>();
-		String firstValue = null;
-		for (IPrimitiveType<Date> nextEvent : values) {
-			if (nextEvent.getValue() != null) {
-				dates.add(nextEvent.getValue());
-				if (firstValue == null) {
-					firstValue = nextEvent.getValueAsString();
-				}
-			}
-		}
-
-		Optional<IBase> repeat = timingRepeatValueChild.getAccessor().getFirstValueOrNull(theValue);
-		if (repeat.isPresent()) {
-			Optional<IBase> bounds = timingRepeatBoundsValueChild.getAccessor().getFirstValueOrNull(repeat.get());
-			if (bounds.isPresent()) {
-				String boundsType = toTypeName(bounds.get());
-				switch (boundsType) {
-					case "Period":
-						BaseRuntimeElementCompositeDefinition<?> periodDefinition = (BaseRuntimeElementCompositeDefinition<?>) getContext().getElementDefinition("Period");
-						BaseRuntimeChildDefinition periodStartValueChild = periodDefinition.getChildByName("start");
-						BaseRuntimeChildDefinition periodEndValueChild = periodDefinition.getChildByName("end");
-						Date start = extractValueAsDate(periodStartValueChild, bounds.get());
-						Date end = extractValueAsDate(periodEndValueChild, bounds.get());
-						dates.add(start);
-						dates.add(end);
-						break;
-				}
-			}
-		}
-
-		if (!dates.isEmpty()) {
-			ResourceIndexedSearchParamDate nextEntity = new ResourceIndexedSearchParamDate(theSearchParam.getName(), dates.first(), dates.last(), firstValue);
-			theParams.add(nextEntity);
-		}
-	}
-
-	private void addNumber_Duration(Set<ResourceIndexedSearchParamNumber> theParams, RuntimeSearchParam theSearchParam, IBase theValue) {
-		BaseRuntimeElementCompositeDefinition<?> durationDefinition = (BaseRuntimeElementCompositeDefinition<?>) getContext().getElementDefinition("Duration");
-		BaseRuntimeChildDefinition durationSystemValueChild = durationDefinition.getChildByName("system");
-		BaseRuntimeChildDefinition durationCodeValueChild = durationDefinition.getChildByName("code");
-		BaseRuntimeChildDefinition durationValueValueChild = durationDefinition.getChildByName("value");
-
-		String system = extractValueAsString(durationSystemValueChild, theValue);
-		String code = extractValueAsString(durationCodeValueChild, theValue);
-		BigDecimal value = extractValueAsBigDecimal(durationValueValueChild, theValue);
-		if (value != null) {
-
-			if (SearchParamConstants.UCUM_NS.equals(system)) {
-				if (isNotBlank(code)) {
-					Unit<? extends Quantity> unit = Unit.valueOf(code);
-					javax.measure.converter.UnitConverter dayConverter = unit.getConverterTo(NonSI.DAY);
-					double dayValue = dayConverter.convert(value.doubleValue());
-					value = new BigDecimal(dayValue);
-				}
-			}
-
-			ResourceIndexedSearchParamNumber nextEntity = new ResourceIndexedSearchParamNumber(theSearchParam.getName(), value);
-			theParams.add(nextEntity);
-		}
-	}
-
-	private void addString_HumanName(Set<ResourceIndexedSearchParamString> theParams, RuntimeSearchParam theSearchParam, IBase theValue) {
-		BaseRuntimeElementCompositeDefinition<?> humanNameDefinition = (BaseRuntimeElementCompositeDefinition<?>) getContext().getElementDefinition("HumanName");
-		BaseRuntimeChildDefinition humanNameFamilyValueChild = humanNameDefinition.getChildByName("family");
-		BaseRuntimeChildDefinition humanNameGivenValueChild = humanNameDefinition.getChildByName("given");
-
-		List<String> families = extractValuesAsStrings(humanNameFamilyValueChild, theValue);
-		for (String next : families) {
-			addSearchTermIfNotBlank(theParams, theSearchParam, next);
-		}
-
-		List<String> givens = extractValuesAsStrings(humanNameGivenValueChild, theValue);
-		for (String next : givens) {
-			addSearchTermIfNotBlank(theParams, theSearchParam, next);
-		}
-
-	}
-
-	private void addString_Quantity(Set<ResourceIndexedSearchParamString> theParams, RuntimeSearchParam theSearchParam, IBase theValue) {
-		BaseRuntimeElementCompositeDefinition<?> quantityDefinition = (BaseRuntimeElementCompositeDefinition<?>) getContext().getElementDefinition("Quantity");
-		BaseRuntimeChildDefinition quantityValueChild = quantityDefinition.getChildByName("value");
-
-		BigDecimal value = extractValueAsBigDecimal(quantityValueChild, theValue);
-		if (value != null) {
-			addSearchTermIfNotBlank(theParams, theSearchParam, value.toPlainString());
-		}
-	}
-
-	private void addString_Range(Set<ResourceIndexedSearchParamString> theParams, RuntimeSearchParam theSearchParam, IBase theValue) {
-		BaseRuntimeElementCompositeDefinition<?> rangeDefinition = (BaseRuntimeElementCompositeDefinition<?>) getContext().getElementDefinition("Range");
-		BaseRuntimeChildDefinition rangeLowValueChild = rangeDefinition.getChildByName("low");
-
-		BigDecimal value = extractValueAsBigDecimal(rangeLowValueChild, theValue);
-		if (value != null) {
-			addSearchTermIfNotBlank(theParams, theSearchParam, value.toPlainString());
-		}
-	}
-
-	private void addString_ContactPoint(Set<ResourceIndexedSearchParamString> theParams, RuntimeSearchParam theSearchParam, IBase theValue) {
-		BaseRuntimeElementCompositeDefinition<?> contactPointDefinition = (BaseRuntimeElementCompositeDefinition<?>) getContext().getElementDefinition("ContactPoint");
-		BaseRuntimeChildDefinition contactPointValueValueChild = contactPointDefinition.getChildByName("value");
-
-		String value = extractValueAsString(contactPointValueValueChild, theValue);
-		if (isNotBlank(value)) {
-			addSearchTermIfNotBlank(theParams, theSearchParam, value);
-		}
-	}
-
-	private void addString_Address(Set<ResourceIndexedSearchParamString> theParams, RuntimeSearchParam theSearchParam, IBase theValue) {
-		BaseRuntimeElementCompositeDefinition<?> addressDefinition = (BaseRuntimeElementCompositeDefinition<?>) getContext().getElementDefinition("Address");
-		BaseRuntimeChildDefinition addressLineValueChild = addressDefinition.getChildByName("line");
-		BaseRuntimeChildDefinition addressCityValueChild = addressDefinition.getChildByName("city");
-		BaseRuntimeChildDefinition addressStateValueChild = addressDefinition.getChildByName("state");
-		BaseRuntimeChildDefinition addressCountryValueChild = addressDefinition.getChildByName("country");
-		BaseRuntimeChildDefinition addressPostalCodeValueChild = addressDefinition.getChildByName("postalCode");
-
-		List<String> allNames = new ArrayList<>(extractValuesAsStrings(addressLineValueChild, theValue));
-
-		String city = extractValueAsString(addressCityValueChild, theValue);
-		if (isNotBlank(city)) {
-			allNames.add(city);
-		}
-
-		String state = extractValueAsString(addressStateValueChild, theValue);
-		if (isNotBlank(state)) {
-			allNames.add(state);
-		}
-
-		String country = extractValueAsString(addressCountryValueChild, theValue);
-		if (isNotBlank(country)) {
-			allNames.add(country);
-		}
-
-		String postalCode = extractValueAsString(addressPostalCodeValueChild, theValue);
-		if (isNotBlank(postalCode)) {
-			allNames.add(postalCode);
-		}
-
-		for (String nextName : allNames) {
-			addSearchTermIfNotBlank(theParams, theSearchParam, nextName);
-		}
-
-	}
-
-	private void addNumber_Quantity(Set<ResourceIndexedSearchParamNumber> theParams, RuntimeSearchParam theSearchParam, IBase theValue) {
-		BaseRuntimeElementCompositeDefinition<?> quantityDefinition = (BaseRuntimeElementCompositeDefinition<?>) getContext().getElementDefinition("Duration");
-		BaseRuntimeChildDefinition quantityValueValueChild = quantityDefinition.getChildByName("value");
-
-		BigDecimal value = extractValueAsBigDecimal(quantityValueValueChild, theValue);
-		if (value != null) {
-			ResourceIndexedSearchParamNumber nextEntity = new ResourceIndexedSearchParamNumber(theSearchParam.getName(), value);
-			theParams.add(nextEntity);
-		}
-	}
-
-	@SuppressWarnings("unchecked")
-	private void addNumber_Integer(Set<ResourceIndexedSearchParamNumber> theParams, RuntimeSearchParam theSearchParam, IBase theValue) {
-		IPrimitiveType<Integer> value = (IPrimitiveType<Integer>) theValue;
-		if (value.getValue() != null) {
-			BigDecimal valueDecimal = new BigDecimal(value.getValue());
-			ResourceIndexedSearchParamNumber nextEntity = new ResourceIndexedSearchParamNumber(theSearchParam.getName(), valueDecimal);
-			theParams.add(nextEntity);
-		}
-
-	}
-
-	@SuppressWarnings("unchecked")
-	private void addNumber_Decimal(Set<ResourceIndexedSearchParamNumber> theParams, RuntimeSearchParam theSearchParam, IBase theValue) {
-		IPrimitiveType<BigDecimal> value = (IPrimitiveType<BigDecimal>) theValue;
-		if (value.getValue() != null) {
-			BigDecimal valueDecimal = value.getValue();
-			ResourceIndexedSearchParamNumber nextEntity = new ResourceIndexedSearchParamNumber(theSearchParam.getName(), valueDecimal);
-			theParams.add(nextEntity);
-		}
-
-	}
-
-	@Override
-	public Set<ResourceIndexedSearchParamCoords> extractSearchParamCoords(ResourceTable theEntity, IBaseResource theResource) {
-		// TODO: implement
-		return Collections.emptySet();
-	}
-
-	@Override
-	public Set<ResourceIndexedSearchParamDate> extractSearchParamDates(ResourceTable theEntity, IBaseResource theResource) {
-		IExtractor<ResourceIndexedSearchParamDate> extractor = (params, searchParam, value, path) -> {
-			String nextType = toTypeName(value);
-			switch (nextType) {
-				case "date":
-				case "dateTime":
-				case "instant":
-					addDateTimeTypes(params, searchParam, value);
-					break;
-				case "Period":
-					addDate_Period(params, searchParam, value);
-					break;
-				case "Timing":
-					addDate_Timing(params, searchParam, value);
-					break;
-				case "string":
-					// CarePlan.activitydate can be a string - ignored for now
-					break;
-				default:
-					throw new ConfigurationException("Search param " + searchParam.getName() + " is of unexpected datatype: " + value.getClass());
-			}
-		};
-
-		return extractSearchParams(theResource, extractor, RestSearchParameterTypeEnum.DATE);
-	}
-
-	private <T extends BaseResourceIndexedSearchParam> Set<T> extractSearchParams(IBaseResource theResource, IExtractor<T> theExtractor, RestSearchParameterTypeEnum theSearchParamType) {
-		Set<T> retVal = new HashSet<>();
-
-		Collection<RuntimeSearchParam> searchParams = getSearchParams(theResource);
-		for (RuntimeSearchParam nextSpDef : searchParams) {
-			if (nextSpDef.getParamType() != theSearchParamType) {
-				continue;
-			}
-
-			String nextPath = nextSpDef.getPath();
-			if (isBlank(nextPath)) {
-				continue;
-			}
-
-			for (IBase nextObject : extractValues(nextPath, theResource)) {
-				if (nextObject != null) {
-					theExtractor.extract(retVal, nextSpDef, nextObject, nextPath);
-				}
-			}
-		}
-		return retVal;
-	}
-
-	private String toTypeName(IBase nextObject) {
-		return getContext().getElementDefinition(nextObject.getClass()).getName();
-	}
-
-	@SuppressWarnings("unchecked")
-	private void addDateTimeTypes(Set<ResourceIndexedSearchParamDate> theParams, RuntimeSearchParam theSearchParam, IBase theValue) {
-		IPrimitiveType<Date> nextBaseDateTime = (IPrimitiveType<Date>) theValue;
-		if (nextBaseDateTime.getValue() != null) {
-			ResourceIndexedSearchParamDate param = new ResourceIndexedSearchParamDate(theSearchParam.getName(), nextBaseDateTime.getValue(), nextBaseDateTime.getValue(), nextBaseDateTime.getValueAsString());
-			theParams.add(param);
-		}
-	}
-
-	@Override
-	public Set<ResourceIndexedSearchParamNumber> extractSearchParamNumber(ResourceTable theEntity, IBaseResource theResource) {
-		IExtractor<ResourceIndexedSearchParamNumber> extractor = (params, searchParam, value, path) -> {
-			String nextType = toTypeName(value);
-			switch (nextType) {
-				case "Duration":
-					addNumber_Duration(params, searchParam, value);
-					break;
-				case "Quantity":
-					addNumber_Quantity(params, searchParam, value);
-					break;
-				case "integer":
-					addNumber_Integer(params, searchParam, value);
-					break;
-				case "decimal":
-					addNumber_Decimal(params, searchParam, value);
-					break;
-				default:
-					throw new ConfigurationException("Search param " + searchParam.getName() + " is of unexpected datatype: " + value.getClass());
-			}
-		};
-
-		return extractSearchParams(theResource, extractor, RestSearchParameterTypeEnum.NUMBER);
-	}
-
-	@Override
-	public Set<ResourceIndexedSearchParamQuantity> extractSearchParamQuantity(ResourceTable theEntity, IBaseResource theResource) {
-		IExtractor<ResourceIndexedSearchParamQuantity> extractor = (params, searchParam, value, path) -> {
-			String nextType = toTypeName(value);
-			switch (nextType) {
-				case "Quantity":
-					addQuantity_Quantity(theEntity, params, searchParam, value);
-					break;
-				case "Money":
-					addQuantity_Money(theEntity, params, searchParam, value);
-					break;
-				case "Range":
-					addQuantity_Range(theEntity, params, searchParam, value);
-					break;
-				default:
-					throw new ConfigurationException("Search param " + searchParam.getName() + " is of unexpected datatype: " + value.getClass());
-			}
-		};
-
-		return extractSearchParams(theResource, extractor, RestSearchParameterTypeEnum.QUANTITY);
-	}
-
-	@Override
-	public Set<ResourceIndexedSearchParamString> extractSearchParamStrings(ResourceTable theEntity, IBaseResource theResource) {
-		IExtractor<ResourceIndexedSearchParamString> extractor = (params, searchParam, value, path) -> {
-			if (value instanceof IPrimitiveType) {
-				IPrimitiveType<?> nextValue = (IPrimitiveType<?>) value;
-				String valueAsString = nextValue.getValueAsString();
-				addSearchTermIfNotBlank(params, searchParam, valueAsString);
-				return;
-			}
-
-			String nextType = toTypeName(value);
-			switch (nextType) {
-				case "HumanName":
-					addString_HumanName(params, searchParam, value);
-					break;
-				case "Address":
-					addString_Address(params, searchParam, value);
-					break;
-				case "ContactPoint":
-					addString_ContactPoint(params, searchParam, value);
-					break;
-				case "Quantity":
-					addString_Quantity(params, searchParam, value);
-					break;
-				case "Range":
-					addString_Range(params, searchParam, value);
-					break;
-				default:
-					throw new ConfigurationException("Search param " + searchParam.getName() + " is of unexpected datatype: " + value.getClass());
-			}
-		};
-
-		return extractSearchParams(theResource, extractor, RestSearchParameterTypeEnum.STRING);
-	}
-
-	private void addUri_Uri(Set<ResourceIndexedSearchParamUri> theParams, RuntimeSearchParam theSearchParam, IBase theValue) {
-		IPrimitiveType<?> value = (IPrimitiveType<?>) theValue;
-		String valueAsString = value.getValueAsString();
-		if (isNotBlank(valueAsString)) {
-			ResourceIndexedSearchParamUri nextEntity = new ResourceIndexedSearchParamUri(theSearchParam.getName(), valueAsString);
-			theParams.add(nextEntity);
-		}
-	}
-
-	@Override
-	public Set<BaseResourceIndexedSearchParam> extractSearchParamTokens(ResourceTable theEntity, IBaseResource theResource) {
-		BaseRuntimeElementCompositeDefinition<?> codeSystemDefinition = (BaseRuntimeElementCompositeDefinition<?>) getContext().getElementDefinition("CodeSystem");
-		assert codeSystemDefinition != null;
-		BaseRuntimeChildDefinition codeSystemUrlValueChild = codeSystemDefinition.getChildByName("url");
-
-		String resourceTypeName = toTypeName(theResource);
+	public Set<BaseResourceIndexedSearchParam> extractSearchParamTokens(IBaseResource theResource) {
+		BaseRuntimeElementCompositeDefinition<?> codeSystemDefinition;
+		BaseRuntimeChildDefinition codeSystemUrlValueChild = null;
+		if (getContext().getVersion().getVersion().isEqualOrNewerThan(FhirVersionEnum.DSTU3)) {
+			codeSystemDefinition = getContext().getResourceDefinition("CodeSystem");
+			assert codeSystemDefinition != null;
+			codeSystemUrlValueChild = codeSystemDefinition.getChildByName("url");
+		}
+
+		String resourceTypeName = toRootTypeName(theResource);
 		String useSystem;
-		if (resourceTypeName.equals("CodeSystem")) {
-			useSystem = extractValueAsString(codeSystemUrlValueChild, theResource);
+		if (getContext().getVersion().getVersion().equals(FhirVersionEnum.DSTU2)) {
+			if (resourceTypeName.equals("ValueSet")) {
+				ca.uhn.fhir.model.dstu2.resource.ValueSet dstu2ValueSet = (ca.uhn.fhir.model.dstu2.resource.ValueSet)theResource;
+				useSystem = dstu2ValueSet.getCodeSystem().getSystem();
+			} else {
+				useSystem = null;
+			}
 		} else {
-			useSystem = null;
+			if (resourceTypeName.equals("CodeSystem")) {
+				useSystem = extractValueAsString(codeSystemUrlValueChild, theResource);
+			} else {
+				useSystem = null;
+			}
 		}
 
 		IExtractor<BaseResourceIndexedSearchParam> extractor = (params, searchParam, value, path) -> {
 
+			// DSTU3+
 			if (value instanceof IBaseEnumeration<?>) {
 				IBaseEnumeration<?> obj = (IBaseEnumeration<?>) value;
 				String system = extractSystem(obj);
 				String code = obj.getValueAsString();
-				addTokenIfNotBlank(params, searchParam, system, code);
+				addTokenIfNotBlank(resourceTypeName, params, searchParam, system, code);
+				return;
+			}
+
+			// DSTU2 only
+			if (value instanceof BoundCodeDt) {
+				BoundCodeDt boundCode = (BoundCodeDt) value;
+				Enum valueAsEnum = boundCode.getValueAsEnum();
+				String system = null;
+				if (valueAsEnum != null) {
+					//noinspection unchecked
+					system = boundCode.getBinder().toSystemString(valueAsEnum);
+				}
+				String code = boundCode.getValueAsString();
+				addTokenIfNotBlank(resourceTypeName, params, searchParam, system, code);
 				return;
 			}
 
@@ -707,15 +134,17 @@
 				String valueAsString = nextValue.getValueAsString();
 				if ("CodeSystem.concept.code".equals(path)) {
 					systemAsString = useSystem;
+				} else if ("ValueSet.codeSystem.concept.code".equals(path)) {
+					systemAsString = useSystem;
 				}
 
-				addTokenIfNotBlank(params, searchParam, systemAsString, valueAsString);
+				addTokenIfNotBlank(resourceTypeName, params, searchParam, systemAsString, valueAsString);
 				return;
 			}
 
 			switch (path) {
 				case "Patient.communication":
-					addToken_PatientCommunication(params, searchParam, value);
+					addToken_PatientCommunication(resourceTypeName, params, searchParam, value);
 					return;
 				case "Consent.source":
 					// Consent#source-identifier has a path that isn't typed - This is a one-off to deal with that
@@ -728,23 +157,23 @@
 					ourLog.warn("StructureDefinition context indexing not currently supported");
 					return;
 				case "CapabilityStatement.rest.security":
-					addToken_CapabilityStatementRestSecurity(params, searchParam, value);
+					addToken_CapabilityStatementRestSecurity(resourceTypeName, params, searchParam, value);
 					return;
 			}
 
-			String nextType = toTypeName(value);
+			String nextType = toRootTypeName(value);
 			switch (nextType) {
 				case "Identifier":
-					addToken_Identifier(params, searchParam, value);
+					addToken_Identifier(resourceTypeName, params, searchParam, value);
 					break;
 				case "CodeableConcept":
-					addToken_CodeableConcept(params, searchParam, value);
+					addToken_CodeableConcept(resourceTypeName, params, searchParam, value);
 					break;
 				case "Coding":
-					addToken_Coding(params, searchParam, value);
+					addToken_Coding(resourceTypeName, params, searchParam, value);
 					break;
 				case "ContactPoint":
-					addToken_ContactPoint(params, searchParam, value);
+					addToken_ContactPoint(resourceTypeName, params, searchParam, value);
 					break;
 				default:
 					throw new ConfigurationException("Search param " + searchParam.getName() + " is of unexpected datatype: " + value.getClass());
@@ -754,7 +183,633 @@
 		return extractSearchParams(theResource, extractor, RestSearchParameterTypeEnum.TOKEN);
 	}
 
-	private void addTokenIfNotBlank(Set<BaseResourceIndexedSearchParam> theParams, RuntimeSearchParam theSearchParam, String theSystem, String theValue) {
+	@Override
+	public Set<ResourceIndexedSearchParamUri> extractSearchParamUri(IBaseResource theResource) {
+		IExtractor<ResourceIndexedSearchParamUri> extractor = (params, searchParam, value, path) -> {
+			String nextType = toRootTypeName(value);
+			String resourceType = toRootTypeName(theResource);
+			switch (nextType) {
+				case "uri":
+				case "url":
+				case "oid":
+				case "sid":
+				case "uuid":
+					addUri_Uri(resourceType, params, searchParam, value);
+					break;
+				default:
+					throw new ConfigurationException("Search param " + searchParam.getName() + " is of unexpected datatype: " + value.getClass());
+			}
+		};
+
+		return extractSearchParams(theResource, extractor, RestSearchParameterTypeEnum.URI);
+	}
+
+	@Override
+	public Set<ResourceIndexedSearchParamCoords> extractSearchParamCoords(IBaseResource theResource) {
+		// TODO: implement
+		return Collections.emptySet();
+	}
+
+	@Override
+	public Set<ResourceIndexedSearchParamDate> extractSearchParamDates(IBaseResource theResource) {
+		IExtractor<ResourceIndexedSearchParamDate> extractor = (params, searchParam, value, path) -> {
+			String nextType = toRootTypeName(value);
+			String resourceType = toRootTypeName(theResource);
+			switch (nextType) {
+				case "date":
+				case "dateTime":
+				case "instant":
+					addDateTimeTypes(resourceType, params, searchParam, value);
+					break;
+				case "Period":
+					addDate_Period(resourceType, params, searchParam, value);
+					break;
+				case "Timing":
+					addDate_Timing(resourceType, params, searchParam, value);
+					break;
+				case "string":
+					// CarePlan.activitydate can be a string - ignored for now
+					break;
+				default:
+					throw new ConfigurationException("Search param " + searchParam.getName() + " is of unexpected datatype: " + value.getClass());
+			}
+		};
+
+		return extractSearchParams(theResource, extractor, RestSearchParameterTypeEnum.DATE);
+	}
+
+	@Override
+	public Set<ResourceIndexedSearchParamNumber> extractSearchParamNumber(IBaseResource theResource) {
+
+		IExtractor<ResourceIndexedSearchParamNumber> extractor = (params, searchParam, value, path) -> {
+			String nextType = toRootTypeName(value);
+			String resourceType = toRootTypeName(theResource);
+			switch (nextType) {
+				case "Duration":
+					addNumber_Duration(resourceType, params, searchParam, value);
+					break;
+				case "Quantity":
+					addNumber_Quantity(resourceType, params, searchParam, value);
+					break;
+				case "integer":
+				case "positiveInt":
+				case "unsignedInt":
+					addNumber_Integer(resourceType, params, searchParam, value);
+					break;
+				case "decimal":
+					addNumber_Decimal(resourceType, params, searchParam, value);
+					break;
+				default:
+					throw new ConfigurationException("Search param " + searchParam.getName() + " is of unexpected datatype: " + value.getClass());
+			}
+		};
+
+		return extractSearchParams(theResource, extractor, RestSearchParameterTypeEnum.NUMBER);
+	}
+
+	@Override
+	public Set<ResourceIndexedSearchParamQuantity> extractSearchParamQuantity(IBaseResource theResource) {
+		BaseRuntimeElementCompositeDefinition<?> locationDefinition = (BaseRuntimeElementCompositeDefinition<?>) getContext().getResourceDefinition("Location");
+		BaseRuntimeChildDefinition locationPositionValueChild = locationDefinition.getChildByName("position");
+		BaseRuntimeElementCompositeDefinition<?> locationPositionDefinition = (BaseRuntimeElementCompositeDefinition<?>) locationPositionValueChild.getChildByName("position");
+
+
+		IExtractor<ResourceIndexedSearchParamQuantity> extractor = (params, searchParam, value, path) -> {
+			if (value.getClass().equals(locationPositionDefinition.getImplementingClass())) {
+				ourLog.warn("Position search not currently supported, not indexing location");
+				return;
+			}
+
+			String nextType = toRootTypeName(value);
+			String resourceType = toRootTypeName(theResource);
+			switch (nextType) {
+				case "Quantity":
+					addQuantity_Quantity(resourceType, params, searchParam, value);
+					break;
+				case "Money":
+					addQuantity_Money(resourceType, params, searchParam, value);
+					break;
+				case "Range":
+					addQuantity_Range(resourceType, params, searchParam, value);
+					break;
+				default:
+					throw new ConfigurationException("Search param " + searchParam.getName() + " is of unexpected datatype: " + value.getClass());
+			}
+		};
+
+		return extractSearchParams(theResource, extractor, RestSearchParameterTypeEnum.QUANTITY);
+	}
+
+	@Override
+	public Set<ResourceIndexedSearchParamString> extractSearchParamStrings(IBaseResource theResource) {
+		IExtractor<ResourceIndexedSearchParamString> extractor = (params, searchParam, value, path) -> {
+			String resourceType = toRootTypeName(theResource);
+
+			if (value instanceof IPrimitiveType) {
+				IPrimitiveType<?> nextValue = (IPrimitiveType<?>) value;
+				String valueAsString = nextValue.getValueAsString();
+				addSearchTermIfNotBlank(resourceType, params, searchParam, valueAsString);
+				return;
+			}
+
+			String nextType = toRootTypeName(value);
+			switch (nextType) {
+				case "HumanName":
+					addString_HumanName(resourceType, params, searchParam, value);
+					break;
+				case "Address":
+					addString_Address(resourceType, params, searchParam, value);
+					break;
+				case "ContactPoint":
+					addString_ContactPoint(resourceType, params, searchParam, value);
+					break;
+				case "Quantity":
+					addString_Quantity(resourceType, params, searchParam, value);
+					break;
+				case "Range":
+					addString_Range(resourceType, params, searchParam, value);
+					break;
+				default:
+					throw new ConfigurationException("Search param " + searchParam.getName() + " is of unexpected datatype: " + value.getClass());
+			}
+		};
+
+		return extractSearchParams(theResource, extractor, RestSearchParameterTypeEnum.STRING);
+	}
+
+	@Override
+	public List<PathAndRef> extractResourceLinks(IBaseResource theResource, RuntimeSearchParam theNextSpDef) {
+		ArrayList<PathAndRef> retVal = new ArrayList<>();
+
+		String[] nextPathsSplit = split(theNextSpDef.getPath());
+		for (String path : nextPathsSplit) {
+			path = path.trim();
+			if (isNotBlank(path)) {
+
+				for (Object next : extractValues(path, theResource)) {
+					retVal.add(new PathAndRef(path, next));
+				}
+			}
+		}
+
+		return retVal;
+	}
+
+	/**
+	 * [
+	 * Override parent because we're using FHIRPath here
+	 */
+	private List<IBase> extractValues(String thePaths, IBaseResource theResource) {
+		List<IBase> values = new ArrayList<>();
+		if (isNotBlank(thePaths)) {
+			String[] nextPathsSplit = split(thePaths);
+			for (String nextPath : nextPathsSplit) {
+				List<? extends IBase> allValues;
+
+				nextPath = trim(nextPath);
+				IValueExtractor allValuesFunc = getPathValueExtractor(theResource, nextPath);
+				try {
+					allValues = allValuesFunc.get();
+				} catch (Exception e) {
+					String msg = getContext().getLocalizer().getMessage(BaseSearchParamExtractor.class, "failedToExtractPaths", nextPath, e.toString());
+					throw new InternalErrorException(msg, e);
+				}
+
+				values.addAll(allValues);
+			}
+
+			for (int i = 0; i < values.size(); i++) {
+				IBase nextObject = values.get(i);
+				if (nextObject instanceof IBaseExtension) {
+					IBaseExtension nextExtension = (IBaseExtension) nextObject;
+					nextObject = nextExtension.getValue();
+					values.set(i, nextObject);
+				}
+			}
+		}
+
+		return values;
+	}
+
+	protected abstract IValueExtractor getPathValueExtractor(IBaseResource theResource, String theSinglePath);
+
+	protected FhirContext getContext() {
+		return myContext;
+	}
+
+	protected ModelConfig getModelConfig() {
+		return myModelConfig;
+	}
+
+	public Collection<RuntimeSearchParam> getSearchParams(IBaseResource theResource) {
+		RuntimeResourceDefinition def = getContext().getResourceDefinition(theResource);
+		Collection<RuntimeSearchParam> retVal = mySearchParamRegistry.getActiveSearchParams(def.getName()).values();
+		List<RuntimeSearchParam> defaultList = Collections.emptyList();
+		retVal = ObjectUtils.defaultIfNull(retVal, defaultList);
+		return retVal;
+	}
+
+	@PostConstruct
+	public void start() {
+		myIgnoredForSearchDatatypes = new HashSet<>();
+		addIgnoredType(getContext(), "Annotation", myIgnoredForSearchDatatypes);
+		addIgnoredType(getContext(), "Attachment", myIgnoredForSearchDatatypes);
+		addIgnoredType(getContext(), "Count", myIgnoredForSearchDatatypes);
+		addIgnoredType(getContext(), "Distance", myIgnoredForSearchDatatypes);
+		addIgnoredType(getContext(), "Ratio", myIgnoredForSearchDatatypes);
+		addIgnoredType(getContext(), "SampledData", myIgnoredForSearchDatatypes);
+		addIgnoredType(getContext(), "Signature", myIgnoredForSearchDatatypes);
+	}
+
+	private void addQuantity_Quantity(String theResourceType, Set<ResourceIndexedSearchParamQuantity> theParams, RuntimeSearchParam theSearchParam, IBase theValue) {
+		BaseRuntimeElementCompositeDefinition<?> quantityDefinition = (BaseRuntimeElementCompositeDefinition<?>) getContext().getElementDefinition("Quantity");
+		BaseRuntimeChildDefinition quantityValueChild = quantityDefinition.getChildByName("value");
+		BaseRuntimeChildDefinition quantitySystemChild = quantityDefinition.getChildByName("system");
+		BaseRuntimeChildDefinition quantityCodeChild = quantityDefinition.getChildByName("code");
+
+		Optional<IPrimitiveType<BigDecimal>> valueField = quantityValueChild.getAccessor().getFirstValueOrNull(theValue);
+		if (valueField.isPresent() && valueField.get().getValue() != null) {
+			BigDecimal nextValueValue = valueField.get().getValue();
+			String system = extractValueAsString(quantitySystemChild, theValue);
+			String code = extractValueAsString(quantityCodeChild, theValue);
+
+			ResourceIndexedSearchParamQuantity nextEntity = new ResourceIndexedSearchParamQuantity(theResourceType, theSearchParam.getName(), nextValueValue, system, code);
+			theParams.add(nextEntity);
+		}
+
+	}
+
+	private void addQuantity_Money(String theResourceType, Set<ResourceIndexedSearchParamQuantity> theParams, RuntimeSearchParam theSearchParam, IBase theValue) {
+		BaseRuntimeElementCompositeDefinition<?> moneyDefinition = (BaseRuntimeElementCompositeDefinition<?>) getContext().getElementDefinition("Money");
+		BaseRuntimeChildDefinition moneyValueChild = moneyDefinition.getChildByName("value");
+		BaseRuntimeChildDefinition moneyCurrencyChild = moneyDefinition.getChildByName("currency");
+
+		Optional<IPrimitiveType<BigDecimal>> valueField = moneyValueChild.getAccessor().getFirstValueOrNull(theValue);
+		if (valueField.isPresent() && valueField.get().getValue() != null) {
+			BigDecimal nextValueValue = valueField.get().getValue();
+
+			String nextValueString = "urn:iso:std:iso:4217";
+			String nextValueCode = extractValueAsString(moneyCurrencyChild, theValue);
+			String searchParamName = theSearchParam.getName();
+			ResourceIndexedSearchParamQuantity nextEntity = new ResourceIndexedSearchParamQuantity(theResourceType, searchParamName, nextValueValue, nextValueString, nextValueCode);
+			theParams.add(nextEntity);
+		}
+
+	}
+
+	private void addQuantity_Range(String theResourceType, Set<ResourceIndexedSearchParamQuantity> theParams, RuntimeSearchParam theSearchParam, IBase theValue) {
+		BaseRuntimeElementCompositeDefinition<?> rangeDefinition = (BaseRuntimeElementCompositeDefinition<?>) getContext().getElementDefinition("Range");
+		BaseRuntimeChildDefinition rangeLowValueChild = rangeDefinition.getChildByName("low");
+		BaseRuntimeChildDefinition rangeHighValueChild = rangeDefinition.getChildByName("high");
+
+		Optional<IBase> low = rangeLowValueChild.getAccessor().getFirstValueOrNull(theValue);
+		low.ifPresent(theIBase -> addQuantity_Quantity(theResourceType, theParams, theSearchParam, theIBase));
+
+		Optional<IBase> high = rangeHighValueChild.getAccessor().getFirstValueOrNull(theValue);
+		high.ifPresent(theIBase -> addQuantity_Quantity(theResourceType, theParams, theSearchParam, theIBase));
+	}
+
+	private void addToken_Identifier(String theResourceType, Set<BaseResourceIndexedSearchParam> theParams, RuntimeSearchParam theSearchParam, IBase theValue) {
+		BaseRuntimeElementCompositeDefinition<?> identifierDefinition = (BaseRuntimeElementCompositeDefinition<?>) getContext().getElementDefinition("Identifier");
+		BaseRuntimeChildDefinition identifierSystemValueChild = identifierDefinition.getChildByName("system");
+		BaseRuntimeChildDefinition identifierValueValueChild = identifierDefinition.getChildByName("value");
+
+		BaseRuntimeChildDefinition identifierTypeValueChild = identifierDefinition.getChildByName("type");
+		BaseRuntimeElementCompositeDefinition<?> identifierTypeDefinition = (BaseRuntimeElementCompositeDefinition<?>) identifierTypeValueChild.getChildByName("type");
+
+		BaseRuntimeChildDefinition identifierTypeTextValueChild = identifierTypeDefinition.getChildByName("text");
+
+		String system = extractValueAsString(identifierSystemValueChild, theValue);
+		String value = extractValueAsString(identifierValueValueChild, theValue);
+		if (isNotBlank(value)) {
+			addTokenIfNotBlank(theResourceType, theParams, theSearchParam, system, value);
+		}
+
+		Optional<IBase> type = identifierTypeValueChild.getAccessor().getFirstValueOrNull(theValue);
+		if (type.isPresent()) {
+			String text = extractValueAsString(identifierTypeTextValueChild, type.get());
+			addSearchTermIfNotBlank(theResourceType, theParams, theSearchParam, text);
+		}
+
+	}
+
+	private void addToken_CodeableConcept(String theResourceType, Set<BaseResourceIndexedSearchParam> theParams, RuntimeSearchParam theSearchParam, IBase theValue) {
+		BaseRuntimeElementCompositeDefinition<?> codeableConceptDefinition = (BaseRuntimeElementCompositeDefinition<?>) getContext().getElementDefinition("CodeableConcept");
+		BaseRuntimeChildDefinition codeableConceptCodingValueChild = codeableConceptDefinition.getChildByName("coding");
+		BaseRuntimeChildDefinition codeableConceptTextValueChild = codeableConceptDefinition.getChildByName("text");
+
+		List<IBase> codings = codeableConceptCodingValueChild.getAccessor().getValues(theValue);
+		for (IBase nextCoding : codings) {
+			addToken_Coding(theResourceType, theParams, theSearchParam, nextCoding);
+		}
+
+		String text = extractValueAsString(codeableConceptTextValueChild, theValue);
+		if (isNotBlank(text)) {
+			addSearchTermIfNotBlank(theResourceType, theParams, theSearchParam, text);
+		}
+	}
+
+	private void addToken_Coding(String theResourceType, Set<BaseResourceIndexedSearchParam> theParams, RuntimeSearchParam theSearchParam, IBase theValue) {
+		BaseRuntimeElementCompositeDefinition<?> codingDefinition = (BaseRuntimeElementCompositeDefinition<?>) getContext().getElementDefinition("Coding");
+		BaseRuntimeChildDefinition codingSystemValueChild = codingDefinition.getChildByName("system");
+		BaseRuntimeChildDefinition codingCodeValueChild = codingDefinition.getChildByName("code");
+		BaseRuntimeChildDefinition codingDisplayValueChild = codingDefinition.getChildByName("display");
+
+		String system = extractValueAsString(codingSystemValueChild, theValue);
+		String code = extractValueAsString(codingCodeValueChild, theValue);
+		addTokenIfNotBlank(theResourceType, theParams, theSearchParam, system, code);
+
+		String text = extractValueAsString(codingDisplayValueChild, theValue);
+		addSearchTermIfNotBlank(theResourceType, theParams, theSearchParam, text);
+	}
+
+	private void addToken_ContactPoint(String theResourceType, Set<BaseResourceIndexedSearchParam> theParams, RuntimeSearchParam theSearchParam, IBase theValue) {
+		BaseRuntimeElementCompositeDefinition<?> contactPointDefinition = (BaseRuntimeElementCompositeDefinition<?>) getContext().getElementDefinition("ContactPoint");
+		BaseRuntimeChildDefinition contactPointSystemValueChild = contactPointDefinition.getChildByName("system");
+		BaseRuntimeChildDefinition contactPointValueValueChild = contactPointDefinition.getChildByName("value");
+
+		String system = extractValueAsString(contactPointSystemValueChild, theValue);
+		String value = extractValueAsString(contactPointValueValueChild, theValue);
+		addTokenIfNotBlank(theResourceType, theParams, theSearchParam, system, value);
+	}
+
+	private void addToken_PatientCommunication(String theResourceType, Set<BaseResourceIndexedSearchParam> theParams, RuntimeSearchParam theSearchParam, IBase theValue) {
+		BaseRuntimeElementCompositeDefinition<?> patientDefinition = getContext().getResourceDefinition("Patient");
+		BaseRuntimeChildDefinition patientCommunicationValueChild = patientDefinition.getChildByName("communication");
+		BaseRuntimeElementCompositeDefinition<?> patientCommunicationDefinition = (BaseRuntimeElementCompositeDefinition<?>) patientCommunicationValueChild.getChildByName("communication");
+		BaseRuntimeChildDefinition patientCommunicationLanguageValueChild = patientCommunicationDefinition.getChildByName("language");
+
+		List<IBase> values = patientCommunicationLanguageValueChild.getAccessor().getValues(theValue);
+		for (IBase next : values) {
+			addToken_CodeableConcept(theResourceType, theParams, theSearchParam, next);
+		}
+	}
+
+	private void addToken_CapabilityStatementRestSecurity(String theResourceType, Set<BaseResourceIndexedSearchParam> theParams, RuntimeSearchParam theSearchParam, IBase theValue) {
+		BaseRuntimeElementCompositeDefinition<?> capabilityStatementDefinition = getContext().getResourceDefinition("CapabilityStatement");
+		BaseRuntimeChildDefinition capabilityStatementRestChild = capabilityStatementDefinition.getChildByName("rest");
+		BaseRuntimeElementCompositeDefinition<?> capabilityStatementRestDefinition = (BaseRuntimeElementCompositeDefinition<?>) capabilityStatementRestChild.getChildByName("rest");
+		BaseRuntimeChildDefinition capabilityStatementRestSecurityValueChild = capabilityStatementRestDefinition.getChildByName("security");
+		BaseRuntimeElementCompositeDefinition<?> capabilityStatementRestSecurityDefinition = (BaseRuntimeElementCompositeDefinition<?>) capabilityStatementRestSecurityValueChild.getChildByName("security");
+		BaseRuntimeChildDefinition capabilityStatementRestSecurityServiceValueChild = capabilityStatementRestSecurityDefinition.getChildByName("service");
+
+		List<IBase> values = capabilityStatementRestSecurityServiceValueChild.getAccessor().getValues(theValue);
+		for (IBase nextValue : values) {
+			addToken_CodeableConcept(theResourceType, theParams, theSearchParam, nextValue);
+		}
+
+	}
+
+	private void addDate_Period(String theResourceType, Set<ResourceIndexedSearchParamDate> theParams, RuntimeSearchParam theSearchParam, IBase theValue) {
+		BaseRuntimeElementCompositeDefinition<?> periodDefinition = (BaseRuntimeElementCompositeDefinition<?>) getContext().getElementDefinition("Period");
+		BaseRuntimeChildDefinition periodStartValueChild = periodDefinition.getChildByName("start");
+		BaseRuntimeChildDefinition periodEndValueChild = periodDefinition.getChildByName("end");
+
+		Date start = extractValueAsDate(periodStartValueChild, theValue);
+		String startAsString = extractValueAsString(periodStartValueChild, theValue);
+		Date end = extractValueAsDate(periodEndValueChild, theValue);
+
+		if (start != null || end != null) {
+			ResourceIndexedSearchParamDate nextEntity = new ResourceIndexedSearchParamDate(theResourceType, theSearchParam.getName(), start, end, startAsString);
+			theParams.add(nextEntity);
+		}
+	}
+
+	private void addDate_Timing(String theResourceType, Set<ResourceIndexedSearchParamDate> theParams, RuntimeSearchParam theSearchParam, IBase theValue) {
+		BaseRuntimeElementCompositeDefinition<?> timingDefinition = (BaseRuntimeElementCompositeDefinition<?>) getContext().getElementDefinition("Timing");
+		BaseRuntimeChildDefinition timingEventValueChild = timingDefinition.getChildByName("event");
+		BaseRuntimeChildDefinition timingRepeatValueChild = timingDefinition.getChildByName("repeat");
+		BaseRuntimeElementCompositeDefinition<?> timingRepeatDefinition = (BaseRuntimeElementCompositeDefinition<?>) timingRepeatValueChild.getChildByName("repeat");
+		BaseRuntimeChildDefinition timingRepeatBoundsValueChild = timingRepeatDefinition.getChildByName("bounds[x]");
+
+		List<IPrimitiveType<Date>> values = extractValuesAsFhirDates(timingEventValueChild, theValue);
+
+		TreeSet<Date> dates = new TreeSet<>();
+		String firstValue = null;
+		for (IPrimitiveType<Date> nextEvent : values) {
+			if (nextEvent.getValue() != null) {
+				dates.add(nextEvent.getValue());
+				if (firstValue == null) {
+					firstValue = nextEvent.getValueAsString();
+				}
+			}
+		}
+
+		Optional<IBase> repeat = timingRepeatValueChild.getAccessor().getFirstValueOrNull(theValue);
+		if (repeat.isPresent()) {
+			Optional<IBase> bounds = timingRepeatBoundsValueChild.getAccessor().getFirstValueOrNull(repeat.get());
+			if (bounds.isPresent()) {
+				String boundsType = toRootTypeName(bounds.get());
+				switch (boundsType) {
+					case "Period":
+						BaseRuntimeElementCompositeDefinition<?> periodDefinition = (BaseRuntimeElementCompositeDefinition<?>) getContext().getElementDefinition("Period");
+						BaseRuntimeChildDefinition periodStartValueChild = periodDefinition.getChildByName("start");
+						BaseRuntimeChildDefinition periodEndValueChild = periodDefinition.getChildByName("end");
+						Date start = extractValueAsDate(periodStartValueChild, bounds.get());
+						Date end = extractValueAsDate(periodEndValueChild, bounds.get());
+						dates.add(start);
+						dates.add(end);
+						break;
+				}
+			}
+		}
+
+		if (!dates.isEmpty()) {
+			ResourceIndexedSearchParamDate nextEntity = new ResourceIndexedSearchParamDate(theResourceType, theSearchParam.getName(), dates.first(), dates.last(), firstValue);
+			theParams.add(nextEntity);
+		}
+	}
+
+	private void addNumber_Duration(String theResourceType, Set<ResourceIndexedSearchParamNumber> theParams, RuntimeSearchParam theSearchParam, IBase theValue) {
+		BaseRuntimeElementCompositeDefinition<?> durationDefinition = (BaseRuntimeElementCompositeDefinition<?>) getContext().getElementDefinition("Duration");
+		BaseRuntimeChildDefinition durationSystemValueChild = durationDefinition.getChildByName("system");
+		BaseRuntimeChildDefinition durationCodeValueChild = durationDefinition.getChildByName("code");
+		BaseRuntimeChildDefinition durationValueValueChild = durationDefinition.getChildByName("value");
+
+		String system = extractValueAsString(durationSystemValueChild, theValue);
+		String code = extractValueAsString(durationCodeValueChild, theValue);
+		BigDecimal value = extractValueAsBigDecimal(durationValueValueChild, theValue);
+		if (value != null) {
+			value = normalizeQuantityContainingTimeUnitsIntoDaysForNumberParam(system, code, value);
+			ResourceIndexedSearchParamNumber nextEntity = new ResourceIndexedSearchParamNumber(theResourceType, theSearchParam.getName(), value);
+			theParams.add(nextEntity);
+		}
+	}
+
+	private void addNumber_Quantity(String theResourceType, Set<ResourceIndexedSearchParamNumber> theParams, RuntimeSearchParam theSearchParam, IBase theValue) {
+		BaseRuntimeElementCompositeDefinition<?> quantityDefinition = (BaseRuntimeElementCompositeDefinition<?>) getContext().getElementDefinition("Duration");
+		BaseRuntimeChildDefinition quantityValueValueChild = quantityDefinition.getChildByName("value");
+		BaseRuntimeChildDefinition quantitySystemChild = quantityDefinition.getChildByName("system");
+		BaseRuntimeChildDefinition quantityCodeChild = quantityDefinition.getChildByName("code");
+
+		BigDecimal value = extractValueAsBigDecimal(quantityValueValueChild, theValue);
+		if (value != null) {
+			String system = extractValueAsString(quantitySystemChild, theValue);
+			String code = extractValueAsString(quantityCodeChild, theValue);
+			value = normalizeQuantityContainingTimeUnitsIntoDaysForNumberParam(system, code, value);
+			ResourceIndexedSearchParamNumber nextEntity = new ResourceIndexedSearchParamNumber(theResourceType, theSearchParam.getName(), value);
+			theParams.add(nextEntity);
+		}
+	}
+
+	@SuppressWarnings("unchecked")
+	private void addNumber_Integer(String theResourceType, Set<ResourceIndexedSearchParamNumber> theParams, RuntimeSearchParam theSearchParam, IBase theValue) {
+		IPrimitiveType<Integer> value = (IPrimitiveType<Integer>) theValue;
+		if (value.getValue() != null) {
+			BigDecimal valueDecimal = new BigDecimal(value.getValue());
+			ResourceIndexedSearchParamNumber nextEntity = new ResourceIndexedSearchParamNumber(theResourceType, theSearchParam.getName(), valueDecimal);
+			theParams.add(nextEntity);
+		}
+
+	}
+
+	@SuppressWarnings("unchecked")
+	private void addNumber_Decimal(String theResourceType, Set<ResourceIndexedSearchParamNumber> theParams, RuntimeSearchParam theSearchParam, IBase theValue) {
+		IPrimitiveType<BigDecimal> value = (IPrimitiveType<BigDecimal>) theValue;
+		if (value.getValue() != null) {
+			BigDecimal valueDecimal = value.getValue();
+			ResourceIndexedSearchParamNumber nextEntity = new ResourceIndexedSearchParamNumber(theResourceType, theSearchParam.getName(), valueDecimal);
+			theParams.add(nextEntity);
+		}
+
+	}
+
+	private void addString_HumanName(String theResourceType, Set<ResourceIndexedSearchParamString> theParams, RuntimeSearchParam theSearchParam, IBase theValue) {
+		BaseRuntimeElementCompositeDefinition<?> humanNameDefinition = (BaseRuntimeElementCompositeDefinition<?>) getContext().getElementDefinition("HumanName");
+		BaseRuntimeChildDefinition humanNameFamilyValueChild = humanNameDefinition.getChildByName("family");
+		BaseRuntimeChildDefinition humanNameGivenValueChild = humanNameDefinition.getChildByName("given");
+
+		List<String> families = extractValuesAsStrings(humanNameFamilyValueChild, theValue);
+		for (String next : families) {
+			addSearchTermIfNotBlank(theResourceType, theParams, theSearchParam, next);
+		}
+
+		List<String> givens = extractValuesAsStrings(humanNameGivenValueChild, theValue);
+		for (String next : givens) {
+			addSearchTermIfNotBlank(theResourceType, theParams, theSearchParam, next);
+		}
+
+	}
+
+	private void addString_Quantity(String theResourceType, Set<ResourceIndexedSearchParamString> theParams, RuntimeSearchParam theSearchParam, IBase theValue) {
+		BaseRuntimeElementCompositeDefinition<?> quantityDefinition = (BaseRuntimeElementCompositeDefinition<?>) getContext().getElementDefinition("Quantity");
+		BaseRuntimeChildDefinition quantityValueChild = quantityDefinition.getChildByName("value");
+
+		BigDecimal value = extractValueAsBigDecimal(quantityValueChild, theValue);
+		if (value != null) {
+			addSearchTermIfNotBlank(theResourceType, theParams, theSearchParam, value.toPlainString());
+		}
+	}
+
+	private void addString_Range(String theResourceType, Set<ResourceIndexedSearchParamString> theParams, RuntimeSearchParam theSearchParam, IBase theValue) {
+		BaseRuntimeElementCompositeDefinition<?> rangeDefinition = (BaseRuntimeElementCompositeDefinition<?>) getContext().getElementDefinition("Range");
+		BaseRuntimeChildDefinition rangeLowValueChild = rangeDefinition.getChildByName("low");
+
+		BigDecimal value = extractValueAsBigDecimal(rangeLowValueChild, theValue);
+		if (value != null) {
+			addSearchTermIfNotBlank(theResourceType, theParams, theSearchParam, value.toPlainString());
+		}
+	}
+
+	private void addString_ContactPoint(String theResourceType, Set<ResourceIndexedSearchParamString> theParams, RuntimeSearchParam theSearchParam, IBase theValue) {
+		BaseRuntimeElementCompositeDefinition<?> contactPointDefinition = (BaseRuntimeElementCompositeDefinition<?>) getContext().getElementDefinition("ContactPoint");
+		BaseRuntimeChildDefinition contactPointValueValueChild = contactPointDefinition.getChildByName("value");
+
+		String value = extractValueAsString(contactPointValueValueChild, theValue);
+		if (isNotBlank(value)) {
+			addSearchTermIfNotBlank(theResourceType, theParams, theSearchParam, value);
+		}
+	}
+
+	private void addString_Address(String theResourceType, Set<ResourceIndexedSearchParamString> theParams, RuntimeSearchParam theSearchParam, IBase theValue) {
+		BaseRuntimeElementCompositeDefinition<?> addressDefinition = (BaseRuntimeElementCompositeDefinition<?>) getContext().getElementDefinition("Address");
+		BaseRuntimeChildDefinition addressLineValueChild = addressDefinition.getChildByName("line");
+		BaseRuntimeChildDefinition addressCityValueChild = addressDefinition.getChildByName("city");
+		BaseRuntimeChildDefinition addressStateValueChild = addressDefinition.getChildByName("state");
+		BaseRuntimeChildDefinition addressCountryValueChild = addressDefinition.getChildByName("country");
+		BaseRuntimeChildDefinition addressPostalCodeValueChild = addressDefinition.getChildByName("postalCode");
+
+		List<String> allNames = new ArrayList<>(extractValuesAsStrings(addressLineValueChild, theValue));
+
+		String city = extractValueAsString(addressCityValueChild, theValue);
+		if (isNotBlank(city)) {
+			allNames.add(city);
+		}
+
+		String state = extractValueAsString(addressStateValueChild, theValue);
+		if (isNotBlank(state)) {
+			allNames.add(state);
+		}
+
+		String country = extractValueAsString(addressCountryValueChild, theValue);
+		if (isNotBlank(country)) {
+			allNames.add(country);
+		}
+
+		String postalCode = extractValueAsString(addressPostalCodeValueChild, theValue);
+		if (isNotBlank(postalCode)) {
+			allNames.add(postalCode);
+		}
+
+		for (String nextName : allNames) {
+			addSearchTermIfNotBlank(theResourceType, theParams, theSearchParam, nextName);
+		}
+
+	}
+
+
+	private <T extends BaseResourceIndexedSearchParam> Set<T> extractSearchParams(IBaseResource theResource, IExtractor<T> theExtractor, RestSearchParameterTypeEnum theSearchParamType) {
+		Set<T> retVal = new HashSet<>();
+
+		Collection<RuntimeSearchParam> searchParams = getSearchParams(theResource);
+		for (RuntimeSearchParam nextSpDef : searchParams) {
+			if (nextSpDef.getParamType() != theSearchParamType) {
+				continue;
+			}
+
+			String nextPath = nextSpDef.getPath();
+			if (isBlank(nextPath)) {
+				continue;
+			}
+
+			for (IBase nextObject : extractValues(nextPath, theResource)) {
+				if (nextObject != null) {
+					String typeName = toRootTypeName(nextObject);
+					if (!myIgnoredForSearchDatatypes.contains(typeName)) {
+						theExtractor.extract(retVal, nextSpDef, nextObject, nextPath);
+					}
+				}
+			}
+		}
+		return retVal;
+	}
+
+	private String toRootTypeName(IBase nextObject) {
+		BaseRuntimeElementDefinition<?> elementDefinition = getContext().getElementDefinition(nextObject.getClass());
+		BaseRuntimeElementDefinition<?> rootParentDefinition = elementDefinition.getRootParentDefinition();
+		return rootParentDefinition.getName();
+	}
+
+	@SuppressWarnings("unchecked")
+	private void addDateTimeTypes(String theResourceType, Set<ResourceIndexedSearchParamDate> theParams, RuntimeSearchParam theSearchParam, IBase theValue) {
+		IPrimitiveType<Date> nextBaseDateTime = (IPrimitiveType<Date>) theValue;
+		if (nextBaseDateTime.getValue() != null) {
+			ResourceIndexedSearchParamDate param = new ResourceIndexedSearchParamDate(theResourceType, theSearchParam.getName(), nextBaseDateTime.getValue(), nextBaseDateTime.getValue(), nextBaseDateTime.getValueAsString());
+			theParams.add(param);
+		}
+	}
+
+
+	private void addUri_Uri(String theResourceType, Set<ResourceIndexedSearchParamUri> theParams, RuntimeSearchParam theSearchParam, IBase theValue) {
+		IPrimitiveType<?> value = (IPrimitiveType<?>) theValue;
+		String valueAsString = value.getValueAsString();
+		if (isNotBlank(valueAsString)) {
+			ResourceIndexedSearchParamUri nextEntity = new ResourceIndexedSearchParamUri(theResourceType, theSearchParam.getName(), valueAsString);
+			theParams.add(nextEntity);
+		}
+	}
+
+	private void addTokenIfNotBlank(String theResourceType, Set<BaseResourceIndexedSearchParam> theParams, RuntimeSearchParam theSearchParam, String theSystem, String theValue) {
 		String system = theSystem;
 		String value = theValue;
 		if (isNotBlank(system) || isNotBlank(value)) {
@@ -766,90 +821,60 @@
 			}
 
 			ResourceIndexedSearchParamToken nextEntity;
-			nextEntity = new ResourceIndexedSearchParamToken(theSearchParam.getName(), system, value);
+			nextEntity = new ResourceIndexedSearchParamToken(theResourceType, theSearchParam.getName(), system, value);
 			theParams.add(nextEntity);
 		}
 	}
 
-	@Override
-	public Set<ResourceIndexedSearchParamUri> extractSearchParamUri(ResourceTable theEntity, IBaseResource theResource) {
-		IExtractor<ResourceIndexedSearchParamUri> extractor = (params, searchParam, value, path) -> {
-			String nextType = toTypeName(value);
-			switch (nextType) {
-				case "uri":
-				case "url":
-					addUri_Uri(params, searchParam, value);
-					break;
-				default:
-					throw new ConfigurationException("Search param " + searchParam.getName() + " is of unexpected datatype: " + value.getClass());
-			}
-		};
-
-		return extractSearchParams(theResource, extractor, RestSearchParameterTypeEnum.URI);
-	}
-
 	@SuppressWarnings({"unchecked", "UnnecessaryLocalVariable"})
-	private void addSearchTermIfNotBlank(Set<? extends BaseResourceIndexedSearchParam> theParams, RuntimeSearchParam theSearchParam, String theValue) {
+	private void addSearchTermIfNotBlank(String theResourceType, Set<? extends BaseResourceIndexedSearchParam> theParams, RuntimeSearchParam theSearchParam, String theValue) {
 		if (isNotBlank(theValue)) {
 			if (theValue.length() > ResourceIndexedSearchParamString.MAX_LENGTH) {
 				theValue = theValue.substring(0, ResourceIndexedSearchParamString.MAX_LENGTH);
 			}
 
 			String searchParamName = theSearchParam.getName();
-			ResourceIndexedSearchParamString nextEntity = new ResourceIndexedSearchParamString(getModelConfig(), searchParamName, StringNormalizer.normalizeString(theValue), theValue);
+			ResourceIndexedSearchParamString nextEntity = new ResourceIndexedSearchParamString(getModelConfig(), theResourceType, searchParamName, StringNormalizer.normalizeString(theValue), theValue);
 
 			Set params = theParams;
 			params.add(nextEntity);
 		}
 	}
 
-	private void addStringParam(ResourceTable theEntity, Set<BaseResourceIndexedSearchParam> retVal, RuntimeSearchParam nextSpDef, String value) {
-		if (value.length() > ResourceIndexedSearchParamString.MAX_LENGTH) {
-			value = value.substring(0, ResourceIndexedSearchParamString.MAX_LENGTH);
-		}
-		ResourceIndexedSearchParamString nextEntity = new ResourceIndexedSearchParamString(getModelConfig(), nextSpDef.getName(), StringNormalizer.normalizeString(value), value);
-		nextEntity.setResource(theEntity);
-		retVal.add(nextEntity);
-	}
-
-	protected String[] split(String thePaths) {
+
+	@Override
+	public String[] split(String thePaths) {
 		if (getContext().getVersion().getVersion().isEqualOrNewerThan(FhirVersionEnum.R4)) {
 			if (!thePaths.contains("|")) {
 				return new String[]{thePaths};
 			}
-			return ASPLIT_R4.split(thePaths);
+			return SPLIT_R4.split(thePaths);
 		} else {
 			if (!thePaths.contains("|") && !thePaths.contains(" or ")) {
 				return new String[]{thePaths};
 			}
-			return ASPLIT.split(thePaths);
-		}
-	}
-
-	@Override
-	public List<PathAndRef> extractResourceLinks(IBaseResource theResource, RuntimeSearchParam theNextSpDef) {
-		ArrayList<PathAndRef> retVal = new ArrayList<>();
-
-		String[] nextPathsSplit = split(theNextSpDef.getPath());
-		for (String path : nextPathsSplit) {
-			path = path.trim();
-			if (isNotBlank(path)) {
-
-				for (Object next : extractValues(path, theResource)) {
-					retVal.add(new PathAndRef(path, next));
-				}
-			}
-		}
-
-		return retVal;
-	}
-
+			return SPLIT.split(thePaths);
+		}
+	}
+
+	private BigDecimal normalizeQuantityContainingTimeUnitsIntoDaysForNumberParam(String theSystem, String theCode, BigDecimal theValue) {
+		if (SearchParamConstants.UCUM_NS.equals(theSystem)) {
+			if (isNotBlank(theCode)) {
+				Unit<? extends Quantity> unit = Unit.valueOf(theCode);
+				javax.measure.converter.UnitConverter dayConverter = unit.getConverterTo(NonSI.DAY);
+				double dayValue = dayConverter.convert(theValue.doubleValue());
+				theValue = new BigDecimal(dayValue);
+			}
+		}
+		return theValue;
+	}
 
 	@FunctionalInterface
 	public interface IValueExtractor {
 
 		List<? extends IBase> get() throws FHIRException;
 
+
 	}
 
 	@FunctionalInterface
@@ -860,10 +885,10 @@
 
 	}
 
-	private static void addIgnoredType(FhirContext theCtx, String theType, Set<Class<?>> theIgnoredTypes) {
+	private static void addIgnoredType(FhirContext theCtx, String theType, Set<String> theIgnoredTypes) {
 		BaseRuntimeElementDefinition<?> elementDefinition = theCtx.getElementDefinition(theType);
 		if (elementDefinition != null) {
-			theIgnoredTypes.add(elementDefinition.getImplementingClass());
+			theIgnoredTypes.add(elementDefinition.getName());
 		}
 	}
 
@@ -879,14 +904,6 @@
 		return theChildDefinition
 			.getAccessor()
 			.<IPrimitiveType<Date>>getFirstValueOrNull(theElement)
-			.map(t -> t.getValue())
-			.orElse(null);
-	}
-
-	private static Integer extractValueAsInteger(BaseRuntimeChildDefinition theChildDefinition, IBase theElement) {
-		return theChildDefinition
-			.getAccessor()
-			.<IPrimitiveType<Integer>>getFirstValueOrNull(theElement)
 			.map(t -> t.getValue())
 			.orElse(null);
 	}
@@ -924,17 +941,5 @@
 		return null;
 	}
 
-	private ResourceIndexedSearchParamString createResourceIndexedSearchParamString(ResourceTable theEntity, String name, String value) {
-		if (value.length() > ResourceIndexedSearchParamString.MAX_LENGTH) {
-			value = value.substring(0, ResourceIndexedSearchParamString.MAX_LENGTH);
-		}
-		String normalizedValue = StringNormalizer.normalizeString(value);
-		if (normalizedValue.length() > ResourceIndexedSearchParamString.MAX_LENGTH) {
-			normalizedValue = normalizedValue.substring(0, ResourceIndexedSearchParamString.MAX_LENGTH);
-		}
-		ResourceIndexedSearchParamString nextEntity = new ResourceIndexedSearchParamString(getModelConfig(), name, normalizedValue, value);
-		nextEntity.setResource(theEntity);
-		return nextEntity;
-	}
 
 }