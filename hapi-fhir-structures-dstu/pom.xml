<project xmlns="http://maven.apache.org/POM/4.0.0" xmlns:xsi="http://www.w3.org/2001/XMLSchema-instance"
	xsi:schemaLocation="http://maven.apache.org/POM/4.0.0 http://maven.apache.org/xsd/maven-4.0.0.xsd">
	<modelVersion>4.0.0</modelVersion>

	<parent>
		<groupId>ca.uhn.hapi.fhir</groupId>
		<artifactId>hapi-fhir</artifactId>
<<<<<<< HEAD
		<version>0.2</version>
=======
		<version>0.3</version>
>>>>>>> 9ab7f8fa
		<relativePath>../pom.xml</relativePath>
	</parent>

	<groupId>ca.uhn.hapi.fhir</groupId>
	<artifactId>hapi-fhir-structures-dstu</artifactId>
	<packaging>jar</packaging>

	<name>HAPI FHIR Structures - DSTU (FHIR 0.80)</name>

	<dependencies>
		<dependency>
			<groupId>ca.uhn.hapi.fhir</groupId>
			<artifactId>hapi-fhir-base</artifactId>
			<version>0.3</version>
		</dependency>
	</dependencies>

	<build>
		<plugins>
			<plugin>
				<groupId>ca.uhn.hapi.fhir</groupId>
				<artifactId>hapi-tinder-plugin</artifactId>
				<version>0.3</version>
				<executions>
					<execution>
						<goals>
							<goal>generate-structures</goal>
						</goals>
					</execution>
				</executions>
				<configuration>
					<package>ca.uhn.fhir.model.dstu</package>
					<baseResourceNames>
						<!-- <baseResourceName>account</baseResourceName>  -->
						<!-- <baseResourceName>activitydefinition-extensions</baseResourceName>  -->
						<baseResourceName>adversereaction</baseResourceName>
						<baseResourceName>alert</baseResourceName>
						<baseResourceName>allergyintolerance</baseResourceName>
						<baseResourceName>appointmentresponse</baseResourceName>
						<baseResourceName>appointment</baseResourceName>
						<baseResourceName>availability</baseResourceName>
						<baseResourceName>careplan</baseResourceName>
						<baseResourceName>claim</baseResourceName>
						<baseResourceName>composition</baseResourceName>
						<baseResourceName>conceptmap</baseResourceName>
						<baseResourceName>condition</baseResourceName>
						<baseResourceName>conformance</baseResourceName>
						<baseResourceName>coverage</baseResourceName>
						<baseResourceName>deviceobservationreport</baseResourceName>
						<baseResourceName>device</baseResourceName>
						<baseResourceName>diagnosticorder</baseResourceName>
						<baseResourceName>diagnosticreport</baseResourceName>
						<baseResourceName>documentmanifest</baseResourceName>
						<baseResourceName>documentreference</baseResourceName>
						<baseResourceName>encounter</baseResourceName>
						<!-- <baseResourceName>familyhistory-genetics-profile</baseResourceName>  -->
						<baseResourceName>familyhistory</baseResourceName>
						<baseResourceName>geneexpression</baseResourceName>
						<baseResourceName>geneticanalysis</baseResourceName>
						<baseResourceName>group</baseResourceName>
						<baseResourceName>gvfmeta</baseResourceName>
						<baseResourceName>gvfvariant</baseResourceName>
						<baseResourceName>imagingstudy</baseResourceName>
						<baseResourceName>immunizationrecommendation</baseResourceName>
						<baseResourceName>immunization</baseResourceName>
						<baseResourceName>list</baseResourceName>
						<baseResourceName>location</baseResourceName>
						<baseResourceName>media</baseResourceName>
						<baseResourceName>medicationadministration</baseResourceName>
						<baseResourceName>medicationdispense</baseResourceName>
						<baseResourceName>medicationprescription</baseResourceName>
						<baseResourceName>medication</baseResourceName>
						<baseResourceName>medicationstatement</baseResourceName>
						<baseResourceName>messageheader</baseResourceName>
						<baseResourceName>microarray</baseResourceName>
						<!-- <baseResourceName>namespace</baseResourceName>  -->
						<baseResourceName>observation</baseResourceName>
						<baseResourceName>operationoutcome</baseResourceName>
						<baseResourceName>orderresponse</baseResourceName>
						<baseResourceName>order</baseResourceName>
						<baseResourceName>organization</baseResourceName>
						<baseResourceName>other</baseResourceName>
						<baseResourceName>patient</baseResourceName>
						<!--<baseResourceName>person</baseResourceName>-->
						<baseResourceName>practitioner</baseResourceName>
						<baseResourceName>procedure</baseResourceName>
						<baseResourceName>profile</baseResourceName>
						<!-- <baseResourceName>protocol</baseResourceName> -->
						<!-- <baseResourceName>provenance-extensions</baseResourceName> -->
						<baseResourceName>provenance</baseResourceName>
						<baseResourceName>query</baseResourceName>
						<!-- <baseResourceName>questionnaire-extensions</baseResourceName> -->
						<baseResourceName>questionnaire</baseResourceName>
						<baseResourceName>relatedperson</baseResourceName>
						<baseResourceName>remittance</baseResourceName>
						<!-- <baseResourceName>resource</baseResourceName> -->
						<baseResourceName>securityevent</baseResourceName>
						<!--<baseResourceName>sequence</baseResourceName>-->
						<baseResourceName>sequencinganalysis</baseResourceName>
						<baseResourceName>sequencinglab</baseResourceName>
						<baseResourceName>slot</baseResourceName>
						<baseResourceName>specimen</baseResourceName>
						<baseResourceName>substance</baseResourceName>
						<baseResourceName>supply</baseResourceName>
						<!--<baseResourceName>template</baseResourceName>-->
						<baseResourceName>test</baseResourceName>
						<baseResourceName>user</baseResourceName>
						<!-- <baseResourceName>valueset-extensions</baseResourceName>  -->
						<baseResourceName>valueset</baseResourceName>
						<!--<baseResourceName>vcfmeta</baseResourceName>-->
						<!--<baseResourceName>vcfvariant</baseResourceName>-->
					</baseResourceNames>
					<buildDatatypes>true</buildDatatypes>
				</configuration>
			</plugin>
			<plugin>
				<groupId>org.apache.maven.plugins</groupId>
				<artifactId>maven-deploy-plugin</artifactId>
				<configuration>
					<skip>true</skip>
				</configuration>
			</plugin>
		</plugins>
	</build>

	<reporting>
		<plugins>
			<plugin>
				<groupId>org.apache.maven.plugins</groupId>
				<artifactId>maven-javadoc-plugin</artifactId>
				<version>${maven_javadoc_plugin_version}</version>
				<configuration>
				</configuration>
			</plugin>
		</plugins>
	</reporting>

</project><|MERGE_RESOLUTION|>--- conflicted
+++ resolved
@@ -5,11 +5,7 @@
 	<parent>
 		<groupId>ca.uhn.hapi.fhir</groupId>
 		<artifactId>hapi-fhir</artifactId>
-<<<<<<< HEAD
-		<version>0.2</version>
-=======
 		<version>0.3</version>
->>>>>>> 9ab7f8fa
 		<relativePath>../pom.xml</relativePath>
 	</parent>
 
