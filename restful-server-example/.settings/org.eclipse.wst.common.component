<?xml version="1.0" encoding="UTF-8"?><project-modules id="moduleCoreId" project-version="1.5.0">
    <wb-module deploy-name="restful-server-example">
        <wb-resource deploy-path="/" source-path="/target/m2e-wtp/web-resources"/>
        <wb-resource deploy-path="/" source-path="/src/main/webapp" tag="defaultRootSource"/>
        <wb-resource deploy-path="/WEB-INF/classes" source-path="/src/main/java"/>
<<<<<<< HEAD
        <dependent-module archiveName="hapi-fhir-base-0.7.jar" deploy-path="/WEB-INF/lib" handle="module:/resource/hapi-fhir-base/hapi-fhir-base">
            <dependency-type>uses</dependency-type>
        </dependent-module>
        <dependent-module deploy-path="/" handle="module:/overlay/var/M2_REPO/ca/uhn/hapi/fhir/hapi-fhir-testpage-overlay/0.7/hapi-fhir-testpage-overlay-0.7.war?unpackFolder=target/m2e-wtp/overlays&amp;includes=**/**&amp;excludes=META-INF/MANIFEST.MF">
=======
        <dependent-module archiveName="hapi-fhir-base-0.8-SNAPSHOT.jar" deploy-path="/WEB-INF/lib" handle="module:/resource/hapi-fhir-base/hapi-fhir-base">
            <dependency-type>uses</dependency-type>
        </dependent-module>
        <dependent-module archiveName="hapi-fhir-structures-dstu-0.8-SNAPSHOT.jar" deploy-path="/WEB-INF/lib" handle="module:/resource/hapi-fhir-structures-dstu/hapi-fhir-structures-dstu">
            <dependency-type>uses</dependency-type>
        </dependent-module>
        <dependent-module deploy-path="/" handle="module:/overlay/var/M2_REPO/ca/uhn/hapi/fhir/hapi-fhir-testpage-overlay/0.8-SNAPSHOT/hapi-fhir-testpage-overlay-0.8-SNAPSHOT.war?unpackFolder=target/m2e-wtp/overlays&amp;includes=**/**&amp;excludes=META-INF/MANIFEST.MF">
>>>>>>> c0ed32c4
            <dependency-type>consumes</dependency-type>
        </dependent-module>
        <dependent-module deploy-path="/" handle="module:/overlay/slf/?includes=**/**&amp;excludes=META-INF/MANIFEST.MF">
            <dependency-type>consumes</dependency-type>
        </dependent-module>
        <property name="context-root" value="restful-server-example"/>
        <property name="java-output-path" value="/restful-server-example/target/classes"/>
    </wb-module>
</project-modules><|MERGE_RESOLUTION|>--- conflicted
+++ resolved
@@ -3,12 +3,6 @@
         <wb-resource deploy-path="/" source-path="/target/m2e-wtp/web-resources"/>
         <wb-resource deploy-path="/" source-path="/src/main/webapp" tag="defaultRootSource"/>
         <wb-resource deploy-path="/WEB-INF/classes" source-path="/src/main/java"/>
-<<<<<<< HEAD
-        <dependent-module archiveName="hapi-fhir-base-0.7.jar" deploy-path="/WEB-INF/lib" handle="module:/resource/hapi-fhir-base/hapi-fhir-base">
-            <dependency-type>uses</dependency-type>
-        </dependent-module>
-        <dependent-module deploy-path="/" handle="module:/overlay/var/M2_REPO/ca/uhn/hapi/fhir/hapi-fhir-testpage-overlay/0.7/hapi-fhir-testpage-overlay-0.7.war?unpackFolder=target/m2e-wtp/overlays&amp;includes=**/**&amp;excludes=META-INF/MANIFEST.MF">
-=======
         <dependent-module archiveName="hapi-fhir-base-0.8-SNAPSHOT.jar" deploy-path="/WEB-INF/lib" handle="module:/resource/hapi-fhir-base/hapi-fhir-base">
             <dependency-type>uses</dependency-type>
         </dependent-module>
@@ -16,7 +10,6 @@
             <dependency-type>uses</dependency-type>
         </dependent-module>
         <dependent-module deploy-path="/" handle="module:/overlay/var/M2_REPO/ca/uhn/hapi/fhir/hapi-fhir-testpage-overlay/0.8-SNAPSHOT/hapi-fhir-testpage-overlay-0.8-SNAPSHOT.war?unpackFolder=target/m2e-wtp/overlays&amp;includes=**/**&amp;excludes=META-INF/MANIFEST.MF">
->>>>>>> c0ed32c4
             <dependency-type>consumes</dependency-type>
         </dependent-module>
         <dependent-module deploy-path="/" handle="module:/overlay/slf/?includes=**/**&amp;excludes=META-INF/MANIFEST.MF">
