--- conflicted
+++ resolved
@@ -1834,24 +1834,6 @@
 					</execution>
 				</executions>
 			</plugin>
-<<<<<<< HEAD
-=======
-			<plugin>
-				<groupId>org.owasp</groupId>
-				<artifactId>dependency-check-maven</artifactId>
-				<version>3.1.1</version>
-				<configuration>
-					<failBuildOnCVSS>8</failBuildOnCVSS>
-				</configuration>
-				<executions>
-					<execution>
-						<goals>
-							<goal>check</goal>
-						</goals>
-					</execution>
-				</executions>
-			</plugin>
->>>>>>> 4ba56d50
 		</plugins>
 	</build>
 
