Database migration:
  update table TRM_CODESYSTEM_VER drop column RES_VERSION_ID;
  drop constraint IDX_CSV_RESOURCEPID_AND_VER from table TRM_CODESYSTEM_VER

TODO:
  In answer lists, figure out what to do with externally defined lists

Comments for Loinc:

Overall
- ValueSet and ConceptMap resources have a spot for copyright and contact information. Are there official values for these?

Answer Lists
- Per the notes, there is no way in FHIR currently to map answer lists to codes based on context. For this reason, I am ignoring any entries in LoincAnswerListLink_Beta_1.csv where the "ApplicableContext" context is not empty. Is this correct?

Parts
- Only parts with a status of "ACTIVE" are being imported, any others are ignored. Does this make sense?
- The PartTypeName (e.g. "ADJUSTMENT") is ignored as there is no corresponding property in loinc.xml
- PartDisplayName does not have an obvious mapping to FHIR
- Part links are not currently processed (it's not clear to me how to model these in FHIR, as CodeSystem.hierarchyMeaning has to be only one of 'is-a' or 'part-of' and presumably the 'is-a' relationship is more important.

Part Mappings
- I have made LOINC the source and SCT the target for the mappings in the ConceptMap resource. Does this seem like the appropriate orientation?
- A canonical URI should be defined for the LOINC->SCT mapping ConceptMap resource. I have hardcoded "http://loinc.org/loinc-to-snomed" for now, but we should discuss what is appropriate.

RSNA Playbook
- A canonical URI should be defined for the "all RSNA playbook codes" ValueSet. I have hardcoded "http://loinc.org/rsna-codes" for now but we should discuss what is appropriate.
- A name for the "RSNA Playbook" ValueSet is needed.
- Just to confirm, the "all RSNA playbook codes" ValueSet should contain the loinc codes (e.g. "17787-3") and not the part codes (e.g. "LP199995-4")?
- A codesystem URI for radlex RID and RPID codes is needed (currently "http://rid" and "http://rpid" are used as placeholders since I'm assuming these exist somewhere.
- For mappings from loinc part codes to RadLex RIDs, are the codes considered equivalent (or would they be wider/narrower). They look equivalent to me.

Document Ontology
- Per the SOW, "A value set containing terms in the LOINC Document Ontology will be created". Just to confirm, entries in this ValueSet are therefore LOINC terms (such as "11488-4 / Consultation Note") as opposed to part codes?
- Need to define a URI for the document ontology ValueSet. Currently I am using "http://loinc.org/document-ontology-codes"

Top 2000
<<<<<<< HEAD
- Need to define a URI for both ValueSets. Currently I am using "http://loinc.org/top-2000-lab-results-us" and "http://loinc.org/top-2000-lab-results-si"
=======
- Need to define a URI for both ValueSets. Currently I am using
  "http://loinc.org/top-2000-lab-results-us" and
  "http://loinc.org/top-2000-lab-results-si"

Universal Order Set
- Need to define a URI for this ValueSet - Currenty using "http://loinc.org/fhir/loinc-universal-order-set"
>>>>>>> 45a16fe0
<|MERGE_RESOLUTION|>--- conflicted
+++ resolved
@@ -8,40 +8,57 @@
 Comments for Loinc:
 
 Overall
-- ValueSet and ConceptMap resources have a spot for copyright and contact information. Are there official values for these?
+- ValueSet and ConceptMap resources have a spot for copyright and
+  contact information. Are there official values for these?
 
 Answer Lists
-- Per the notes, there is no way in FHIR currently to map answer lists to codes based on context. For this reason, I am ignoring any entries in LoincAnswerListLink_Beta_1.csv where the "ApplicableContext" context is not empty. Is this correct?
+- Per the notes, there is no way in FHIR currently to map answer lists to
+  codes based on context. For this reason, I am ignoring any entries in
+  LoincAnswerListLink_Beta_1.csv where the "ApplicableContext" context is
+  not empty. Is this correct?
 
 Parts
-- Only parts with a status of "ACTIVE" are being imported, any others are ignored. Does this make sense?
-- The PartTypeName (e.g. "ADJUSTMENT") is ignored as there is no corresponding property in loinc.xml
-- PartDisplayName does not have an obvious mapping to FHIR
-- Part links are not currently processed (it's not clear to me how to model these in FHIR, as CodeSystem.hierarchyMeaning has to be only one of 'is-a' or 'part-of' and presumably the 'is-a' relationship is more important.
+- Only parts with a status of "ACTIVE" are being imported, any others are
+  ignored.
+- The PartTypeName (e.g. "ADJUSTMENT") is ignored as there is no corresponding
+  property in loinc.xml
+- PartDisplayName is not mapped
+- Part links are not currently processed (it's not clear to me how to model
+  these in FHIR, as CodeSystem.hierarchyMeaning has to be only one of 'is-a'
+  or 'part-of' and presumably the 'is-a' relationship is more important.
 
 Part Mappings
-- I have made LOINC the source and SCT the target for the mappings in the ConceptMap resource. Does this seem like the appropriate orientation?
-- A canonical URI should be defined for the LOINC->SCT mapping ConceptMap resource. I have hardcoded "http://loinc.org/loinc-to-snomed" for now, but we should discuss what is appropriate.
+- I have made LOINC the source and SCT the target for the mappings in the
+  ConceptMap resource. Does this seem like the appropriate orientation?
+- A canonical URI should be defined for the LOINC->SCT mapping ConceptMap
+  resource. I have hardcoded "http://loinc.org/loinc-to-snomed" for now, but
+  we should discuss what is appropriate.
 
 RSNA Playbook
-- A canonical URI should be defined for the "all RSNA playbook codes" ValueSet. I have hardcoded "http://loinc.org/rsna-codes" for now but we should discuss what is appropriate.
+- A canonical URI should be defined for the "all RSNA playbook codes" ValueSet.
+  I have hardcoded "http://loinc.org/rsna-codes" for now but we should discuss
+  what is appropriate.
 - A name for the "RSNA Playbook" ValueSet is needed.
-- Just to confirm, the "all RSNA playbook codes" ValueSet should contain the loinc codes (e.g. "17787-3") and not the part codes (e.g. "LP199995-4")?
-- A codesystem URI for radlex RID and RPID codes is needed (currently "http://rid" and "http://rpid" are used as placeholders since I'm assuming these exist somewhere.
-- For mappings from loinc part codes to RadLex RIDs, are the codes considered equivalent (or would they be wider/narrower). They look equivalent to me.
+- Just to confirm, the "all RSNA playbook codes" ValueSet should contain the
+  loinc codes (e.g. "17787-3") and not the part codes (e.g. "LP199995-4")?
+- A codesystem URI for radlex RID and RPID codes is needed (currently
+  "http://rid" and "http://rpid" are used as placeholders since I'm assuming
+  these exist somewhere.
+- For mappings from loinc part codes to RadLex RIDs, are the codes considered
+  equivalent (or would they be wider/narrower). They look equivalent to me.
 
 Document Ontology
-- Per the SOW, "A value set containing terms in the LOINC Document Ontology will be created". Just to confirm, entries in this ValueSet are therefore LOINC terms (such as "11488-4 / Consultation Note") as opposed to part codes?
-- Need to define a URI for the document ontology ValueSet. Currently I am using "http://loinc.org/document-ontology-codes"
+- Per the SOW, "A value set containing terms in the LOINC Document Ontology
+  will be created". Just to confirm, entries in this ValueSet are therefore
+  LOINC terms (such as "11488-4 / Consultation Note") as opposed to part
+  codes?
+- Need to define a URI for the document ontology ValueSet. Currently I am
+  using "http://loinc.org/document-ontology-codes"
 
 Top 2000
-<<<<<<< HEAD
-- Need to define a URI for both ValueSets. Currently I am using "http://loinc.org/top-2000-lab-results-us" and "http://loinc.org/top-2000-lab-results-si"
-=======
 - Need to define a URI for both ValueSets. Currently I am using
   "http://loinc.org/top-2000-lab-results-us" and
   "http://loinc.org/top-2000-lab-results-si"
 
 Universal Order Set
-- Need to define a URI for this ValueSet - Currenty using "http://loinc.org/fhir/loinc-universal-order-set"
->>>>>>> 45a16fe0
+- Need to define a URI for this ValueSet - Currenty using "http://loinc.org/fhir/loinc-universal-order-set"