package org.hl7.fhir.instance.model;

/*
  Copyright (c) 2011+, HL7, Inc.
  All rights reserved.
  
  Redistribution and use in source and binary forms, with or without modification, 
  are permitted provided that the following conditions are met:
  
   * Redistributions of source code must retain the above copyright notice, this 
     list of conditions and the following disclaimer.
   * Redistributions in binary form must reproduce the above copyright notice, 
     this list of conditions and the following disclaimer in the documentation 
     and/or other materials provided with the distribution.
   * Neither the name of HL7 nor the names of its contributors may be used to 
     endorse or promote products derived from this software without specific 
     prior written permission.
  
  THIS SOFTWARE IS PROVIDED BY THE COPYRIGHT HOLDERS AND CONTRIBUTORS "AS IS" AND 
  ANY EXPRESS OR IMPLIED WARRANTIES, INCLUDING, BUT NOT LIMITED TO, THE IMPLIED 
  WARRANTIES OF MERCHANTABILITY AND FITNESS FOR A PARTICULAR PURPOSE ARE DISCLAIMED. 
  IN NO EVENT SHALL THE COPYRIGHT HOLDER OR CONTRIBUTORS BE LIABLE FOR ANY DIRECT, 
  INDIRECT, INCIDENTAL, SPECIAL, EXEMPLARY, OR CONSEQUENTIAL DAMAGES (INCLUDING, BUT 
  NOT LIMITED TO, PROCUREMENT OF SUBSTITUTE GOODS OR SERVICES; LOSS OF USE, DATA, OR 
  PROFITS; OR BUSINESS INTERRUPTION) HOWEVER CAUSED AND ON ANY THEORY OF LIABILITY, 
  WHETHER IN CONTRACT, STRICT LIABILITY, OR TORT (INCLUDING NEGLIGENCE OR OTHERWISE) 
  ARISING IN ANY WAY OUT OF THE USE OF THIS SOFTWARE, EVEN IF ADVISED OF THE 
  POSSIBILITY OF SUCH DAMAGE.
  
*/

// Generated on Tue, May 5, 2015 16:13-0400 for FHIR v0.5.0

public class ResourceFactory extends Factory {

    public static Resource createReference(String name) throws Exception {
        if ("Condition".equals(name))
            return new Condition();
        if ("Parameters".equals(name))
            return new Parameters();
        if ("Supply".equals(name))
            return new Supply();
        if ("ProcedureRequest".equals(name))
            return new ProcedureRequest();
        if ("DeviceComponent".equals(name))
            return new DeviceComponent();
        if ("DeviceMetric".equals(name))
            return new DeviceMetric();
        if ("Communication".equals(name))
            return new Communication();
        if ("Organization".equals(name))
            return new Organization();
        if ("ProcessRequest".equals(name))
            return new ProcessRequest();
        if ("Group".equals(name))
            return new Group();
        if ("ValueSet".equals(name))
            return new ValueSet();
        if ("ImmunizationRecommendation".equals(name))
            return new ImmunizationRecommendation();
        if ("Coverage".equals(name))
            return new Coverage();
        if ("Appointment".equals(name))
            return new Appointment();
        if ("MedicationDispense".equals(name))
            return new MedicationDispense();
        if ("MedicationPrescription".equals(name))
            return new MedicationPrescription();
        if ("Slot".equals(name))
            return new Slot();
        if ("Contraindication".equals(name))
            return new Contraindication();
        if ("PaymentNotice".equals(name))
            return new PaymentNotice();
        if ("MedicationStatement".equals(name))
            return new MedicationStatement();
        if ("AppointmentResponse".equals(name))
            return new AppointmentResponse();
        if ("Composition".equals(name))
            return new Composition();
        if ("Questionnaire".equals(name))
            return new Questionnaire();
        if ("EpisodeOfCare".equals(name))
            return new EpisodeOfCare();
        if ("OperationOutcome".equals(name))
            return new OperationOutcome();
        if ("Conformance".equals(name))
            return new Conformance();
        if ("FamilyMemberHistory".equals(name))
            return new FamilyMemberHistory();
        if ("NamingSystem".equals(name))
            return new NamingSystem();
        if ("Media".equals(name))
            return new Media();
        if ("Binary".equals(name))
            return new Binary();
        if ("HealthcareService".equals(name))
            return new HealthcareService();
        if ("VisionPrescription".equals(name))
            return new VisionPrescription();
        if ("DocumentReference".equals(name))
            return new DocumentReference();
        if ("Immunization".equals(name))
            return new Immunization();
        if ("Bundle".equals(name))
            return new Bundle();
        if ("Subscription".equals(name))
            return new Subscription();
        if ("OrderResponse".equals(name))
            return new OrderResponse();
        if ("ConceptMap".equals(name))
            return new ConceptMap();
        if ("ImagingStudy".equals(name))
            return new ImagingStudy();
        if ("Practitioner".equals(name))
            return new Practitioner();
        if ("CarePlan".equals(name))
            return new CarePlan();
        if ("Provenance".equals(name))
            return new Provenance();
        if ("Device".equals(name))
            return new Device();
        if ("StructureDefinition".equals(name))
            return new StructureDefinition();
        if ("Order".equals(name))
            return new Order();
        if ("Procedure".equals(name))
            return new Procedure();
        if ("Substance".equals(name))
            return new Substance();
        if ("DeviceUseRequest".equals(name))
            return new DeviceUseRequest();
        if ("DiagnosticReport".equals(name))
            return new DiagnosticReport();
        if ("Medication".equals(name))
            return new Medication();
        if ("MessageHeader".equals(name))
            return new MessageHeader();
        if ("DataElement".equals(name))
            return new DataElement();
        if ("DocumentManifest".equals(name))
            return new DocumentManifest();
        if ("Schedule".equals(name))
            return new Schedule();
        if ("SupplyDelivery".equals(name))
            return new SupplyDelivery();
        if ("EligibilityRequest".equals(name))
            return new EligibilityRequest();
        if ("MedicationAdministration".equals(name))
            return new MedicationAdministration();
        if ("QuestionnaireAnswers".equals(name))
            return new QuestionnaireAnswers();
        if ("Encounter".equals(name))
            return new Encounter();
        if ("PaymentReconciliation".equals(name))
            return new PaymentReconciliation();
        if ("List".equals(name))
            return new List_();
        if ("DeviceUseStatement".equals(name))
            return new DeviceUseStatement();
        if ("ImagingObjectSelection".equals(name))
            return new ImagingObjectSelection();
        if ("Goal".equals(name))
            return new Goal();
        if ("OperationDefinition".equals(name))
            return new OperationDefinition();
        if ("NutritionOrder".equals(name))
            return new NutritionOrder();
        if ("SearchParameter".equals(name))
            return new SearchParameter();
        if ("ClaimResponse".equals(name))
            return new ClaimResponse();
        if ("ClinicalImpression".equals(name))
            return new ClinicalImpression();
        if ("ReferralRequest".equals(name))
            return new ReferralRequest();
        if ("Flag".equals(name))
            return new Flag();
        if ("BodySite".equals(name))
            return new BodySite();
        if ("CommunicationRequest".equals(name))
            return new CommunicationRequest();
        if ("RiskAssessment".equals(name))
            return new RiskAssessment();
        if ("Claim".equals(name))
            return new Claim();
        if ("EnrollmentRequest".equals(name))
            return new EnrollmentRequest();
        if ("Location".equals(name))
            return new Location();
        if ("Observation".equals(name))
            return new Observation();
        if ("AllergyIntolerance".equals(name))
            return new AllergyIntolerance();
        if ("ExplanationOfBenefit".equals(name))
            return new ExplanationOfBenefit();
        if ("Contract".equals(name))
            return new Contract();
        if ("RelatedPerson".equals(name))
            return new RelatedPerson();
        if ("Basic".equals(name))
            return new Basic();
        if ("ProcessResponse".equals(name))
            return new ProcessResponse();
        if ("Specimen".equals(name))
            return new Specimen();
        if ("AuditEvent".equals(name))
            return new AuditEvent();
        if ("EnrollmentResponse".equals(name))
            return new EnrollmentResponse();
        if ("Patient".equals(name))
            return new Patient();
        if ("SupplyRequest".equals(name))
            return new SupplyRequest();
        if ("EligibilityResponse".equals(name))
            return new EligibilityResponse();
        if ("Person".equals(name))
            return new Person();
        if ("DiagnosticOrder".equals(name))
            return new DiagnosticOrder();
        else
            throw new Exception("Unknown Resource Name '"+name+"'");
    }

    public static Element createType(String name) throws Exception {
<<<<<<< HEAD
        if ("Meta".equals(name))
            return new Meta();
        if ("Address".equals(name))
            return new AddressType();
        if ("Reference".equals(name))
            return new Reference();
        if ("Quantity".equals(name))
            return new Quantity();
        if ("Period".equals(name))
            return new Period();
        if ("Attachment".equals(name))
            return new AttachmentType();
        if ("Duration".equals(name))
            return new Duration();
        if ("Count".equals(name))
            return new Count();
=======
        if ("Timing".equals(name))
            return new Timing();
        if ("Period".equals(name))
            return new Period();
        if ("Coding".equals(name))
            return new Coding();
        if ("Age".equals(name))
            return new Age();
>>>>>>> 3a5d2e89
        if ("Range".equals(name))
            return new Range();
        if ("Count".equals(name))
            return new Count();
        if ("Quantity".equals(name))
            return new Quantity();
        if ("Attachment".equals(name))
            return new Attachment();
        if ("Money".equals(name))
            return new Money();
        if ("Distance".equals(name))
            return new Distance();
        if ("Signature".equals(name))
            return new Signature();
        if ("ContactPoint".equals(name))
            return new ContactPoint();
        if ("ElementDefinition".equals(name))
            return new ElementDefinition();
        if ("Extension".equals(name))
            return new Extension();
        if ("HumanName".equals(name))
            return new HumanName();
        if ("Address".equals(name))
            return new Address();
        if ("Duration".equals(name))
            return new Duration();
        if ("Ratio".equals(name))
            return new Ratio();
        if ("Meta".equals(name))
            return new Meta();
        if ("SampledData".equals(name))
            return new SampledData();
        if ("Reference".equals(name))
            return new Reference();
        if ("CodeableConcept".equals(name))
            return new CodeableConcept();
        if ("Identifier".equals(name))
            return new Identifier();
        if ("Narrative".equals(name))
            return new Narrative();
        else
            throw new Exception("Unknown Type Name '"+name+"'");
    }

}

<|MERGE_RESOLUTION|>--- conflicted
+++ resolved
@@ -1,298 +1,279 @@
-package org.hl7.fhir.instance.model;
-
-/*
-  Copyright (c) 2011+, HL7, Inc.
-  All rights reserved.
-  
-  Redistribution and use in source and binary forms, with or without modification, 
-  are permitted provided that the following conditions are met:
-  
-   * Redistributions of source code must retain the above copyright notice, this 
-     list of conditions and the following disclaimer.
-   * Redistributions in binary form must reproduce the above copyright notice, 
-     this list of conditions and the following disclaimer in the documentation 
-     and/or other materials provided with the distribution.
-   * Neither the name of HL7 nor the names of its contributors may be used to 
-     endorse or promote products derived from this software without specific 
-     prior written permission.
-  
-  THIS SOFTWARE IS PROVIDED BY THE COPYRIGHT HOLDERS AND CONTRIBUTORS "AS IS" AND 
-  ANY EXPRESS OR IMPLIED WARRANTIES, INCLUDING, BUT NOT LIMITED TO, THE IMPLIED 
-  WARRANTIES OF MERCHANTABILITY AND FITNESS FOR A PARTICULAR PURPOSE ARE DISCLAIMED. 
-  IN NO EVENT SHALL THE COPYRIGHT HOLDER OR CONTRIBUTORS BE LIABLE FOR ANY DIRECT, 
-  INDIRECT, INCIDENTAL, SPECIAL, EXEMPLARY, OR CONSEQUENTIAL DAMAGES (INCLUDING, BUT 
-  NOT LIMITED TO, PROCUREMENT OF SUBSTITUTE GOODS OR SERVICES; LOSS OF USE, DATA, OR 
-  PROFITS; OR BUSINESS INTERRUPTION) HOWEVER CAUSED AND ON ANY THEORY OF LIABILITY, 
-  WHETHER IN CONTRACT, STRICT LIABILITY, OR TORT (INCLUDING NEGLIGENCE OR OTHERWISE) 
-  ARISING IN ANY WAY OUT OF THE USE OF THIS SOFTWARE, EVEN IF ADVISED OF THE 
-  POSSIBILITY OF SUCH DAMAGE.
-  
-*/
-
-// Generated on Tue, May 5, 2015 16:13-0400 for FHIR v0.5.0
-
-public class ResourceFactory extends Factory {
-
-    public static Resource createReference(String name) throws Exception {
-        if ("Condition".equals(name))
-            return new Condition();
-        if ("Parameters".equals(name))
-            return new Parameters();
-        if ("Supply".equals(name))
-            return new Supply();
-        if ("ProcedureRequest".equals(name))
-            return new ProcedureRequest();
-        if ("DeviceComponent".equals(name))
-            return new DeviceComponent();
-        if ("DeviceMetric".equals(name))
-            return new DeviceMetric();
-        if ("Communication".equals(name))
-            return new Communication();
-        if ("Organization".equals(name))
-            return new Organization();
-        if ("ProcessRequest".equals(name))
-            return new ProcessRequest();
-        if ("Group".equals(name))
-            return new Group();
-        if ("ValueSet".equals(name))
-            return new ValueSet();
-        if ("ImmunizationRecommendation".equals(name))
-            return new ImmunizationRecommendation();
-        if ("Coverage".equals(name))
-            return new Coverage();
-        if ("Appointment".equals(name))
-            return new Appointment();
-        if ("MedicationDispense".equals(name))
-            return new MedicationDispense();
-        if ("MedicationPrescription".equals(name))
-            return new MedicationPrescription();
-        if ("Slot".equals(name))
-            return new Slot();
-        if ("Contraindication".equals(name))
-            return new Contraindication();
-        if ("PaymentNotice".equals(name))
-            return new PaymentNotice();
-        if ("MedicationStatement".equals(name))
-            return new MedicationStatement();
-        if ("AppointmentResponse".equals(name))
-            return new AppointmentResponse();
-        if ("Composition".equals(name))
-            return new Composition();
-        if ("Questionnaire".equals(name))
-            return new Questionnaire();
-        if ("EpisodeOfCare".equals(name))
-            return new EpisodeOfCare();
-        if ("OperationOutcome".equals(name))
-            return new OperationOutcome();
-        if ("Conformance".equals(name))
-            return new Conformance();
-        if ("FamilyMemberHistory".equals(name))
-            return new FamilyMemberHistory();
-        if ("NamingSystem".equals(name))
-            return new NamingSystem();
-        if ("Media".equals(name))
-            return new Media();
-        if ("Binary".equals(name))
-            return new Binary();
-        if ("HealthcareService".equals(name))
-            return new HealthcareService();
-        if ("VisionPrescription".equals(name))
-            return new VisionPrescription();
-        if ("DocumentReference".equals(name))
-            return new DocumentReference();
-        if ("Immunization".equals(name))
-            return new Immunization();
-        if ("Bundle".equals(name))
-            return new Bundle();
-        if ("Subscription".equals(name))
-            return new Subscription();
-        if ("OrderResponse".equals(name))
-            return new OrderResponse();
-        if ("ConceptMap".equals(name))
-            return new ConceptMap();
-        if ("ImagingStudy".equals(name))
-            return new ImagingStudy();
-        if ("Practitioner".equals(name))
-            return new Practitioner();
-        if ("CarePlan".equals(name))
-            return new CarePlan();
-        if ("Provenance".equals(name))
-            return new Provenance();
-        if ("Device".equals(name))
-            return new Device();
-        if ("StructureDefinition".equals(name))
-            return new StructureDefinition();
-        if ("Order".equals(name))
-            return new Order();
-        if ("Procedure".equals(name))
-            return new Procedure();
-        if ("Substance".equals(name))
-            return new Substance();
-        if ("DeviceUseRequest".equals(name))
-            return new DeviceUseRequest();
-        if ("DiagnosticReport".equals(name))
-            return new DiagnosticReport();
-        if ("Medication".equals(name))
-            return new Medication();
-        if ("MessageHeader".equals(name))
-            return new MessageHeader();
-        if ("DataElement".equals(name))
-            return new DataElement();
-        if ("DocumentManifest".equals(name))
-            return new DocumentManifest();
-        if ("Schedule".equals(name))
-            return new Schedule();
-        if ("SupplyDelivery".equals(name))
-            return new SupplyDelivery();
-        if ("EligibilityRequest".equals(name))
-            return new EligibilityRequest();
-        if ("MedicationAdministration".equals(name))
-            return new MedicationAdministration();
-        if ("QuestionnaireAnswers".equals(name))
-            return new QuestionnaireAnswers();
-        if ("Encounter".equals(name))
-            return new Encounter();
-        if ("PaymentReconciliation".equals(name))
-            return new PaymentReconciliation();
-        if ("List".equals(name))
-            return new List_();
-        if ("DeviceUseStatement".equals(name))
-            return new DeviceUseStatement();
-        if ("ImagingObjectSelection".equals(name))
-            return new ImagingObjectSelection();
-        if ("Goal".equals(name))
-            return new Goal();
-        if ("OperationDefinition".equals(name))
-            return new OperationDefinition();
-        if ("NutritionOrder".equals(name))
-            return new NutritionOrder();
-        if ("SearchParameter".equals(name))
-            return new SearchParameter();
-        if ("ClaimResponse".equals(name))
-            return new ClaimResponse();
-        if ("ClinicalImpression".equals(name))
-            return new ClinicalImpression();
-        if ("ReferralRequest".equals(name))
-            return new ReferralRequest();
-        if ("Flag".equals(name))
-            return new Flag();
-        if ("BodySite".equals(name))
-            return new BodySite();
-        if ("CommunicationRequest".equals(name))
-            return new CommunicationRequest();
-        if ("RiskAssessment".equals(name))
-            return new RiskAssessment();
-        if ("Claim".equals(name))
-            return new Claim();
-        if ("EnrollmentRequest".equals(name))
-            return new EnrollmentRequest();
-        if ("Location".equals(name))
-            return new Location();
-        if ("Observation".equals(name))
-            return new Observation();
-        if ("AllergyIntolerance".equals(name))
-            return new AllergyIntolerance();
-        if ("ExplanationOfBenefit".equals(name))
-            return new ExplanationOfBenefit();
-        if ("Contract".equals(name))
-            return new Contract();
-        if ("RelatedPerson".equals(name))
-            return new RelatedPerson();
-        if ("Basic".equals(name))
-            return new Basic();
-        if ("ProcessResponse".equals(name))
-            return new ProcessResponse();
-        if ("Specimen".equals(name))
-            return new Specimen();
-        if ("AuditEvent".equals(name))
-            return new AuditEvent();
-        if ("EnrollmentResponse".equals(name))
-            return new EnrollmentResponse();
-        if ("Patient".equals(name))
-            return new Patient();
-        if ("SupplyRequest".equals(name))
-            return new SupplyRequest();
-        if ("EligibilityResponse".equals(name))
-            return new EligibilityResponse();
-        if ("Person".equals(name))
-            return new Person();
-        if ("DiagnosticOrder".equals(name))
-            return new DiagnosticOrder();
-        else
-            throw new Exception("Unknown Resource Name '"+name+"'");
-    }
-
-    public static Element createType(String name) throws Exception {
-<<<<<<< HEAD
-        if ("Meta".equals(name))
-            return new Meta();
-        if ("Address".equals(name))
-            return new AddressType();
-        if ("Reference".equals(name))
-            return new Reference();
-        if ("Quantity".equals(name))
-            return new Quantity();
-        if ("Period".equals(name))
-            return new Period();
-        if ("Attachment".equals(name))
-            return new AttachmentType();
-        if ("Duration".equals(name))
-            return new Duration();
-        if ("Count".equals(name))
-            return new Count();
-=======
-        if ("Timing".equals(name))
-            return new Timing();
-        if ("Period".equals(name))
-            return new Period();
-        if ("Coding".equals(name))
-            return new Coding();
-        if ("Age".equals(name))
-            return new Age();
->>>>>>> 3a5d2e89
-        if ("Range".equals(name))
-            return new Range();
-        if ("Count".equals(name))
-            return new Count();
-        if ("Quantity".equals(name))
-            return new Quantity();
-        if ("Attachment".equals(name))
-            return new Attachment();
-        if ("Money".equals(name))
-            return new Money();
-        if ("Distance".equals(name))
-            return new Distance();
-        if ("Signature".equals(name))
-            return new Signature();
-        if ("ContactPoint".equals(name))
-            return new ContactPoint();
-        if ("ElementDefinition".equals(name))
-            return new ElementDefinition();
-        if ("Extension".equals(name))
-            return new Extension();
-        if ("HumanName".equals(name))
-            return new HumanName();
-        if ("Address".equals(name))
-            return new Address();
-        if ("Duration".equals(name))
-            return new Duration();
-        if ("Ratio".equals(name))
-            return new Ratio();
-        if ("Meta".equals(name))
-            return new Meta();
-        if ("SampledData".equals(name))
-            return new SampledData();
-        if ("Reference".equals(name))
-            return new Reference();
-        if ("CodeableConcept".equals(name))
-            return new CodeableConcept();
-        if ("Identifier".equals(name))
-            return new Identifier();
-        if ("Narrative".equals(name))
-            return new Narrative();
-        else
-            throw new Exception("Unknown Type Name '"+name+"'");
-    }
-
-}
-
+package org.hl7.fhir.instance.model;
+
+/*
+  Copyright (c) 2011+, HL7, Inc.
+  All rights reserved.
+  
+  Redistribution and use in source and binary forms, with or without modification, 
+  are permitted provided that the following conditions are met:
+  
+   * Redistributions of source code must retain the above copyright notice, this 
+     list of conditions and the following disclaimer.
+   * Redistributions in binary form must reproduce the above copyright notice, 
+     this list of conditions and the following disclaimer in the documentation 
+     and/or other materials provided with the distribution.
+   * Neither the name of HL7 nor the names of its contributors may be used to 
+     endorse or promote products derived from this software without specific 
+     prior written permission.
+  
+  THIS SOFTWARE IS PROVIDED BY THE COPYRIGHT HOLDERS AND CONTRIBUTORS "AS IS" AND 
+  ANY EXPRESS OR IMPLIED WARRANTIES, INCLUDING, BUT NOT LIMITED TO, THE IMPLIED 
+  WARRANTIES OF MERCHANTABILITY AND FITNESS FOR A PARTICULAR PURPOSE ARE DISCLAIMED. 
+  IN NO EVENT SHALL THE COPYRIGHT HOLDER OR CONTRIBUTORS BE LIABLE FOR ANY DIRECT, 
+  INDIRECT, INCIDENTAL, SPECIAL, EXEMPLARY, OR CONSEQUENTIAL DAMAGES (INCLUDING, BUT 
+  NOT LIMITED TO, PROCUREMENT OF SUBSTITUTE GOODS OR SERVICES; LOSS OF USE, DATA, OR 
+  PROFITS; OR BUSINESS INTERRUPTION) HOWEVER CAUSED AND ON ANY THEORY OF LIABILITY, 
+  WHETHER IN CONTRACT, STRICT LIABILITY, OR TORT (INCLUDING NEGLIGENCE OR OTHERWISE) 
+  ARISING IN ANY WAY OUT OF THE USE OF THIS SOFTWARE, EVEN IF ADVISED OF THE 
+  POSSIBILITY OF SUCH DAMAGE.
+  
+*/
+
+// Generated on Tue, May 5, 2015 16:13-0400 for FHIR v0.5.0
+
+public class ResourceFactory extends Factory {
+
+    public static Resource createReference(String name) throws Exception {
+        if ("Condition".equals(name))
+            return new Condition();
+        if ("Parameters".equals(name))
+            return new Parameters();
+        if ("Supply".equals(name))
+            return new Supply();
+        if ("ProcedureRequest".equals(name))
+            return new ProcedureRequest();
+        if ("DeviceComponent".equals(name))
+            return new DeviceComponent();
+        if ("DeviceMetric".equals(name))
+            return new DeviceMetric();
+        if ("Communication".equals(name))
+            return new Communication();
+        if ("Organization".equals(name))
+            return new Organization();
+        if ("ProcessRequest".equals(name))
+            return new ProcessRequest();
+        if ("Group".equals(name))
+            return new Group();
+        if ("ValueSet".equals(name))
+            return new ValueSet();
+        if ("ImmunizationRecommendation".equals(name))
+            return new ImmunizationRecommendation();
+        if ("Coverage".equals(name))
+            return new Coverage();
+        if ("Appointment".equals(name))
+            return new Appointment();
+        if ("MedicationDispense".equals(name))
+            return new MedicationDispense();
+        if ("MedicationPrescription".equals(name))
+            return new MedicationPrescription();
+        if ("Slot".equals(name))
+            return new Slot();
+        if ("Contraindication".equals(name))
+            return new Contraindication();
+        if ("PaymentNotice".equals(name))
+            return new PaymentNotice();
+        if ("MedicationStatement".equals(name))
+            return new MedicationStatement();
+        if ("AppointmentResponse".equals(name))
+            return new AppointmentResponse();
+        if ("Composition".equals(name))
+            return new Composition();
+        if ("Questionnaire".equals(name))
+            return new Questionnaire();
+        if ("EpisodeOfCare".equals(name))
+            return new EpisodeOfCare();
+        if ("OperationOutcome".equals(name))
+            return new OperationOutcome();
+        if ("Conformance".equals(name))
+            return new Conformance();
+        if ("FamilyMemberHistory".equals(name))
+            return new FamilyMemberHistory();
+        if ("NamingSystem".equals(name))
+            return new NamingSystem();
+        if ("Media".equals(name))
+            return new Media();
+        if ("Binary".equals(name))
+            return new Binary();
+        if ("HealthcareService".equals(name))
+            return new HealthcareService();
+        if ("VisionPrescription".equals(name))
+            return new VisionPrescription();
+        if ("DocumentReference".equals(name))
+            return new DocumentReference();
+        if ("Immunization".equals(name))
+            return new Immunization();
+        if ("Bundle".equals(name))
+            return new Bundle();
+        if ("Subscription".equals(name))
+            return new Subscription();
+        if ("OrderResponse".equals(name))
+            return new OrderResponse();
+        if ("ConceptMap".equals(name))
+            return new ConceptMap();
+        if ("ImagingStudy".equals(name))
+            return new ImagingStudy();
+        if ("Practitioner".equals(name))
+            return new Practitioner();
+        if ("CarePlan".equals(name))
+            return new CarePlan();
+        if ("Provenance".equals(name))
+            return new Provenance();
+        if ("Device".equals(name))
+            return new Device();
+        if ("StructureDefinition".equals(name))
+            return new StructureDefinition();
+        if ("Order".equals(name))
+            return new Order();
+        if ("Procedure".equals(name))
+            return new Procedure();
+        if ("Substance".equals(name))
+            return new Substance();
+        if ("DeviceUseRequest".equals(name))
+            return new DeviceUseRequest();
+        if ("DiagnosticReport".equals(name))
+            return new DiagnosticReport();
+        if ("Medication".equals(name))
+            return new Medication();
+        if ("MessageHeader".equals(name))
+            return new MessageHeader();
+        if ("DataElement".equals(name))
+            return new DataElement();
+        if ("DocumentManifest".equals(name))
+            return new DocumentManifest();
+        if ("Schedule".equals(name))
+            return new Schedule();
+        if ("SupplyDelivery".equals(name))
+            return new SupplyDelivery();
+        if ("EligibilityRequest".equals(name))
+            return new EligibilityRequest();
+        if ("MedicationAdministration".equals(name))
+            return new MedicationAdministration();
+        if ("QuestionnaireAnswers".equals(name))
+            return new QuestionnaireAnswers();
+        if ("Encounter".equals(name))
+            return new Encounter();
+        if ("PaymentReconciliation".equals(name))
+            return new PaymentReconciliation();
+        if ("List".equals(name))
+            return new List_();
+        if ("DeviceUseStatement".equals(name))
+            return new DeviceUseStatement();
+        if ("ImagingObjectSelection".equals(name))
+            return new ImagingObjectSelection();
+        if ("Goal".equals(name))
+            return new Goal();
+        if ("OperationDefinition".equals(name))
+            return new OperationDefinition();
+        if ("NutritionOrder".equals(name))
+            return new NutritionOrder();
+        if ("SearchParameter".equals(name))
+            return new SearchParameter();
+        if ("ClaimResponse".equals(name))
+            return new ClaimResponse();
+        if ("ClinicalImpression".equals(name))
+            return new ClinicalImpression();
+        if ("ReferralRequest".equals(name))
+            return new ReferralRequest();
+        if ("Flag".equals(name))
+            return new Flag();
+        if ("BodySite".equals(name))
+            return new BodySite();
+        if ("CommunicationRequest".equals(name))
+            return new CommunicationRequest();
+        if ("RiskAssessment".equals(name))
+            return new RiskAssessment();
+        if ("Claim".equals(name))
+            return new Claim();
+        if ("EnrollmentRequest".equals(name))
+            return new EnrollmentRequest();
+        if ("Location".equals(name))
+            return new Location();
+        if ("Observation".equals(name))
+            return new Observation();
+        if ("AllergyIntolerance".equals(name))
+            return new AllergyIntolerance();
+        if ("ExplanationOfBenefit".equals(name))
+            return new ExplanationOfBenefit();
+        if ("Contract".equals(name))
+            return new Contract();
+        if ("RelatedPerson".equals(name))
+            return new RelatedPerson();
+        if ("Basic".equals(name))
+            return new Basic();
+        if ("ProcessResponse".equals(name))
+            return new ProcessResponse();
+        if ("Specimen".equals(name))
+            return new Specimen();
+        if ("AuditEvent".equals(name))
+            return new AuditEvent();
+        if ("EnrollmentResponse".equals(name))
+            return new EnrollmentResponse();
+        if ("Patient".equals(name))
+            return new Patient();
+        if ("SupplyRequest".equals(name))
+            return new SupplyRequest();
+        if ("EligibilityResponse".equals(name))
+            return new EligibilityResponse();
+        if ("Person".equals(name))
+            return new Person();
+        if ("DiagnosticOrder".equals(name))
+            return new DiagnosticOrder();
+        else
+            throw new Exception("Unknown Resource Name '"+name+"'");
+    }
+
+    public static Element createType(String name) throws Exception {
+        if ("Timing".equals(name))
+            return new Timing();
+        if ("Period".equals(name))
+            return new Period();
+        if ("Coding".equals(name))
+            return new Coding();
+        if ("Age".equals(name))
+            return new Age();
+        if ("Range".equals(name))
+            return new Range();
+        if ("Count".equals(name))
+            return new Count();
+        if ("Quantity".equals(name))
+            return new Quantity();
+        if ("Attachment".equals(name))
+            return new Attachment();
+        if ("Money".equals(name))
+            return new Money();
+        if ("Distance".equals(name))
+            return new Distance();
+        if ("Signature".equals(name))
+            return new Signature();
+        if ("ContactPoint".equals(name))
+            return new ContactPoint();
+        if ("ElementDefinition".equals(name))
+            return new ElementDefinition();
+        if ("Extension".equals(name))
+            return new Extension();
+        if ("HumanName".equals(name))
+            return new HumanName();
+        if ("Address".equals(name))
+            return new Address();
+        if ("Duration".equals(name))
+            return new Duration();
+        if ("Ratio".equals(name))
+            return new Ratio();
+        if ("Meta".equals(name))
+            return new Meta();
+        if ("SampledData".equals(name))
+            return new SampledData();
+        if ("Reference".equals(name))
+            return new Reference();
+        if ("CodeableConcept".equals(name))
+            return new CodeableConcept();
+        if ("Identifier".equals(name))
+            return new Identifier();
+        if ("Narrative".equals(name))
+            return new Narrative();
+        else
+            throw new Exception("Unknown Type Name '"+name+"'");
+    }
+
+}
+