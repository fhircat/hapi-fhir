package org.hl7.fhir.instance.model;

/*
  Copyright (c) 2011+, HL7, Inc.
  All rights reserved.
  
  Redistribution and use in source and binary forms, with or without modification, 
  are permitted provided that the following conditions are met:
  
   * Redistributions of source code must retain the above copyright notice, this 
     list of conditions and the following disclaimer.
   * Redistributions in binary form must reproduce the above copyright notice, 
     this list of conditions and the following disclaimer in the documentation 
     and/or other materials provided with the distribution.
   * Neither the name of HL7 nor the names of its contributors may be used to 
     endorse or promote products derived from this software without specific 
     prior written permission.
  
  THIS SOFTWARE IS PROVIDED BY THE COPYRIGHT HOLDERS AND CONTRIBUTORS "AS IS" AND 
  ANY EXPRESS OR IMPLIED WARRANTIES, INCLUDING, BUT NOT LIMITED TO, THE IMPLIED 
  WARRANTIES OF MERCHANTABILITY AND FITNESS FOR A PARTICULAR PURPOSE ARE DISCLAIMED. 
  IN NO EVENT SHALL THE COPYRIGHT HOLDER OR CONTRIBUTORS BE LIABLE FOR ANY DIRECT, 
  INDIRECT, INCIDENTAL, SPECIAL, EXEMPLARY, OR CONSEQUENTIAL DAMAGES (INCLUDING, BUT 
  NOT LIMITED TO, PROCUREMENT OF SUBSTITUTE GOODS OR SERVICES; LOSS OF USE, DATA, OR 
  PROFITS; OR BUSINESS INTERRUPTION) HOWEVER CAUSED AND ON ANY THEORY OF LIABILITY, 
  WHETHER IN CONTRACT, STRICT LIABILITY, OR TORT (INCLUDING NEGLIGENCE OR OTHERWISE) 
  ARISING IN ANY WAY OUT OF THE USE OF THIS SOFTWARE, EVEN IF ADVISED OF THE 
  POSSIBILITY OF SUCH DAMAGE.
  
*/

// Generated on Tue, May 5, 2015 16:13-0400 for FHIR v0.5.0

import java.util.*;

import org.hl7.fhir.utilities.Utilities;
import org.hl7.fhir.instance.model.annotations.ResourceDef;
import org.hl7.fhir.instance.model.annotations.SearchParamDefinition;
import org.hl7.fhir.instance.model.annotations.Child;
import org.hl7.fhir.instance.model.annotations.Description;
import org.hl7.fhir.instance.model.annotations.Block;
import org.hl7.fhir.instance.model.api.*;
/**
 * A person who is directly or indirectly involved in the provisioning of healthcare.
 */
@ResourceDef(name="Practitioner", profile="http://hl7.org/fhir/Profile/Practitioner")
public class Practitioner extends DomainResource {

    public enum AdministrativeGender {
        /**
         * Male
         */
        MALE, 
        /**
         * Female
         */
        FEMALE, 
        /**
         * Other
         */
        OTHER, 
        /**
         * Unknown
         */
        UNKNOWN, 
        /**
         * added to help the parsers
         */
        NULL;
        public static AdministrativeGender fromCode(String codeString) throws Exception {
            if (codeString == null || "".equals(codeString))
                return null;
        if ("male".equals(codeString))
          return MALE;
        if ("female".equals(codeString))
          return FEMALE;
        if ("other".equals(codeString))
          return OTHER;
        if ("unknown".equals(codeString))
          return UNKNOWN;
        throw new Exception("Unknown AdministrativeGender code '"+codeString+"'");
        }
        public String toCode() {
          switch (this) {
            case MALE: return "male";
            case FEMALE: return "female";
            case OTHER: return "other";
            case UNKNOWN: return "unknown";
            default: return "?";
          }
        }
        public String getSystem() {
          switch (this) {
            case MALE: return "";
            case FEMALE: return "";
            case OTHER: return "";
            case UNKNOWN: return "";
            default: return "?";
          }
        }
        public String getDefinition() {
          switch (this) {
            case MALE: return "Male";
            case FEMALE: return "Female";
            case OTHER: return "Other";
            case UNKNOWN: return "Unknown";
            default: return "?";
          }
        }
        public String getDisplay() {
          switch (this) {
            case MALE: return "Male";
            case FEMALE: return "Female";
            case OTHER: return "Other";
            case UNKNOWN: return "Unknown";
            default: return "?";
          }
        }
    }

  public static class AdministrativeGenderEnumFactory implements EnumFactory<AdministrativeGender> {
    public AdministrativeGender fromCode(String codeString) throws IllegalArgumentException {
      if (codeString == null || "".equals(codeString))
            if (codeString == null || "".equals(codeString))
                return null;
        if ("male".equals(codeString))
          return AdministrativeGender.MALE;
        if ("female".equals(codeString))
          return AdministrativeGender.FEMALE;
        if ("other".equals(codeString))
          return AdministrativeGender.OTHER;
        if ("unknown".equals(codeString))
          return AdministrativeGender.UNKNOWN;
        throw new IllegalArgumentException("Unknown AdministrativeGender code '"+codeString+"'");
        }
    public String toCode(AdministrativeGender code) {
      if (code == AdministrativeGender.MALE)
        return "male";
      if (code == AdministrativeGender.FEMALE)
        return "female";
      if (code == AdministrativeGender.OTHER)
        return "other";
      if (code == AdministrativeGender.UNKNOWN)
        return "unknown";
      return "?";
      }
    }

    @Block()
    public static class PractitionerPractitionerRoleComponent extends BackboneElement implements IBaseBackboneElement {
        /**
         * The Organization where the Practitioner performs the roles associated.
         */
        @Child(name = "managingOrganization", type = {Organization.class}, order=1, min=0, max=1)
        @Description(shortDefinition="The Organization where the Practitioner performs the roles associated", formalDefinition="The Organization where the Practitioner performs the roles associated." )
        protected Reference managingOrganization;

        /**
         * The actual object that is the target of the reference (The Organization where the Practitioner performs the roles associated.)
         */
        protected Organization managingOrganizationTarget;

        /**
         * Roles which this practitioner is authorized to perform for the organization.
         */
        @Child(name = "role", type = {CodeableConcept.class}, order=2, min=0, max=1)
        @Description(shortDefinition="Roles which this practitioner may perform", formalDefinition="Roles which this practitioner is authorized to perform for the organization." )
        protected CodeableConcept role;

        /**
         * Specific specialty of the practitioner.
         */
        @Child(name = "specialty", type = {CodeableConcept.class}, order=3, min=0, max=Child.MAX_UNLIMITED)
        @Description(shortDefinition="Specific specialty of the practitioner", formalDefinition="Specific specialty of the practitioner." )
        protected List<CodeableConcept> specialty;

        /**
         * The period during which the person is authorized to act as a practitioner in these role(s) for the organization.
         */
        @Child(name = "period", type = {Period.class}, order=4, min=0, max=1)
        @Description(shortDefinition="The period during which the practitioner is authorized to perform in these role(s)", formalDefinition="The period during which the person is authorized to act as a practitioner in these role(s) for the organization." )
        protected Period period;

        /**
         * The location(s) at which this practitioner provides care.
         */
        @Child(name = "location", type = {Location.class}, order=5, min=0, max=Child.MAX_UNLIMITED)
        @Description(shortDefinition="The location(s) at which this practitioner provides care", formalDefinition="The location(s) at which this practitioner provides care." )
        protected List<Reference> location;
        /**
         * The actual objects that are the target of the reference (The location(s) at which this practitioner provides care.)
         */
        protected List<Location> locationTarget;


        /**
         * The list of healthcare services that this worker provides for this role's Organization/Location(s).
         */
        @Child(name = "healthcareService", type = {HealthcareService.class}, order=6, min=0, max=Child.MAX_UNLIMITED)
        @Description(shortDefinition="The list of healthcare services that this worker provides for this role's Organization/Location(s)", formalDefinition="The list of healthcare services that this worker provides for this role's Organization/Location(s)." )
        protected List<Reference> healthcareService;
        /**
         * The actual objects that are the target of the reference (The list of healthcare services that this worker provides for this role's Organization/Location(s).)
         */
        protected List<HealthcareService> healthcareServiceTarget;


        private static final long serialVersionUID = -2146177018L;

    /*
     * Constructor
     */
      public PractitionerPractitionerRoleComponent() {
        super();
      }

        /**
         * @return {@link #managingOrganization} (The Organization where the Practitioner performs the roles associated.)
         */
        public Reference getManagingOrganization() { 
          if (this.managingOrganization == null)
            if (Configuration.errorOnAutoCreate())
              throw new Error("Attempt to auto-create PractitionerPractitionerRoleComponent.managingOrganization");
            else if (Configuration.doAutoCreate())
              this.managingOrganization = new Reference(); // cc
          return this.managingOrganization;
        }

        public boolean hasManagingOrganization() { 
          return this.managingOrganization != null && !this.managingOrganization.isEmpty();
        }

        /**
         * @param value {@link #managingOrganization} (The Organization where the Practitioner performs the roles associated.)
         */
        public PractitionerPractitionerRoleComponent setManagingOrganization(Reference value) { 
          this.managingOrganization = value;
          return this;
        }

        /**
         * @return {@link #managingOrganization} The actual object that is the target of the reference. The reference library doesn't populate this, but you can use it to hold the resource if you resolve it. (The Organization where the Practitioner performs the roles associated.)
         */
        public Organization getManagingOrganizationTarget() { 
          if (this.managingOrganizationTarget == null)
            if (Configuration.errorOnAutoCreate())
              throw new Error("Attempt to auto-create PractitionerPractitionerRoleComponent.managingOrganization");
            else if (Configuration.doAutoCreate())
              this.managingOrganizationTarget = new Organization(); // aa
          return this.managingOrganizationTarget;
        }

        /**
         * @param value {@link #managingOrganization} The actual object that is the target of the reference. The reference library doesn't use these, but you can use it to hold the resource if you resolve it. (The Organization where the Practitioner performs the roles associated.)
         */
        public PractitionerPractitionerRoleComponent setManagingOrganizationTarget(Organization value) { 
          this.managingOrganizationTarget = value;
          return this;
        }

        /**
         * @return {@link #role} (Roles which this practitioner is authorized to perform for the organization.)
         */
        public CodeableConcept getRole() { 
          if (this.role == null)
            if (Configuration.errorOnAutoCreate())
              throw new Error("Attempt to auto-create PractitionerPractitionerRoleComponent.role");
            else if (Configuration.doAutoCreate())
              this.role = new CodeableConcept(); // cc
          return this.role;
        }

        public boolean hasRole() { 
          return this.role != null && !this.role.isEmpty();
        }

        /**
         * @param value {@link #role} (Roles which this practitioner is authorized to perform for the organization.)
         */
        public PractitionerPractitionerRoleComponent setRole(CodeableConcept value) { 
          this.role = value;
          return this;
        }

        /**
         * @return {@link #specialty} (Specific specialty of the practitioner.)
         */
        public List<CodeableConcept> getSpecialty() { 
          if (this.specialty == null)
            this.specialty = new ArrayList<CodeableConcept>();
          return this.specialty;
        }

        public boolean hasSpecialty() { 
          if (this.specialty == null)
            return false;
          for (CodeableConcept item : this.specialty)
            if (!item.isEmpty())
              return true;
          return false;
        }

        /**
         * @return {@link #specialty} (Specific specialty of the practitioner.)
         */
    // syntactic sugar
        public CodeableConcept addSpecialty() { //3
          CodeableConcept t = new CodeableConcept();
          if (this.specialty == null)
            this.specialty = new ArrayList<CodeableConcept>();
          this.specialty.add(t);
          return t;
        }

    // syntactic sugar
        public PractitionerPractitionerRoleComponent addSpecialty(CodeableConcept t) { //3
          if (t == null)
            return this;
          if (this.specialty == null)
            this.specialty = new ArrayList<CodeableConcept>();
          this.specialty.add(t);
          return this;
        }

        /**
         * @return {@link #period} (The period during which the person is authorized to act as a practitioner in these role(s) for the organization.)
         */
        public Period getPeriod() { 
          if (this.period == null)
            if (Configuration.errorOnAutoCreate())
              throw new Error("Attempt to auto-create PractitionerPractitionerRoleComponent.period");
            else if (Configuration.doAutoCreate())
              this.period = new Period(); // cc
          return this.period;
        }

        public boolean hasPeriod() { 
          return this.period != null && !this.period.isEmpty();
        }

        /**
         * @param value {@link #period} (The period during which the person is authorized to act as a practitioner in these role(s) for the organization.)
         */
        public PractitionerPractitionerRoleComponent setPeriod(Period value) { 
          this.period = value;
          return this;
        }

        /**
         * @return {@link #location} (The location(s) at which this practitioner provides care.)
         */
        public List<Reference> getLocation() { 
          if (this.location == null)
            this.location = new ArrayList<Reference>();
          return this.location;
        }

        public boolean hasLocation() { 
          if (this.location == null)
            return false;
          for (Reference item : this.location)
            if (!item.isEmpty())
              return true;
          return false;
        }

        /**
         * @return {@link #location} (The location(s) at which this practitioner provides care.)
         */
    // syntactic sugar
        public Reference addLocation() { //3
          Reference t = new Reference();
          if (this.location == null)
            this.location = new ArrayList<Reference>();
          this.location.add(t);
          return t;
        }

    // syntactic sugar
        public PractitionerPractitionerRoleComponent addLocation(Reference t) { //3
          if (t == null)
            return this;
          if (this.location == null)
            this.location = new ArrayList<Reference>();
          this.location.add(t);
          return this;
        }

        /**
         * @return {@link #location} (The actual objects that are the target of the reference. The reference library doesn't populate this, but you can use this to hold the resources if you resolvethemt. The location(s) at which this practitioner provides care.)
         */
        public List<Location> getLocationTarget() { 
          if (this.locationTarget == null)
            this.locationTarget = new ArrayList<Location>();
          return this.locationTarget;
        }

    // syntactic sugar
        /**
         * @return {@link #location} (Add an actual object that is the target of the reference. The reference library doesn't use these, but you can use this to hold the resources if you resolvethemt. The location(s) at which this practitioner provides care.)
         */
        public Location addLocationTarget() { 
          Location r = new Location();
          if (this.locationTarget == null)
            this.locationTarget = new ArrayList<Location>();
          this.locationTarget.add(r);
          return r;
        }

        /**
         * @return {@link #healthcareService} (The list of healthcare services that this worker provides for this role's Organization/Location(s).)
         */
        public List<Reference> getHealthcareService() { 
          if (this.healthcareService == null)
            this.healthcareService = new ArrayList<Reference>();
          return this.healthcareService;
        }

        public boolean hasHealthcareService() { 
          if (this.healthcareService == null)
            return false;
          for (Reference item : this.healthcareService)
            if (!item.isEmpty())
              return true;
          return false;
        }

        /**
         * @return {@link #healthcareService} (The list of healthcare services that this worker provides for this role's Organization/Location(s).)
         */
    // syntactic sugar
        public Reference addHealthcareService() { //3
          Reference t = new Reference();
          if (this.healthcareService == null)
            this.healthcareService = new ArrayList<Reference>();
          this.healthcareService.add(t);
          return t;
        }

    // syntactic sugar
        public PractitionerPractitionerRoleComponent addHealthcareService(Reference t) { //3
          if (t == null)
            return this;
          if (this.healthcareService == null)
            this.healthcareService = new ArrayList<Reference>();
          this.healthcareService.add(t);
          return this;
        }

        /**
         * @return {@link #healthcareService} (The actual objects that are the target of the reference. The reference library doesn't populate this, but you can use this to hold the resources if you resolvethemt. The list of healthcare services that this worker provides for this role's Organization/Location(s).)
         */
        public List<HealthcareService> getHealthcareServiceTarget() { 
          if (this.healthcareServiceTarget == null)
            this.healthcareServiceTarget = new ArrayList<HealthcareService>();
          return this.healthcareServiceTarget;
        }

    // syntactic sugar
        /**
         * @return {@link #healthcareService} (Add an actual object that is the target of the reference. The reference library doesn't use these, but you can use this to hold the resources if you resolvethemt. The list of healthcare services that this worker provides for this role's Organization/Location(s).)
         */
        public HealthcareService addHealthcareServiceTarget() { 
          HealthcareService r = new HealthcareService();
          if (this.healthcareServiceTarget == null)
            this.healthcareServiceTarget = new ArrayList<HealthcareService>();
          this.healthcareServiceTarget.add(r);
          return r;
        }

        protected void listChildren(List<Property> childrenList) {
          super.listChildren(childrenList);
          childrenList.add(new Property("managingOrganization", "Reference(Organization)", "The Organization where the Practitioner performs the roles associated.", 0, java.lang.Integer.MAX_VALUE, managingOrganization));
          childrenList.add(new Property("role", "CodeableConcept", "Roles which this practitioner is authorized to perform for the organization.", 0, java.lang.Integer.MAX_VALUE, role));
          childrenList.add(new Property("specialty", "CodeableConcept", "Specific specialty of the practitioner.", 0, java.lang.Integer.MAX_VALUE, specialty));
          childrenList.add(new Property("period", "Period", "The period during which the person is authorized to act as a practitioner in these role(s) for the organization.", 0, java.lang.Integer.MAX_VALUE, period));
          childrenList.add(new Property("location", "Reference(Location)", "The location(s) at which this practitioner provides care.", 0, java.lang.Integer.MAX_VALUE, location));
          childrenList.add(new Property("healthcareService", "Reference(HealthcareService)", "The list of healthcare services that this worker provides for this role's Organization/Location(s).", 0, java.lang.Integer.MAX_VALUE, healthcareService));
        }

      public PractitionerPractitionerRoleComponent copy() {
        PractitionerPractitionerRoleComponent dst = new PractitionerPractitionerRoleComponent();
        copyValues(dst);
        dst.managingOrganization = managingOrganization == null ? null : managingOrganization.copy();
        dst.role = role == null ? null : role.copy();
        if (specialty != null) {
          dst.specialty = new ArrayList<CodeableConcept>();
          for (CodeableConcept i : specialty)
            dst.specialty.add(i.copy());
        };
        dst.period = period == null ? null : period.copy();
        if (location != null) {
          dst.location = new ArrayList<Reference>();
          for (Reference i : location)
            dst.location.add(i.copy());
        };
        if (healthcareService != null) {
          dst.healthcareService = new ArrayList<Reference>();
          for (Reference i : healthcareService)
            dst.healthcareService.add(i.copy());
        };
        return dst;
      }

      @Override
      public boolean equalsDeep(Base other) {
        if (!super.equalsDeep(other))
          return false;
        if (!(other instanceof PractitionerPractitionerRoleComponent))
          return false;
        PractitionerPractitionerRoleComponent o = (PractitionerPractitionerRoleComponent) other;
        return compareDeep(managingOrganization, o.managingOrganization, true) && compareDeep(role, o.role, true)
           && compareDeep(specialty, o.specialty, true) && compareDeep(period, o.period, true) && compareDeep(location, o.location, true)
           && compareDeep(healthcareService, o.healthcareService, true);
      }

      @Override
      public boolean equalsShallow(Base other) {
        if (!super.equalsShallow(other))
          return false;
        if (!(other instanceof PractitionerPractitionerRoleComponent))
          return false;
        PractitionerPractitionerRoleComponent o = (PractitionerPractitionerRoleComponent) other;
        return true;
      }

      public boolean isEmpty() {
        return super.isEmpty() && (managingOrganization == null || managingOrganization.isEmpty()) && (role == null || role.isEmpty())
           && (specialty == null || specialty.isEmpty()) && (period == null || period.isEmpty()) && (location == null || location.isEmpty())
           && (healthcareService == null || healthcareService.isEmpty());
      }

  }

    @Block()
    public static class PractitionerQualificationComponent extends BackboneElement implements IBaseBackboneElement {
        /**
         * An identifier that applies to this person's qualification in this role.
         */
        @Child(name = "identifier", type = {Identifier.class}, order=1, min=0, max=Child.MAX_UNLIMITED)
        @Description(shortDefinition="An identifier for this qualification for the practitioner", formalDefinition="An identifier that applies to this person's qualification in this role." )
        protected List<Identifier> identifier;

        /**
         * Coded representation of the qualification.
         */
        @Child(name = "code", type = {CodeableConcept.class}, order=2, min=1, max=1)
        @Description(shortDefinition="Coded representation of the qualification", formalDefinition="Coded representation of the qualification." )
        protected CodeableConcept code;

        /**
         * Period during which the qualification is valid.
         */
        @Child(name = "period", type = {Period.class}, order=3, min=0, max=1)
        @Description(shortDefinition="Period during which the qualification is valid", formalDefinition="Period during which the qualification is valid." )
        protected Period period;

        /**
         * Organization that regulates and issues the qualification.
         */
        @Child(name = "issuer", type = {Organization.class}, order=4, min=0, max=1)
        @Description(shortDefinition="Organization that regulates and issues the qualification", formalDefinition="Organization that regulates and issues the qualification." )
        protected Reference issuer;

        /**
         * The actual object that is the target of the reference (Organization that regulates and issues the qualification.)
         */
        protected Organization issuerTarget;

        private static final long serialVersionUID = 1095219071L;

    /*
     * Constructor
     */
      public PractitionerQualificationComponent() {
        super();
      }

    /*
     * Constructor
     */
      public PractitionerQualificationComponent(CodeableConcept code) {
        super();
        this.code = code;
      }

        /**
         * @return {@link #identifier} (An identifier that applies to this person's qualification in this role.)
         */
        public List<Identifier> getIdentifier() { 
          if (this.identifier == null)
            this.identifier = new ArrayList<Identifier>();
          return this.identifier;
        }

        public boolean hasIdentifier() { 
          if (this.identifier == null)
            return false;
          for (Identifier item : this.identifier)
            if (!item.isEmpty())
              return true;
          return false;
        }

        /**
         * @return {@link #identifier} (An identifier that applies to this person's qualification in this role.)
         */
    // syntactic sugar
        public Identifier addIdentifier() { //3
          Identifier t = new Identifier();
          if (this.identifier == null)
            this.identifier = new ArrayList<Identifier>();
          this.identifier.add(t);
          return t;
        }

    // syntactic sugar
        public PractitionerQualificationComponent addIdentifier(Identifier t) { //3
          if (t == null)
            return this;
          if (this.identifier == null)
            this.identifier = new ArrayList<Identifier>();
          this.identifier.add(t);
          return this;
        }

        /**
         * @return {@link #code} (Coded representation of the qualification.)
         */
        public CodeableConcept getCode() { 
          if (this.code == null)
            if (Configuration.errorOnAutoCreate())
              throw new Error("Attempt to auto-create PractitionerQualificationComponent.code");
            else if (Configuration.doAutoCreate())
              this.code = new CodeableConcept(); // cc
          return this.code;
        }

        public boolean hasCode() { 
          return this.code != null && !this.code.isEmpty();
        }

        /**
         * @param value {@link #code} (Coded representation of the qualification.)
         */
        public PractitionerQualificationComponent setCode(CodeableConcept value) { 
          this.code = value;
          return this;
        }

        /**
         * @return {@link #period} (Period during which the qualification is valid.)
         */
        public Period getPeriod() { 
          if (this.period == null)
            if (Configuration.errorOnAutoCreate())
              throw new Error("Attempt to auto-create PractitionerQualificationComponent.period");
            else if (Configuration.doAutoCreate())
              this.period = new Period(); // cc
          return this.period;
        }

        public boolean hasPeriod() { 
          return this.period != null && !this.period.isEmpty();
        }

        /**
         * @param value {@link #period} (Period during which the qualification is valid.)
         */
        public PractitionerQualificationComponent setPeriod(Period value) { 
          this.period = value;
          return this;
        }

        /**
         * @return {@link #issuer} (Organization that regulates and issues the qualification.)
         */
        public Reference getIssuer() { 
          if (this.issuer == null)
            if (Configuration.errorOnAutoCreate())
              throw new Error("Attempt to auto-create PractitionerQualificationComponent.issuer");
            else if (Configuration.doAutoCreate())
              this.issuer = new Reference(); // cc
          return this.issuer;
        }

        public boolean hasIssuer() { 
          return this.issuer != null && !this.issuer.isEmpty();
        }

        /**
         * @param value {@link #issuer} (Organization that regulates and issues the qualification.)
         */
        public PractitionerQualificationComponent setIssuer(Reference value) { 
          this.issuer = value;
          return this;
        }

        /**
         * @return {@link #issuer} The actual object that is the target of the reference. The reference library doesn't populate this, but you can use it to hold the resource if you resolve it. (Organization that regulates and issues the qualification.)
         */
        public Organization getIssuerTarget() { 
          if (this.issuerTarget == null)
            if (Configuration.errorOnAutoCreate())
              throw new Error("Attempt to auto-create PractitionerQualificationComponent.issuer");
            else if (Configuration.doAutoCreate())
              this.issuerTarget = new Organization(); // aa
          return this.issuerTarget;
        }

        /**
         * @param value {@link #issuer} The actual object that is the target of the reference. The reference library doesn't use these, but you can use it to hold the resource if you resolve it. (Organization that regulates and issues the qualification.)
         */
        public PractitionerQualificationComponent setIssuerTarget(Organization value) { 
          this.issuerTarget = value;
          return this;
        }

        protected void listChildren(List<Property> childrenList) {
          super.listChildren(childrenList);
          childrenList.add(new Property("identifier", "Identifier", "An identifier that applies to this person's qualification in this role.", 0, java.lang.Integer.MAX_VALUE, identifier));
          childrenList.add(new Property("code", "CodeableConcept", "Coded representation of the qualification.", 0, java.lang.Integer.MAX_VALUE, code));
          childrenList.add(new Property("period", "Period", "Period during which the qualification is valid.", 0, java.lang.Integer.MAX_VALUE, period));
          childrenList.add(new Property("issuer", "Reference(Organization)", "Organization that regulates and issues the qualification.", 0, java.lang.Integer.MAX_VALUE, issuer));
        }

      public PractitionerQualificationComponent copy() {
        PractitionerQualificationComponent dst = new PractitionerQualificationComponent();
        copyValues(dst);
        if (identifier != null) {
          dst.identifier = new ArrayList<Identifier>();
          for (Identifier i : identifier)
            dst.identifier.add(i.copy());
        };
        dst.code = code == null ? null : code.copy();
        dst.period = period == null ? null : period.copy();
        dst.issuer = issuer == null ? null : issuer.copy();
        return dst;
      }

      @Override
      public boolean equalsDeep(Base other) {
        if (!super.equalsDeep(other))
          return false;
        if (!(other instanceof PractitionerQualificationComponent))
          return false;
        PractitionerQualificationComponent o = (PractitionerQualificationComponent) other;
        return compareDeep(identifier, o.identifier, true) && compareDeep(code, o.code, true) && compareDeep(period, o.period, true)
           && compareDeep(issuer, o.issuer, true);
      }

      @Override
      public boolean equalsShallow(Base other) {
        if (!super.equalsShallow(other))
          return false;
        if (!(other instanceof PractitionerQualificationComponent))
          return false;
        PractitionerQualificationComponent o = (PractitionerQualificationComponent) other;
        return true;
      }

      public boolean isEmpty() {
        return super.isEmpty() && (identifier == null || identifier.isEmpty()) && (code == null || code.isEmpty())
           && (period == null || period.isEmpty()) && (issuer == null || issuer.isEmpty());
      }

  }

    /**
     * An identifier that applies to this person in this role.
     */
    @Child(name = "identifier", type = {Identifier.class}, order=0, min=0, max=Child.MAX_UNLIMITED)
    @Description(shortDefinition="A identifier for the person as this agent", formalDefinition="An identifier that applies to this person in this role." )
    protected List<Identifier> identifier;

    /**
     * A name associated with the person.
     */
    @Child(name = "name", type = {HumanName.class}, order=1, min=0, max=1)
    @Description(shortDefinition="A name associated with the person", formalDefinition="A name associated with the person." )
    protected HumanName name;

    /**
     * A contact detail for the practitioner, e.g. a telephone number or an email address.
     */
    @Child(name = "telecom", type = {ContactPoint.class}, order=2, min=0, max=Child.MAX_UNLIMITED)
    @Description(shortDefinition="A contact detail for the practitioner", formalDefinition="A contact detail for the practitioner, e.g. a telephone number or an email address." )
    protected List<ContactPoint> telecom;

    /**
     * The postal address where the practitioner can be found or visited or to which mail can be delivered.
     */
<<<<<<< HEAD
    @Child(name = "address", type = {AddressType.class}, order = 3, min = 0, max = Child.MAX_UNLIMITED)
=======
    @Child(name = "address", type = {Address.class}, order=3, min=0, max=Child.MAX_UNLIMITED)
>>>>>>> 3a5d2e89
    @Description(shortDefinition="Where practitioner can be found/visited", formalDefinition="The postal address where the practitioner can be found or visited or to which mail can be delivered." )
    protected List<AddressType> address;

    /**
     * Administrative Gender - the gender that the person is considered to have for administration and record keeping purposes.
     */
    @Child(name = "gender", type = {CodeType.class}, order=4, min=0, max=1)
    @Description(shortDefinition="male | female | other | unknown", formalDefinition="Administrative Gender - the gender that the person is considered to have for administration and record keeping purposes." )
    protected Enumeration<AdministrativeGender> gender;

    /**
     * The date of birth for the practitioner.
     */
    @Child(name = "birthDate", type = {DateType.class}, order=5, min=0, max=1)
    @Description(shortDefinition="The date  of birth for the practitioner", formalDefinition="The date of birth for the practitioner." )
    protected DateType birthDate;

<<<<<<< HEAD
  /**
   * Image of the person.
   */
  @Child(name = "photo", type = {AttachmentType.class}, order = 6, min = 0, max = Child.MAX_UNLIMITED)
  @Description(shortDefinition = "Image of the person", formalDefinition = "Image of the person.")
  protected List<AttachmentType> photo;
=======
    /**
     * Image of the person.
     */
    @Child(name = "photo", type = {Attachment.class}, order=6, min=0, max=Child.MAX_UNLIMITED)
    @Description(shortDefinition="Image of the person", formalDefinition="Image of the person." )
    protected List<Attachment> photo;
>>>>>>> 3a5d2e89

    /**
     * The list of Roles/Organizations that the Practitioner is associated with.
     */
    @Child(name = "practitionerRole", type = {}, order=7, min=0, max=Child.MAX_UNLIMITED)
    @Description(shortDefinition="The list of Roles/Organizations that the Practitioner is associated with", formalDefinition="The list of Roles/Organizations that the Practitioner is associated with." )
    protected List<PractitionerPractitionerRoleComponent> practitionerRole;

    /**
     * Qualifications obtained by training and certification.
     */
    @Child(name = "qualification", type = {}, order=8, min=0, max=Child.MAX_UNLIMITED)
    @Description(shortDefinition="Qualifications obtained by training and certification", formalDefinition="Qualifications obtained by training and certification." )
    protected List<PractitionerQualificationComponent> qualification;

    /**
     * A language the practitioner is able to use in patient communication.
     */
    @Child(name = "communication", type = {CodeableConcept.class}, order=9, min=0, max=Child.MAX_UNLIMITED)
    @Description(shortDefinition="A language the practitioner is able to use in patient communication", formalDefinition="A language the practitioner is able to use in patient communication." )
    protected List<CodeableConcept> communication;

    private static final long serialVersionUID = 781100268L;

  /*
   * Constructor
   */
    public Practitioner() {
      super();
    }

    /**
     * @return {@link #identifier} (An identifier that applies to this person in this role.)
     */
    public List<Identifier> getIdentifier() { 
      if (this.identifier == null)
        this.identifier = new ArrayList<Identifier>();
      return this.identifier;
    }

    public boolean hasIdentifier() { 
      if (this.identifier == null)
        return false;
      for (Identifier item : this.identifier)
        if (!item.isEmpty())
          return true;
      return false;
    }

    /**
     * @return {@link #identifier} (An identifier that applies to this person in this role.)
     */
    // syntactic sugar
    public Identifier addIdentifier() { //3
      Identifier t = new Identifier();
      if (this.identifier == null)
        this.identifier = new ArrayList<Identifier>();
      this.identifier.add(t);
      return t;
    }

    // syntactic sugar
    public Practitioner addIdentifier(Identifier t) { //3
      if (t == null)
        return this;
      if (this.identifier == null)
        this.identifier = new ArrayList<Identifier>();
      this.identifier.add(t);
      return this;
    }

    /**
     * @return {@link #name} (A name associated with the person.)
     */
    public HumanName getName() { 
      if (this.name == null)
        if (Configuration.errorOnAutoCreate())
          throw new Error("Attempt to auto-create Practitioner.name");
        else if (Configuration.doAutoCreate())
          this.name = new HumanName(); // cc
      return this.name;
    }

    public boolean hasName() { 
      return this.name != null && !this.name.isEmpty();
    }

    /**
     * @param value {@link #name} (A name associated with the person.)
     */
    public Practitioner setName(HumanName value) { 
      this.name = value;
      return this;
    }

    /**
     * @return {@link #telecom} (A contact detail for the practitioner, e.g. a telephone number or an email address.)
     */
    public List<ContactPoint> getTelecom() { 
      if (this.telecom == null)
        this.telecom = new ArrayList<ContactPoint>();
      return this.telecom;
    }

    public boolean hasTelecom() { 
      if (this.telecom == null)
        return false;
      for (ContactPoint item : this.telecom)
        if (!item.isEmpty())
          return true;
      return false;
    }

    /**
     * @return {@link #telecom} (A contact detail for the practitioner, e.g. a telephone number or an email address.)
     */
    // syntactic sugar
    public ContactPoint addTelecom() { //3
      ContactPoint t = new ContactPoint();
      if (this.telecom == null)
        this.telecom = new ArrayList<ContactPoint>();
      this.telecom.add(t);
      return t;
    }

    // syntactic sugar
    public Practitioner addTelecom(ContactPoint t) { //3
      if (t == null)
        return this;
      if (this.telecom == null)
        this.telecom = new ArrayList<ContactPoint>();
      this.telecom.add(t);
      return this;
    }

    /**
     * @return {@link #address} (The postal address where the practitioner can be found or visited or to which mail can be delivered.)
     */
    public List<AddressType> getAddress() { 
      if (this.address == null)
        this.address = new ArrayList<AddressType>();
      return this.address;
    }

    public boolean hasAddress() { 
      if (this.address == null)
        return false;
      for (AddressType item : this.address)
        if (!item.isEmpty())
          return true;
      return false;
    }

    /**
     * @return {@link #address} (The postal address where the practitioner can be found or visited or to which mail can be delivered.)
     */
    // syntactic sugar
    public AddressType addAddress() { //3
      AddressType t = new AddressType();
      if (this.address == null)
        this.address = new ArrayList<AddressType>();
      this.address.add(t);
      return t;
    }

    // syntactic sugar
    public Practitioner addAddress(Address t) { //3
      if (t == null)
        return this;
      if (this.address == null)
        this.address = new ArrayList<Address>();
      this.address.add(t);
      return this;
    }

    /**
     * @return {@link #gender} (Administrative Gender - the gender that the person is considered to have for administration and record keeping purposes.). This is the underlying object with id, value and extensions. The accessor "getGender" gives direct access to the value
     */
    public Enumeration<AdministrativeGender> getGenderElement() { 
      if (this.gender == null)
        if (Configuration.errorOnAutoCreate())
          throw new Error("Attempt to auto-create Practitioner.gender");
        else if (Configuration.doAutoCreate())
          this.gender = new Enumeration<AdministrativeGender>(new AdministrativeGenderEnumFactory()); // bb
      return this.gender;
    }

    public boolean hasGenderElement() { 
      return this.gender != null && !this.gender.isEmpty();
    }

    public boolean hasGender() { 
      return this.gender != null && !this.gender.isEmpty();
    }

    /**
     * @param value {@link #gender} (Administrative Gender - the gender that the person is considered to have for administration and record keeping purposes.). This is the underlying object with id, value and extensions. The accessor "getGender" gives direct access to the value
     */
    public Practitioner setGenderElement(Enumeration<AdministrativeGender> value) { 
      this.gender = value;
      return this;
    }

    /**
     * @return Administrative Gender - the gender that the person is considered to have for administration and record keeping purposes.
     */
    public AdministrativeGender getGender() { 
      return this.gender == null ? null : this.gender.getValue();
    }

    /**
     * @param value Administrative Gender - the gender that the person is considered to have for administration and record keeping purposes.
     */
    public Practitioner setGender(AdministrativeGender value) { 
      if (value == null)
        this.gender = null;
      else {
        if (this.gender == null)
          this.gender = new Enumeration<AdministrativeGender>(new AdministrativeGenderEnumFactory());
        this.gender.setValue(value);
      }
      return this;
    }

    /**
     * @return {@link #birthDate} (The date of birth for the practitioner.). This is the underlying object with id, value and extensions. The accessor "getBirthDate" gives direct access to the value
     */
    public DateType getBirthDateElement() { 
      if (this.birthDate == null)
        if (Configuration.errorOnAutoCreate())
          throw new Error("Attempt to auto-create Practitioner.birthDate");
        else if (Configuration.doAutoCreate())
          this.birthDate = new DateType(); // bb
      return this.birthDate;
    }

    public boolean hasBirthDateElement() { 
      return this.birthDate != null && !this.birthDate.isEmpty();
    }

    public boolean hasBirthDate() { 
      return this.birthDate != null && !this.birthDate.isEmpty();
    }

    /**
     * @param value {@link #birthDate} (The date of birth for the practitioner.). This is the underlying object with id, value and extensions. The accessor "getBirthDate" gives direct access to the value
     */
    public Practitioner setBirthDateElement(DateType value) { 
      this.birthDate = value;
      return this;
    }

    /**
     * @return The date of birth for the practitioner.
     */
    public Date getBirthDate() { 
      return this.birthDate == null ? null : this.birthDate.getValue();
    }

    /**
     * @param value The date of birth for the practitioner.
     */
    public Practitioner setBirthDate(Date value) { 
      if (value == null)
        this.birthDate = null;
      else {
        if (this.birthDate == null)
          this.birthDate = new DateType();
        this.birthDate.setValue(value);
      }
      return this;
    }

    /**
     * @return {@link #photo} (Image of the person.)
     */
    public List<AttachmentType> getPhoto() { 
      if (this.photo == null)
        this.photo = new ArrayList<AttachmentType>();
      return this.photo;
    }

    public boolean hasPhoto() { 
      if (this.photo == null)
        return false;
      for (AttachmentType item : this.photo)
        if (!item.isEmpty())
          return true;
      return false;
    }

    /**
     * @return {@link #photo} (Image of the person.)
     */
    // syntactic sugar
    public AttachmentType addPhoto() { //3
      AttachmentType t = new AttachmentType();
      if (this.photo == null)
        this.photo = new ArrayList<AttachmentType>();
      this.photo.add(t);
      return t;
    }

    // syntactic sugar
    public Practitioner addPhoto(Attachment t) { //3
      if (t == null)
        return this;
      if (this.photo == null)
        this.photo = new ArrayList<Attachment>();
      this.photo.add(t);
      return this;
    }

    /**
     * @return {@link #practitionerRole} (The list of Roles/Organizations that the Practitioner is associated with.)
     */
    public List<PractitionerPractitionerRoleComponent> getPractitionerRole() { 
      if (this.practitionerRole == null)
        this.practitionerRole = new ArrayList<PractitionerPractitionerRoleComponent>();
      return this.practitionerRole;
    }

    public boolean hasPractitionerRole() { 
      if (this.practitionerRole == null)
        return false;
      for (PractitionerPractitionerRoleComponent item : this.practitionerRole)
        if (!item.isEmpty())
          return true;
      return false;
    }

    /**
     * @return {@link #practitionerRole} (The list of Roles/Organizations that the Practitioner is associated with.)
     */
    // syntactic sugar
    public PractitionerPractitionerRoleComponent addPractitionerRole() { //3
      PractitionerPractitionerRoleComponent t = new PractitionerPractitionerRoleComponent();
      if (this.practitionerRole == null)
        this.practitionerRole = new ArrayList<PractitionerPractitionerRoleComponent>();
      this.practitionerRole.add(t);
      return t;
    }

    // syntactic sugar
    public Practitioner addPractitionerRole(PractitionerPractitionerRoleComponent t) { //3
      if (t == null)
        return this;
      if (this.practitionerRole == null)
        this.practitionerRole = new ArrayList<PractitionerPractitionerRoleComponent>();
      this.practitionerRole.add(t);
      return this;
    }

    /**
     * @return {@link #qualification} (Qualifications obtained by training and certification.)
     */
    public List<PractitionerQualificationComponent> getQualification() { 
      if (this.qualification == null)
        this.qualification = new ArrayList<PractitionerQualificationComponent>();
      return this.qualification;
    }

    public boolean hasQualification() { 
      if (this.qualification == null)
        return false;
      for (PractitionerQualificationComponent item : this.qualification)
        if (!item.isEmpty())
          return true;
      return false;
    }

    /**
     * @return {@link #qualification} (Qualifications obtained by training and certification.)
     */
    // syntactic sugar
    public PractitionerQualificationComponent addQualification() { //3
      PractitionerQualificationComponent t = new PractitionerQualificationComponent();
      if (this.qualification == null)
        this.qualification = new ArrayList<PractitionerQualificationComponent>();
      this.qualification.add(t);
      return t;
    }

    // syntactic sugar
    public Practitioner addQualification(PractitionerQualificationComponent t) { //3
      if (t == null)
        return this;
      if (this.qualification == null)
        this.qualification = new ArrayList<PractitionerQualificationComponent>();
      this.qualification.add(t);
      return this;
    }

    /**
     * @return {@link #communication} (A language the practitioner is able to use in patient communication.)
     */
    public List<CodeableConcept> getCommunication() { 
      if (this.communication == null)
        this.communication = new ArrayList<CodeableConcept>();
      return this.communication;
    }

    public boolean hasCommunication() { 
      if (this.communication == null)
        return false;
      for (CodeableConcept item : this.communication)
        if (!item.isEmpty())
          return true;
      return false;
    }

    /**
     * @return {@link #communication} (A language the practitioner is able to use in patient communication.)
     */
    // syntactic sugar
    public CodeableConcept addCommunication() { //3
      CodeableConcept t = new CodeableConcept();
      if (this.communication == null)
        this.communication = new ArrayList<CodeableConcept>();
      this.communication.add(t);
      return t;
    }

    // syntactic sugar
    public Practitioner addCommunication(CodeableConcept t) { //3
      if (t == null)
        return this;
      if (this.communication == null)
        this.communication = new ArrayList<CodeableConcept>();
      this.communication.add(t);
      return this;
    }

      protected void listChildren(List<Property> childrenList) {
        super.listChildren(childrenList);
        childrenList.add(new Property("identifier", "Identifier", "An identifier that applies to this person in this role.", 0, java.lang.Integer.MAX_VALUE, identifier));
        childrenList.add(new Property("name", "HumanName", "A name associated with the person.", 0, java.lang.Integer.MAX_VALUE, name));
        childrenList.add(new Property("telecom", "ContactPoint", "A contact detail for the practitioner, e.g. a telephone number or an email address.", 0, java.lang.Integer.MAX_VALUE, telecom));
        childrenList.add(new Property("address", "Address", "The postal address where the practitioner can be found or visited or to which mail can be delivered.", 0, java.lang.Integer.MAX_VALUE, address));
        childrenList.add(new Property("gender", "code", "Administrative Gender - the gender that the person is considered to have for administration and record keeping purposes.", 0, java.lang.Integer.MAX_VALUE, gender));
        childrenList.add(new Property("birthDate", "date", "The date of birth for the practitioner.", 0, java.lang.Integer.MAX_VALUE, birthDate));
        childrenList.add(new Property("photo", "Attachment", "Image of the person.", 0, java.lang.Integer.MAX_VALUE, photo));
        childrenList.add(new Property("practitionerRole", "", "The list of Roles/Organizations that the Practitioner is associated with.", 0, java.lang.Integer.MAX_VALUE, practitionerRole));
        childrenList.add(new Property("qualification", "", "Qualifications obtained by training and certification.", 0, java.lang.Integer.MAX_VALUE, qualification));
        childrenList.add(new Property("communication", "CodeableConcept", "A language the practitioner is able to use in patient communication.", 0, java.lang.Integer.MAX_VALUE, communication));
      }

      public Practitioner copy() {
        Practitioner dst = new Practitioner();
        copyValues(dst);
        if (identifier != null) {
          dst.identifier = new ArrayList<Identifier>();
          for (Identifier i : identifier)
            dst.identifier.add(i.copy());
        };
        dst.name = name == null ? null : name.copy();
        if (telecom != null) {
          dst.telecom = new ArrayList<ContactPoint>();
          for (ContactPoint i : telecom)
            dst.telecom.add(i.copy());
        };
        if (address != null) {
          dst.address = new ArrayList<AddressType>();
          for (AddressType i : address)
            dst.address.add(i.copy());
        };
        dst.gender = gender == null ? null : gender.copy();
        dst.birthDate = birthDate == null ? null : birthDate.copy();
        if (photo != null) {
          dst.photo = new ArrayList<AttachmentType>();
          for (AttachmentType i : photo)
            dst.photo.add(i.copy());
        };
        if (practitionerRole != null) {
          dst.practitionerRole = new ArrayList<PractitionerPractitionerRoleComponent>();
          for (PractitionerPractitionerRoleComponent i : practitionerRole)
            dst.practitionerRole.add(i.copy());
        };
        if (qualification != null) {
          dst.qualification = new ArrayList<PractitionerQualificationComponent>();
          for (PractitionerQualificationComponent i : qualification)
            dst.qualification.add(i.copy());
        };
        if (communication != null) {
          dst.communication = new ArrayList<CodeableConcept>();
          for (CodeableConcept i : communication)
            dst.communication.add(i.copy());
        };
        return dst;
      }

      protected Practitioner typedCopy() {
        return copy();
      }

      @Override
      public boolean equalsDeep(Base other) {
        if (!super.equalsDeep(other))
          return false;
        if (!(other instanceof Practitioner))
          return false;
        Practitioner o = (Practitioner) other;
        return compareDeep(identifier, o.identifier, true) && compareDeep(name, o.name, true) && compareDeep(telecom, o.telecom, true)
           && compareDeep(address, o.address, true) && compareDeep(gender, o.gender, true) && compareDeep(birthDate, o.birthDate, true)
           && compareDeep(photo, o.photo, true) && compareDeep(practitionerRole, o.practitionerRole, true)
           && compareDeep(qualification, o.qualification, true) && compareDeep(communication, o.communication, true)
          ;
      }

      @Override
      public boolean equalsShallow(Base other) {
        if (!super.equalsShallow(other))
          return false;
        if (!(other instanceof Practitioner))
          return false;
        Practitioner o = (Practitioner) other;
        return compareValues(gender, o.gender, true) && compareValues(birthDate, o.birthDate, true);
      }

      public boolean isEmpty() {
        return super.isEmpty() && (identifier == null || identifier.isEmpty()) && (name == null || name.isEmpty())
           && (telecom == null || telecom.isEmpty()) && (address == null || address.isEmpty()) && (gender == null || gender.isEmpty())
           && (birthDate == null || birthDate.isEmpty()) && (photo == null || photo.isEmpty()) && (practitionerRole == null || practitionerRole.isEmpty())
           && (qualification == null || qualification.isEmpty()) && (communication == null || communication.isEmpty())
          ;
      }

  @Override
  public ResourceType getResourceType() {
    return ResourceType.Practitioner;
   }

  @SearchParamDefinition(name="phonetic", path="Practitioner.name", description="A portion of either family or given name using some kind of phonetic matching algorithm", type="string" )
  public static final String SP_PHONETIC = "phonetic";
  @SearchParamDefinition(name="communication", path="Practitioner.communication", description="One of the languages that the practitioner can communicate with", type="token" )
  public static final String SP_COMMUNICATION = "communication";
  @SearchParamDefinition(name="location", path="Practitioner.practitionerRole.location", description="One of the locations at which this practitioner provides care", type="reference" )
  public static final String SP_LOCATION = "location";
  @SearchParamDefinition(name="organization", path="Practitioner.practitionerRole.managingOrganization", description="The identity of the organization the practitioner represents / acts on behalf of", type="reference" )
  public static final String SP_ORGANIZATION = "organization";
  @SearchParamDefinition(name="given", path="Practitioner.name", description="A portion of the given name", type="string" )
  public static final String SP_GIVEN = "given";
  @SearchParamDefinition(name="address", path="Practitioner.address", description="An address in any kind of address/part", type="string" )
  public static final String SP_ADDRESS = "address";
  @SearchParamDefinition(name="family", path="Practitioner.name", description="A portion of the family name", type="string" )
  public static final String SP_FAMILY = "family";
  @SearchParamDefinition(name="name", path="Practitioner.name", description="A portion of either family or given name", type="string" )
  public static final String SP_NAME = "name";
  @SearchParamDefinition(name="telecom", path="Practitioner.telecom", description="The value in any kind of contact", type="token" )
  public static final String SP_TELECOM = "telecom";
  @SearchParamDefinition(name="role", path="Practitioner.practitionerRole.role", description="The practitioner can perform this role at for the organization", type="token" )
  public static final String SP_ROLE = "role";
  @SearchParamDefinition(name="gender", path="Practitioner.gender", description="Gender of the practitioner", type="token" )
  public static final String SP_GENDER = "gender";
  @SearchParamDefinition(name="identifier", path="Practitioner.identifier", description="A practitioner's Identifier", type="token" )
  public static final String SP_IDENTIFIER = "identifier";
  @SearchParamDefinition(name="specialty", path="Practitioner.practitionerRole.specialty", description="The practitioner has this specailty at an organization", type="token" )
  public static final String SP_SPECIALTY = "specialty";

}

<|MERGE_RESOLUTION|>--- conflicted
+++ resolved
@@ -1,1390 +1,1377 @@
-package org.hl7.fhir.instance.model;
-
-/*
-  Copyright (c) 2011+, HL7, Inc.
-  All rights reserved.
-  
-  Redistribution and use in source and binary forms, with or without modification, 
-  are permitted provided that the following conditions are met:
-  
-   * Redistributions of source code must retain the above copyright notice, this 
-     list of conditions and the following disclaimer.
-   * Redistributions in binary form must reproduce the above copyright notice, 
-     this list of conditions and the following disclaimer in the documentation 
-     and/or other materials provided with the distribution.
-   * Neither the name of HL7 nor the names of its contributors may be used to 
-     endorse or promote products derived from this software without specific 
-     prior written permission.
-  
-  THIS SOFTWARE IS PROVIDED BY THE COPYRIGHT HOLDERS AND CONTRIBUTORS "AS IS" AND 
-  ANY EXPRESS OR IMPLIED WARRANTIES, INCLUDING, BUT NOT LIMITED TO, THE IMPLIED 
-  WARRANTIES OF MERCHANTABILITY AND FITNESS FOR A PARTICULAR PURPOSE ARE DISCLAIMED. 
-  IN NO EVENT SHALL THE COPYRIGHT HOLDER OR CONTRIBUTORS BE LIABLE FOR ANY DIRECT, 
-  INDIRECT, INCIDENTAL, SPECIAL, EXEMPLARY, OR CONSEQUENTIAL DAMAGES (INCLUDING, BUT 
-  NOT LIMITED TO, PROCUREMENT OF SUBSTITUTE GOODS OR SERVICES; LOSS OF USE, DATA, OR 
-  PROFITS; OR BUSINESS INTERRUPTION) HOWEVER CAUSED AND ON ANY THEORY OF LIABILITY, 
-  WHETHER IN CONTRACT, STRICT LIABILITY, OR TORT (INCLUDING NEGLIGENCE OR OTHERWISE) 
-  ARISING IN ANY WAY OUT OF THE USE OF THIS SOFTWARE, EVEN IF ADVISED OF THE 
-  POSSIBILITY OF SUCH DAMAGE.
-  
-*/
-
-// Generated on Tue, May 5, 2015 16:13-0400 for FHIR v0.5.0
-
-import java.util.*;
-
-import org.hl7.fhir.utilities.Utilities;
-import org.hl7.fhir.instance.model.annotations.ResourceDef;
-import org.hl7.fhir.instance.model.annotations.SearchParamDefinition;
-import org.hl7.fhir.instance.model.annotations.Child;
-import org.hl7.fhir.instance.model.annotations.Description;
-import org.hl7.fhir.instance.model.annotations.Block;
-import org.hl7.fhir.instance.model.api.*;
-/**
- * A person who is directly or indirectly involved in the provisioning of healthcare.
- */
-@ResourceDef(name="Practitioner", profile="http://hl7.org/fhir/Profile/Practitioner")
-public class Practitioner extends DomainResource {
-
-    public enum AdministrativeGender {
-        /**
-         * Male
-         */
-        MALE, 
-        /**
-         * Female
-         */
-        FEMALE, 
-        /**
-         * Other
-         */
-        OTHER, 
-        /**
-         * Unknown
-         */
-        UNKNOWN, 
-        /**
-         * added to help the parsers
-         */
-        NULL;
-        public static AdministrativeGender fromCode(String codeString) throws Exception {
-            if (codeString == null || "".equals(codeString))
-                return null;
-        if ("male".equals(codeString))
-          return MALE;
-        if ("female".equals(codeString))
-          return FEMALE;
-        if ("other".equals(codeString))
-          return OTHER;
-        if ("unknown".equals(codeString))
-          return UNKNOWN;
-        throw new Exception("Unknown AdministrativeGender code '"+codeString+"'");
-        }
-        public String toCode() {
-          switch (this) {
-            case MALE: return "male";
-            case FEMALE: return "female";
-            case OTHER: return "other";
-            case UNKNOWN: return "unknown";
-            default: return "?";
-          }
-        }
-        public String getSystem() {
-          switch (this) {
-            case MALE: return "";
-            case FEMALE: return "";
-            case OTHER: return "";
-            case UNKNOWN: return "";
-            default: return "?";
-          }
-        }
-        public String getDefinition() {
-          switch (this) {
-            case MALE: return "Male";
-            case FEMALE: return "Female";
-            case OTHER: return "Other";
-            case UNKNOWN: return "Unknown";
-            default: return "?";
-          }
-        }
-        public String getDisplay() {
-          switch (this) {
-            case MALE: return "Male";
-            case FEMALE: return "Female";
-            case OTHER: return "Other";
-            case UNKNOWN: return "Unknown";
-            default: return "?";
-          }
-        }
-    }
-
-  public static class AdministrativeGenderEnumFactory implements EnumFactory<AdministrativeGender> {
-    public AdministrativeGender fromCode(String codeString) throws IllegalArgumentException {
-      if (codeString == null || "".equals(codeString))
-            if (codeString == null || "".equals(codeString))
-                return null;
-        if ("male".equals(codeString))
-          return AdministrativeGender.MALE;
-        if ("female".equals(codeString))
-          return AdministrativeGender.FEMALE;
-        if ("other".equals(codeString))
-          return AdministrativeGender.OTHER;
-        if ("unknown".equals(codeString))
-          return AdministrativeGender.UNKNOWN;
-        throw new IllegalArgumentException("Unknown AdministrativeGender code '"+codeString+"'");
-        }
-    public String toCode(AdministrativeGender code) {
-      if (code == AdministrativeGender.MALE)
-        return "male";
-      if (code == AdministrativeGender.FEMALE)
-        return "female";
-      if (code == AdministrativeGender.OTHER)
-        return "other";
-      if (code == AdministrativeGender.UNKNOWN)
-        return "unknown";
-      return "?";
-      }
-    }
-
-    @Block()
-    public static class PractitionerPractitionerRoleComponent extends BackboneElement implements IBaseBackboneElement {
-        /**
-         * The Organization where the Practitioner performs the roles associated.
-         */
-        @Child(name = "managingOrganization", type = {Organization.class}, order=1, min=0, max=1)
-        @Description(shortDefinition="The Organization where the Practitioner performs the roles associated", formalDefinition="The Organization where the Practitioner performs the roles associated." )
-        protected Reference managingOrganization;
-
-        /**
-         * The actual object that is the target of the reference (The Organization where the Practitioner performs the roles associated.)
-         */
-        protected Organization managingOrganizationTarget;
-
-        /**
-         * Roles which this practitioner is authorized to perform for the organization.
-         */
-        @Child(name = "role", type = {CodeableConcept.class}, order=2, min=0, max=1)
-        @Description(shortDefinition="Roles which this practitioner may perform", formalDefinition="Roles which this practitioner is authorized to perform for the organization." )
-        protected CodeableConcept role;
-
-        /**
-         * Specific specialty of the practitioner.
-         */
-        @Child(name = "specialty", type = {CodeableConcept.class}, order=3, min=0, max=Child.MAX_UNLIMITED)
-        @Description(shortDefinition="Specific specialty of the practitioner", formalDefinition="Specific specialty of the practitioner." )
-        protected List<CodeableConcept> specialty;
-
-        /**
-         * The period during which the person is authorized to act as a practitioner in these role(s) for the organization.
-         */
-        @Child(name = "period", type = {Period.class}, order=4, min=0, max=1)
-        @Description(shortDefinition="The period during which the practitioner is authorized to perform in these role(s)", formalDefinition="The period during which the person is authorized to act as a practitioner in these role(s) for the organization." )
-        protected Period period;
-
-        /**
-         * The location(s) at which this practitioner provides care.
-         */
-        @Child(name = "location", type = {Location.class}, order=5, min=0, max=Child.MAX_UNLIMITED)
-        @Description(shortDefinition="The location(s) at which this practitioner provides care", formalDefinition="The location(s) at which this practitioner provides care." )
-        protected List<Reference> location;
-        /**
-         * The actual objects that are the target of the reference (The location(s) at which this practitioner provides care.)
-         */
-        protected List<Location> locationTarget;
-
-
-        /**
-         * The list of healthcare services that this worker provides for this role's Organization/Location(s).
-         */
-        @Child(name = "healthcareService", type = {HealthcareService.class}, order=6, min=0, max=Child.MAX_UNLIMITED)
-        @Description(shortDefinition="The list of healthcare services that this worker provides for this role's Organization/Location(s)", formalDefinition="The list of healthcare services that this worker provides for this role's Organization/Location(s)." )
-        protected List<Reference> healthcareService;
-        /**
-         * The actual objects that are the target of the reference (The list of healthcare services that this worker provides for this role's Organization/Location(s).)
-         */
-        protected List<HealthcareService> healthcareServiceTarget;
-
-
-        private static final long serialVersionUID = -2146177018L;
-
-    /*
-     * Constructor
-     */
-      public PractitionerPractitionerRoleComponent() {
-        super();
-      }
-
-        /**
-         * @return {@link #managingOrganization} (The Organization where the Practitioner performs the roles associated.)
-         */
-        public Reference getManagingOrganization() { 
-          if (this.managingOrganization == null)
-            if (Configuration.errorOnAutoCreate())
-              throw new Error("Attempt to auto-create PractitionerPractitionerRoleComponent.managingOrganization");
-            else if (Configuration.doAutoCreate())
-              this.managingOrganization = new Reference(); // cc
-          return this.managingOrganization;
-        }
-
-        public boolean hasManagingOrganization() { 
-          return this.managingOrganization != null && !this.managingOrganization.isEmpty();
-        }
-
-        /**
-         * @param value {@link #managingOrganization} (The Organization where the Practitioner performs the roles associated.)
-         */
-        public PractitionerPractitionerRoleComponent setManagingOrganization(Reference value) { 
-          this.managingOrganization = value;
-          return this;
-        }
-
-        /**
-         * @return {@link #managingOrganization} The actual object that is the target of the reference. The reference library doesn't populate this, but you can use it to hold the resource if you resolve it. (The Organization where the Practitioner performs the roles associated.)
-         */
-        public Organization getManagingOrganizationTarget() { 
-          if (this.managingOrganizationTarget == null)
-            if (Configuration.errorOnAutoCreate())
-              throw new Error("Attempt to auto-create PractitionerPractitionerRoleComponent.managingOrganization");
-            else if (Configuration.doAutoCreate())
-              this.managingOrganizationTarget = new Organization(); // aa
-          return this.managingOrganizationTarget;
-        }
-
-        /**
-         * @param value {@link #managingOrganization} The actual object that is the target of the reference. The reference library doesn't use these, but you can use it to hold the resource if you resolve it. (The Organization where the Practitioner performs the roles associated.)
-         */
-        public PractitionerPractitionerRoleComponent setManagingOrganizationTarget(Organization value) { 
-          this.managingOrganizationTarget = value;
-          return this;
-        }
-
-        /**
-         * @return {@link #role} (Roles which this practitioner is authorized to perform for the organization.)
-         */
-        public CodeableConcept getRole() { 
-          if (this.role == null)
-            if (Configuration.errorOnAutoCreate())
-              throw new Error("Attempt to auto-create PractitionerPractitionerRoleComponent.role");
-            else if (Configuration.doAutoCreate())
-              this.role = new CodeableConcept(); // cc
-          return this.role;
-        }
-
-        public boolean hasRole() { 
-          return this.role != null && !this.role.isEmpty();
-        }
-
-        /**
-         * @param value {@link #role} (Roles which this practitioner is authorized to perform for the organization.)
-         */
-        public PractitionerPractitionerRoleComponent setRole(CodeableConcept value) { 
-          this.role = value;
-          return this;
-        }
-
-        /**
-         * @return {@link #specialty} (Specific specialty of the practitioner.)
-         */
-        public List<CodeableConcept> getSpecialty() { 
-          if (this.specialty == null)
-            this.specialty = new ArrayList<CodeableConcept>();
-          return this.specialty;
-        }
-
-        public boolean hasSpecialty() { 
-          if (this.specialty == null)
-            return false;
-          for (CodeableConcept item : this.specialty)
-            if (!item.isEmpty())
-              return true;
-          return false;
-        }
-
-        /**
-         * @return {@link #specialty} (Specific specialty of the practitioner.)
-         */
-    // syntactic sugar
-        public CodeableConcept addSpecialty() { //3
-          CodeableConcept t = new CodeableConcept();
-          if (this.specialty == null)
-            this.specialty = new ArrayList<CodeableConcept>();
-          this.specialty.add(t);
-          return t;
-        }
-
-    // syntactic sugar
-        public PractitionerPractitionerRoleComponent addSpecialty(CodeableConcept t) { //3
-          if (t == null)
-            return this;
-          if (this.specialty == null)
-            this.specialty = new ArrayList<CodeableConcept>();
-          this.specialty.add(t);
-          return this;
-        }
-
-        /**
-         * @return {@link #period} (The period during which the person is authorized to act as a practitioner in these role(s) for the organization.)
-         */
-        public Period getPeriod() { 
-          if (this.period == null)
-            if (Configuration.errorOnAutoCreate())
-              throw new Error("Attempt to auto-create PractitionerPractitionerRoleComponent.period");
-            else if (Configuration.doAutoCreate())
-              this.period = new Period(); // cc
-          return this.period;
-        }
-
-        public boolean hasPeriod() { 
-          return this.period != null && !this.period.isEmpty();
-        }
-
-        /**
-         * @param value {@link #period} (The period during which the person is authorized to act as a practitioner in these role(s) for the organization.)
-         */
-        public PractitionerPractitionerRoleComponent setPeriod(Period value) { 
-          this.period = value;
-          return this;
-        }
-
-        /**
-         * @return {@link #location} (The location(s) at which this practitioner provides care.)
-         */
-        public List<Reference> getLocation() { 
-          if (this.location == null)
-            this.location = new ArrayList<Reference>();
-          return this.location;
-        }
-
-        public boolean hasLocation() { 
-          if (this.location == null)
-            return false;
-          for (Reference item : this.location)
-            if (!item.isEmpty())
-              return true;
-          return false;
-        }
-
-        /**
-         * @return {@link #location} (The location(s) at which this practitioner provides care.)
-         */
-    // syntactic sugar
-        public Reference addLocation() { //3
-          Reference t = new Reference();
-          if (this.location == null)
-            this.location = new ArrayList<Reference>();
-          this.location.add(t);
-          return t;
-        }
-
-    // syntactic sugar
-        public PractitionerPractitionerRoleComponent addLocation(Reference t) { //3
-          if (t == null)
-            return this;
-          if (this.location == null)
-            this.location = new ArrayList<Reference>();
-          this.location.add(t);
-          return this;
-        }
-
-        /**
-         * @return {@link #location} (The actual objects that are the target of the reference. The reference library doesn't populate this, but you can use this to hold the resources if you resolvethemt. The location(s) at which this practitioner provides care.)
-         */
-        public List<Location> getLocationTarget() { 
-          if (this.locationTarget == null)
-            this.locationTarget = new ArrayList<Location>();
-          return this.locationTarget;
-        }
-
-    // syntactic sugar
-        /**
-         * @return {@link #location} (Add an actual object that is the target of the reference. The reference library doesn't use these, but you can use this to hold the resources if you resolvethemt. The location(s) at which this practitioner provides care.)
-         */
-        public Location addLocationTarget() { 
-          Location r = new Location();
-          if (this.locationTarget == null)
-            this.locationTarget = new ArrayList<Location>();
-          this.locationTarget.add(r);
-          return r;
-        }
-
-        /**
-         * @return {@link #healthcareService} (The list of healthcare services that this worker provides for this role's Organization/Location(s).)
-         */
-        public List<Reference> getHealthcareService() { 
-          if (this.healthcareService == null)
-            this.healthcareService = new ArrayList<Reference>();
-          return this.healthcareService;
-        }
-
-        public boolean hasHealthcareService() { 
-          if (this.healthcareService == null)
-            return false;
-          for (Reference item : this.healthcareService)
-            if (!item.isEmpty())
-              return true;
-          return false;
-        }
-
-        /**
-         * @return {@link #healthcareService} (The list of healthcare services that this worker provides for this role's Organization/Location(s).)
-         */
-    // syntactic sugar
-        public Reference addHealthcareService() { //3
-          Reference t = new Reference();
-          if (this.healthcareService == null)
-            this.healthcareService = new ArrayList<Reference>();
-          this.healthcareService.add(t);
-          return t;
-        }
-
-    // syntactic sugar
-        public PractitionerPractitionerRoleComponent addHealthcareService(Reference t) { //3
-          if (t == null)
-            return this;
-          if (this.healthcareService == null)
-            this.healthcareService = new ArrayList<Reference>();
-          this.healthcareService.add(t);
-          return this;
-        }
-
-        /**
-         * @return {@link #healthcareService} (The actual objects that are the target of the reference. The reference library doesn't populate this, but you can use this to hold the resources if you resolvethemt. The list of healthcare services that this worker provides for this role's Organization/Location(s).)
-         */
-        public List<HealthcareService> getHealthcareServiceTarget() { 
-          if (this.healthcareServiceTarget == null)
-            this.healthcareServiceTarget = new ArrayList<HealthcareService>();
-          return this.healthcareServiceTarget;
-        }
-
-    // syntactic sugar
-        /**
-         * @return {@link #healthcareService} (Add an actual object that is the target of the reference. The reference library doesn't use these, but you can use this to hold the resources if you resolvethemt. The list of healthcare services that this worker provides for this role's Organization/Location(s).)
-         */
-        public HealthcareService addHealthcareServiceTarget() { 
-          HealthcareService r = new HealthcareService();
-          if (this.healthcareServiceTarget == null)
-            this.healthcareServiceTarget = new ArrayList<HealthcareService>();
-          this.healthcareServiceTarget.add(r);
-          return r;
-        }
-
-        protected void listChildren(List<Property> childrenList) {
-          super.listChildren(childrenList);
-          childrenList.add(new Property("managingOrganization", "Reference(Organization)", "The Organization where the Practitioner performs the roles associated.", 0, java.lang.Integer.MAX_VALUE, managingOrganization));
-          childrenList.add(new Property("role", "CodeableConcept", "Roles which this practitioner is authorized to perform for the organization.", 0, java.lang.Integer.MAX_VALUE, role));
-          childrenList.add(new Property("specialty", "CodeableConcept", "Specific specialty of the practitioner.", 0, java.lang.Integer.MAX_VALUE, specialty));
-          childrenList.add(new Property("period", "Period", "The period during which the person is authorized to act as a practitioner in these role(s) for the organization.", 0, java.lang.Integer.MAX_VALUE, period));
-          childrenList.add(new Property("location", "Reference(Location)", "The location(s) at which this practitioner provides care.", 0, java.lang.Integer.MAX_VALUE, location));
-          childrenList.add(new Property("healthcareService", "Reference(HealthcareService)", "The list of healthcare services that this worker provides for this role's Organization/Location(s).", 0, java.lang.Integer.MAX_VALUE, healthcareService));
-        }
-
-      public PractitionerPractitionerRoleComponent copy() {
-        PractitionerPractitionerRoleComponent dst = new PractitionerPractitionerRoleComponent();
-        copyValues(dst);
-        dst.managingOrganization = managingOrganization == null ? null : managingOrganization.copy();
-        dst.role = role == null ? null : role.copy();
-        if (specialty != null) {
-          dst.specialty = new ArrayList<CodeableConcept>();
-          for (CodeableConcept i : specialty)
-            dst.specialty.add(i.copy());
-        };
-        dst.period = period == null ? null : period.copy();
-        if (location != null) {
-          dst.location = new ArrayList<Reference>();
-          for (Reference i : location)
-            dst.location.add(i.copy());
-        };
-        if (healthcareService != null) {
-          dst.healthcareService = new ArrayList<Reference>();
-          for (Reference i : healthcareService)
-            dst.healthcareService.add(i.copy());
-        };
-        return dst;
-      }
-
-      @Override
-      public boolean equalsDeep(Base other) {
-        if (!super.equalsDeep(other))
-          return false;
-        if (!(other instanceof PractitionerPractitionerRoleComponent))
-          return false;
-        PractitionerPractitionerRoleComponent o = (PractitionerPractitionerRoleComponent) other;
-        return compareDeep(managingOrganization, o.managingOrganization, true) && compareDeep(role, o.role, true)
-           && compareDeep(specialty, o.specialty, true) && compareDeep(period, o.period, true) && compareDeep(location, o.location, true)
-           && compareDeep(healthcareService, o.healthcareService, true);
-      }
-
-      @Override
-      public boolean equalsShallow(Base other) {
-        if (!super.equalsShallow(other))
-          return false;
-        if (!(other instanceof PractitionerPractitionerRoleComponent))
-          return false;
-        PractitionerPractitionerRoleComponent o = (PractitionerPractitionerRoleComponent) other;
-        return true;
-      }
-
-      public boolean isEmpty() {
-        return super.isEmpty() && (managingOrganization == null || managingOrganization.isEmpty()) && (role == null || role.isEmpty())
-           && (specialty == null || specialty.isEmpty()) && (period == null || period.isEmpty()) && (location == null || location.isEmpty())
-           && (healthcareService == null || healthcareService.isEmpty());
-      }
-
-  }
-
-    @Block()
-    public static class PractitionerQualificationComponent extends BackboneElement implements IBaseBackboneElement {
-        /**
-         * An identifier that applies to this person's qualification in this role.
-         */
-        @Child(name = "identifier", type = {Identifier.class}, order=1, min=0, max=Child.MAX_UNLIMITED)
-        @Description(shortDefinition="An identifier for this qualification for the practitioner", formalDefinition="An identifier that applies to this person's qualification in this role." )
-        protected List<Identifier> identifier;
-
-        /**
-         * Coded representation of the qualification.
-         */
-        @Child(name = "code", type = {CodeableConcept.class}, order=2, min=1, max=1)
-        @Description(shortDefinition="Coded representation of the qualification", formalDefinition="Coded representation of the qualification." )
-        protected CodeableConcept code;
-
-        /**
-         * Period during which the qualification is valid.
-         */
-        @Child(name = "period", type = {Period.class}, order=3, min=0, max=1)
-        @Description(shortDefinition="Period during which the qualification is valid", formalDefinition="Period during which the qualification is valid." )
-        protected Period period;
-
-        /**
-         * Organization that regulates and issues the qualification.
-         */
-        @Child(name = "issuer", type = {Organization.class}, order=4, min=0, max=1)
-        @Description(shortDefinition="Organization that regulates and issues the qualification", formalDefinition="Organization that regulates and issues the qualification." )
-        protected Reference issuer;
-
-        /**
-         * The actual object that is the target of the reference (Organization that regulates and issues the qualification.)
-         */
-        protected Organization issuerTarget;
-
-        private static final long serialVersionUID = 1095219071L;
-
-    /*
-     * Constructor
-     */
-      public PractitionerQualificationComponent() {
-        super();
-      }
-
-    /*
-     * Constructor
-     */
-      public PractitionerQualificationComponent(CodeableConcept code) {
-        super();
-        this.code = code;
-      }
-
-        /**
-         * @return {@link #identifier} (An identifier that applies to this person's qualification in this role.)
-         */
-        public List<Identifier> getIdentifier() { 
-          if (this.identifier == null)
-            this.identifier = new ArrayList<Identifier>();
-          return this.identifier;
-        }
-
-        public boolean hasIdentifier() { 
-          if (this.identifier == null)
-            return false;
-          for (Identifier item : this.identifier)
-            if (!item.isEmpty())
-              return true;
-          return false;
-        }
-
-        /**
-         * @return {@link #identifier} (An identifier that applies to this person's qualification in this role.)
-         */
-    // syntactic sugar
-        public Identifier addIdentifier() { //3
-          Identifier t = new Identifier();
-          if (this.identifier == null)
-            this.identifier = new ArrayList<Identifier>();
-          this.identifier.add(t);
-          return t;
-        }
-
-    // syntactic sugar
-        public PractitionerQualificationComponent addIdentifier(Identifier t) { //3
-          if (t == null)
-            return this;
-          if (this.identifier == null)
-            this.identifier = new ArrayList<Identifier>();
-          this.identifier.add(t);
-          return this;
-        }
-
-        /**
-         * @return {@link #code} (Coded representation of the qualification.)
-         */
-        public CodeableConcept getCode() { 
-          if (this.code == null)
-            if (Configuration.errorOnAutoCreate())
-              throw new Error("Attempt to auto-create PractitionerQualificationComponent.code");
-            else if (Configuration.doAutoCreate())
-              this.code = new CodeableConcept(); // cc
-          return this.code;
-        }
-
-        public boolean hasCode() { 
-          return this.code != null && !this.code.isEmpty();
-        }
-
-        /**
-         * @param value {@link #code} (Coded representation of the qualification.)
-         */
-        public PractitionerQualificationComponent setCode(CodeableConcept value) { 
-          this.code = value;
-          return this;
-        }
-
-        /**
-         * @return {@link #period} (Period during which the qualification is valid.)
-         */
-        public Period getPeriod() { 
-          if (this.period == null)
-            if (Configuration.errorOnAutoCreate())
-              throw new Error("Attempt to auto-create PractitionerQualificationComponent.period");
-            else if (Configuration.doAutoCreate())
-              this.period = new Period(); // cc
-          return this.period;
-        }
-
-        public boolean hasPeriod() { 
-          return this.period != null && !this.period.isEmpty();
-        }
-
-        /**
-         * @param value {@link #period} (Period during which the qualification is valid.)
-         */
-        public PractitionerQualificationComponent setPeriod(Period value) { 
-          this.period = value;
-          return this;
-        }
-
-        /**
-         * @return {@link #issuer} (Organization that regulates and issues the qualification.)
-         */
-        public Reference getIssuer() { 
-          if (this.issuer == null)
-            if (Configuration.errorOnAutoCreate())
-              throw new Error("Attempt to auto-create PractitionerQualificationComponent.issuer");
-            else if (Configuration.doAutoCreate())
-              this.issuer = new Reference(); // cc
-          return this.issuer;
-        }
-
-        public boolean hasIssuer() { 
-          return this.issuer != null && !this.issuer.isEmpty();
-        }
-
-        /**
-         * @param value {@link #issuer} (Organization that regulates and issues the qualification.)
-         */
-        public PractitionerQualificationComponent setIssuer(Reference value) { 
-          this.issuer = value;
-          return this;
-        }
-
-        /**
-         * @return {@link #issuer} The actual object that is the target of the reference. The reference library doesn't populate this, but you can use it to hold the resource if you resolve it. (Organization that regulates and issues the qualification.)
-         */
-        public Organization getIssuerTarget() { 
-          if (this.issuerTarget == null)
-            if (Configuration.errorOnAutoCreate())
-              throw new Error("Attempt to auto-create PractitionerQualificationComponent.issuer");
-            else if (Configuration.doAutoCreate())
-              this.issuerTarget = new Organization(); // aa
-          return this.issuerTarget;
-        }
-
-        /**
-         * @param value {@link #issuer} The actual object that is the target of the reference. The reference library doesn't use these, but you can use it to hold the resource if you resolve it. (Organization that regulates and issues the qualification.)
-         */
-        public PractitionerQualificationComponent setIssuerTarget(Organization value) { 
-          this.issuerTarget = value;
-          return this;
-        }
-
-        protected void listChildren(List<Property> childrenList) {
-          super.listChildren(childrenList);
-          childrenList.add(new Property("identifier", "Identifier", "An identifier that applies to this person's qualification in this role.", 0, java.lang.Integer.MAX_VALUE, identifier));
-          childrenList.add(new Property("code", "CodeableConcept", "Coded representation of the qualification.", 0, java.lang.Integer.MAX_VALUE, code));
-          childrenList.add(new Property("period", "Period", "Period during which the qualification is valid.", 0, java.lang.Integer.MAX_VALUE, period));
-          childrenList.add(new Property("issuer", "Reference(Organization)", "Organization that regulates and issues the qualification.", 0, java.lang.Integer.MAX_VALUE, issuer));
-        }
-
-      public PractitionerQualificationComponent copy() {
-        PractitionerQualificationComponent dst = new PractitionerQualificationComponent();
-        copyValues(dst);
-        if (identifier != null) {
-          dst.identifier = new ArrayList<Identifier>();
-          for (Identifier i : identifier)
-            dst.identifier.add(i.copy());
-        };
-        dst.code = code == null ? null : code.copy();
-        dst.period = period == null ? null : period.copy();
-        dst.issuer = issuer == null ? null : issuer.copy();
-        return dst;
-      }
-
-      @Override
-      public boolean equalsDeep(Base other) {
-        if (!super.equalsDeep(other))
-          return false;
-        if (!(other instanceof PractitionerQualificationComponent))
-          return false;
-        PractitionerQualificationComponent o = (PractitionerQualificationComponent) other;
-        return compareDeep(identifier, o.identifier, true) && compareDeep(code, o.code, true) && compareDeep(period, o.period, true)
-           && compareDeep(issuer, o.issuer, true);
-      }
-
-      @Override
-      public boolean equalsShallow(Base other) {
-        if (!super.equalsShallow(other))
-          return false;
-        if (!(other instanceof PractitionerQualificationComponent))
-          return false;
-        PractitionerQualificationComponent o = (PractitionerQualificationComponent) other;
-        return true;
-      }
-
-      public boolean isEmpty() {
-        return super.isEmpty() && (identifier == null || identifier.isEmpty()) && (code == null || code.isEmpty())
-           && (period == null || period.isEmpty()) && (issuer == null || issuer.isEmpty());
-      }
-
-  }
-
-    /**
-     * An identifier that applies to this person in this role.
-     */
-    @Child(name = "identifier", type = {Identifier.class}, order=0, min=0, max=Child.MAX_UNLIMITED)
-    @Description(shortDefinition="A identifier for the person as this agent", formalDefinition="An identifier that applies to this person in this role." )
-    protected List<Identifier> identifier;
-
-    /**
-     * A name associated with the person.
-     */
-    @Child(name = "name", type = {HumanName.class}, order=1, min=0, max=1)
-    @Description(shortDefinition="A name associated with the person", formalDefinition="A name associated with the person." )
-    protected HumanName name;
-
-    /**
-     * A contact detail for the practitioner, e.g. a telephone number or an email address.
-     */
-    @Child(name = "telecom", type = {ContactPoint.class}, order=2, min=0, max=Child.MAX_UNLIMITED)
-    @Description(shortDefinition="A contact detail for the practitioner", formalDefinition="A contact detail for the practitioner, e.g. a telephone number or an email address." )
-    protected List<ContactPoint> telecom;
-
-    /**
-     * The postal address where the practitioner can be found or visited or to which mail can be delivered.
-     */
-<<<<<<< HEAD
-    @Child(name = "address", type = {AddressType.class}, order = 3, min = 0, max = Child.MAX_UNLIMITED)
-=======
-    @Child(name = "address", type = {Address.class}, order=3, min=0, max=Child.MAX_UNLIMITED)
->>>>>>> 3a5d2e89
-    @Description(shortDefinition="Where practitioner can be found/visited", formalDefinition="The postal address where the practitioner can be found or visited or to which mail can be delivered." )
-    protected List<AddressType> address;
-
-    /**
-     * Administrative Gender - the gender that the person is considered to have for administration and record keeping purposes.
-     */
-    @Child(name = "gender", type = {CodeType.class}, order=4, min=0, max=1)
-    @Description(shortDefinition="male | female | other | unknown", formalDefinition="Administrative Gender - the gender that the person is considered to have for administration and record keeping purposes." )
-    protected Enumeration<AdministrativeGender> gender;
-
-    /**
-     * The date of birth for the practitioner.
-     */
-    @Child(name = "birthDate", type = {DateType.class}, order=5, min=0, max=1)
-    @Description(shortDefinition="The date  of birth for the practitioner", formalDefinition="The date of birth for the practitioner." )
-    protected DateType birthDate;
-
-<<<<<<< HEAD
-  /**
-   * Image of the person.
-   */
-  @Child(name = "photo", type = {AttachmentType.class}, order = 6, min = 0, max = Child.MAX_UNLIMITED)
-  @Description(shortDefinition = "Image of the person", formalDefinition = "Image of the person.")
-  protected List<AttachmentType> photo;
-=======
-    /**
-     * Image of the person.
-     */
-    @Child(name = "photo", type = {Attachment.class}, order=6, min=0, max=Child.MAX_UNLIMITED)
-    @Description(shortDefinition="Image of the person", formalDefinition="Image of the person." )
-    protected List<Attachment> photo;
->>>>>>> 3a5d2e89
-
-    /**
-     * The list of Roles/Organizations that the Practitioner is associated with.
-     */
-    @Child(name = "practitionerRole", type = {}, order=7, min=0, max=Child.MAX_UNLIMITED)
-    @Description(shortDefinition="The list of Roles/Organizations that the Practitioner is associated with", formalDefinition="The list of Roles/Organizations that the Practitioner is associated with." )
-    protected List<PractitionerPractitionerRoleComponent> practitionerRole;
-
-    /**
-     * Qualifications obtained by training and certification.
-     */
-    @Child(name = "qualification", type = {}, order=8, min=0, max=Child.MAX_UNLIMITED)
-    @Description(shortDefinition="Qualifications obtained by training and certification", formalDefinition="Qualifications obtained by training and certification." )
-    protected List<PractitionerQualificationComponent> qualification;
-
-    /**
-     * A language the practitioner is able to use in patient communication.
-     */
-    @Child(name = "communication", type = {CodeableConcept.class}, order=9, min=0, max=Child.MAX_UNLIMITED)
-    @Description(shortDefinition="A language the practitioner is able to use in patient communication", formalDefinition="A language the practitioner is able to use in patient communication." )
-    protected List<CodeableConcept> communication;
-
-    private static final long serialVersionUID = 781100268L;
-
-  /*
-   * Constructor
-   */
-    public Practitioner() {
-      super();
-    }
-
-    /**
-     * @return {@link #identifier} (An identifier that applies to this person in this role.)
-     */
-    public List<Identifier> getIdentifier() { 
-      if (this.identifier == null)
-        this.identifier = new ArrayList<Identifier>();
-      return this.identifier;
-    }
-
-    public boolean hasIdentifier() { 
-      if (this.identifier == null)
-        return false;
-      for (Identifier item : this.identifier)
-        if (!item.isEmpty())
-          return true;
-      return false;
-    }
-
-    /**
-     * @return {@link #identifier} (An identifier that applies to this person in this role.)
-     */
-    // syntactic sugar
-    public Identifier addIdentifier() { //3
-      Identifier t = new Identifier();
-      if (this.identifier == null)
-        this.identifier = new ArrayList<Identifier>();
-      this.identifier.add(t);
-      return t;
-    }
-
-    // syntactic sugar
-    public Practitioner addIdentifier(Identifier t) { //3
-      if (t == null)
-        return this;
-      if (this.identifier == null)
-        this.identifier = new ArrayList<Identifier>();
-      this.identifier.add(t);
-      return this;
-    }
-
-    /**
-     * @return {@link #name} (A name associated with the person.)
-     */
-    public HumanName getName() { 
-      if (this.name == null)
-        if (Configuration.errorOnAutoCreate())
-          throw new Error("Attempt to auto-create Practitioner.name");
-        else if (Configuration.doAutoCreate())
-          this.name = new HumanName(); // cc
-      return this.name;
-    }
-
-    public boolean hasName() { 
-      return this.name != null && !this.name.isEmpty();
-    }
-
-    /**
-     * @param value {@link #name} (A name associated with the person.)
-     */
-    public Practitioner setName(HumanName value) { 
-      this.name = value;
-      return this;
-    }
-
-    /**
-     * @return {@link #telecom} (A contact detail for the practitioner, e.g. a telephone number or an email address.)
-     */
-    public List<ContactPoint> getTelecom() { 
-      if (this.telecom == null)
-        this.telecom = new ArrayList<ContactPoint>();
-      return this.telecom;
-    }
-
-    public boolean hasTelecom() { 
-      if (this.telecom == null)
-        return false;
-      for (ContactPoint item : this.telecom)
-        if (!item.isEmpty())
-          return true;
-      return false;
-    }
-
-    /**
-     * @return {@link #telecom} (A contact detail for the practitioner, e.g. a telephone number or an email address.)
-     */
-    // syntactic sugar
-    public ContactPoint addTelecom() { //3
-      ContactPoint t = new ContactPoint();
-      if (this.telecom == null)
-        this.telecom = new ArrayList<ContactPoint>();
-      this.telecom.add(t);
-      return t;
-    }
-
-    // syntactic sugar
-    public Practitioner addTelecom(ContactPoint t) { //3
-      if (t == null)
-        return this;
-      if (this.telecom == null)
-        this.telecom = new ArrayList<ContactPoint>();
-      this.telecom.add(t);
-      return this;
-    }
-
-    /**
-     * @return {@link #address} (The postal address where the practitioner can be found or visited or to which mail can be delivered.)
-     */
-    public List<AddressType> getAddress() { 
-      if (this.address == null)
-        this.address = new ArrayList<AddressType>();
-      return this.address;
-    }
-
-    public boolean hasAddress() { 
-      if (this.address == null)
-        return false;
-      for (AddressType item : this.address)
-        if (!item.isEmpty())
-          return true;
-      return false;
-    }
-
-    /**
-     * @return {@link #address} (The postal address where the practitioner can be found or visited or to which mail can be delivered.)
-     */
-    // syntactic sugar
-    public AddressType addAddress() { //3
-      AddressType t = new AddressType();
-      if (this.address == null)
-        this.address = new ArrayList<AddressType>();
-      this.address.add(t);
-      return t;
-    }
-
-    // syntactic sugar
-    public Practitioner addAddress(Address t) { //3
-      if (t == null)
-        return this;
-      if (this.address == null)
-        this.address = new ArrayList<Address>();
-      this.address.add(t);
-      return this;
-    }
-
-    /**
-     * @return {@link #gender} (Administrative Gender - the gender that the person is considered to have for administration and record keeping purposes.). This is the underlying object with id, value and extensions. The accessor "getGender" gives direct access to the value
-     */
-    public Enumeration<AdministrativeGender> getGenderElement() { 
-      if (this.gender == null)
-        if (Configuration.errorOnAutoCreate())
-          throw new Error("Attempt to auto-create Practitioner.gender");
-        else if (Configuration.doAutoCreate())
-          this.gender = new Enumeration<AdministrativeGender>(new AdministrativeGenderEnumFactory()); // bb
-      return this.gender;
-    }
-
-    public boolean hasGenderElement() { 
-      return this.gender != null && !this.gender.isEmpty();
-    }
-
-    public boolean hasGender() { 
-      return this.gender != null && !this.gender.isEmpty();
-    }
-
-    /**
-     * @param value {@link #gender} (Administrative Gender - the gender that the person is considered to have for administration and record keeping purposes.). This is the underlying object with id, value and extensions. The accessor "getGender" gives direct access to the value
-     */
-    public Practitioner setGenderElement(Enumeration<AdministrativeGender> value) { 
-      this.gender = value;
-      return this;
-    }
-
-    /**
-     * @return Administrative Gender - the gender that the person is considered to have for administration and record keeping purposes.
-     */
-    public AdministrativeGender getGender() { 
-      return this.gender == null ? null : this.gender.getValue();
-    }
-
-    /**
-     * @param value Administrative Gender - the gender that the person is considered to have for administration and record keeping purposes.
-     */
-    public Practitioner setGender(AdministrativeGender value) { 
-      if (value == null)
-        this.gender = null;
-      else {
-        if (this.gender == null)
-          this.gender = new Enumeration<AdministrativeGender>(new AdministrativeGenderEnumFactory());
-        this.gender.setValue(value);
-      }
-      return this;
-    }
-
-    /**
-     * @return {@link #birthDate} (The date of birth for the practitioner.). This is the underlying object with id, value and extensions. The accessor "getBirthDate" gives direct access to the value
-     */
-    public DateType getBirthDateElement() { 
-      if (this.birthDate == null)
-        if (Configuration.errorOnAutoCreate())
-          throw new Error("Attempt to auto-create Practitioner.birthDate");
-        else if (Configuration.doAutoCreate())
-          this.birthDate = new DateType(); // bb
-      return this.birthDate;
-    }
-
-    public boolean hasBirthDateElement() { 
-      return this.birthDate != null && !this.birthDate.isEmpty();
-    }
-
-    public boolean hasBirthDate() { 
-      return this.birthDate != null && !this.birthDate.isEmpty();
-    }
-
-    /**
-     * @param value {@link #birthDate} (The date of birth for the practitioner.). This is the underlying object with id, value and extensions. The accessor "getBirthDate" gives direct access to the value
-     */
-    public Practitioner setBirthDateElement(DateType value) { 
-      this.birthDate = value;
-      return this;
-    }
-
-    /**
-     * @return The date of birth for the practitioner.
-     */
-    public Date getBirthDate() { 
-      return this.birthDate == null ? null : this.birthDate.getValue();
-    }
-
-    /**
-     * @param value The date of birth for the practitioner.
-     */
-    public Practitioner setBirthDate(Date value) { 
-      if (value == null)
-        this.birthDate = null;
-      else {
-        if (this.birthDate == null)
-          this.birthDate = new DateType();
-        this.birthDate.setValue(value);
-      }
-      return this;
-    }
-
-    /**
-     * @return {@link #photo} (Image of the person.)
-     */
-    public List<AttachmentType> getPhoto() { 
-      if (this.photo == null)
-        this.photo = new ArrayList<AttachmentType>();
-      return this.photo;
-    }
-
-    public boolean hasPhoto() { 
-      if (this.photo == null)
-        return false;
-      for (AttachmentType item : this.photo)
-        if (!item.isEmpty())
-          return true;
-      return false;
-    }
-
-    /**
-     * @return {@link #photo} (Image of the person.)
-     */
-    // syntactic sugar
-    public AttachmentType addPhoto() { //3
-      AttachmentType t = new AttachmentType();
-      if (this.photo == null)
-        this.photo = new ArrayList<AttachmentType>();
-      this.photo.add(t);
-      return t;
-    }
-
-    // syntactic sugar
-    public Practitioner addPhoto(Attachment t) { //3
-      if (t == null)
-        return this;
-      if (this.photo == null)
-        this.photo = new ArrayList<Attachment>();
-      this.photo.add(t);
-      return this;
-    }
-
-    /**
-     * @return {@link #practitionerRole} (The list of Roles/Organizations that the Practitioner is associated with.)
-     */
-    public List<PractitionerPractitionerRoleComponent> getPractitionerRole() { 
-      if (this.practitionerRole == null)
-        this.practitionerRole = new ArrayList<PractitionerPractitionerRoleComponent>();
-      return this.practitionerRole;
-    }
-
-    public boolean hasPractitionerRole() { 
-      if (this.practitionerRole == null)
-        return false;
-      for (PractitionerPractitionerRoleComponent item : this.practitionerRole)
-        if (!item.isEmpty())
-          return true;
-      return false;
-    }
-
-    /**
-     * @return {@link #practitionerRole} (The list of Roles/Organizations that the Practitioner is associated with.)
-     */
-    // syntactic sugar
-    public PractitionerPractitionerRoleComponent addPractitionerRole() { //3
-      PractitionerPractitionerRoleComponent t = new PractitionerPractitionerRoleComponent();
-      if (this.practitionerRole == null)
-        this.practitionerRole = new ArrayList<PractitionerPractitionerRoleComponent>();
-      this.practitionerRole.add(t);
-      return t;
-    }
-
-    // syntactic sugar
-    public Practitioner addPractitionerRole(PractitionerPractitionerRoleComponent t) { //3
-      if (t == null)
-        return this;
-      if (this.practitionerRole == null)
-        this.practitionerRole = new ArrayList<PractitionerPractitionerRoleComponent>();
-      this.practitionerRole.add(t);
-      return this;
-    }
-
-    /**
-     * @return {@link #qualification} (Qualifications obtained by training and certification.)
-     */
-    public List<PractitionerQualificationComponent> getQualification() { 
-      if (this.qualification == null)
-        this.qualification = new ArrayList<PractitionerQualificationComponent>();
-      return this.qualification;
-    }
-
-    public boolean hasQualification() { 
-      if (this.qualification == null)
-        return false;
-      for (PractitionerQualificationComponent item : this.qualification)
-        if (!item.isEmpty())
-          return true;
-      return false;
-    }
-
-    /**
-     * @return {@link #qualification} (Qualifications obtained by training and certification.)
-     */
-    // syntactic sugar
-    public PractitionerQualificationComponent addQualification() { //3
-      PractitionerQualificationComponent t = new PractitionerQualificationComponent();
-      if (this.qualification == null)
-        this.qualification = new ArrayList<PractitionerQualificationComponent>();
-      this.qualification.add(t);
-      return t;
-    }
-
-    // syntactic sugar
-    public Practitioner addQualification(PractitionerQualificationComponent t) { //3
-      if (t == null)
-        return this;
-      if (this.qualification == null)
-        this.qualification = new ArrayList<PractitionerQualificationComponent>();
-      this.qualification.add(t);
-      return this;
-    }
-
-    /**
-     * @return {@link #communication} (A language the practitioner is able to use in patient communication.)
-     */
-    public List<CodeableConcept> getCommunication() { 
-      if (this.communication == null)
-        this.communication = new ArrayList<CodeableConcept>();
-      return this.communication;
-    }
-
-    public boolean hasCommunication() { 
-      if (this.communication == null)
-        return false;
-      for (CodeableConcept item : this.communication)
-        if (!item.isEmpty())
-          return true;
-      return false;
-    }
-
-    /**
-     * @return {@link #communication} (A language the practitioner is able to use in patient communication.)
-     */
-    // syntactic sugar
-    public CodeableConcept addCommunication() { //3
-      CodeableConcept t = new CodeableConcept();
-      if (this.communication == null)
-        this.communication = new ArrayList<CodeableConcept>();
-      this.communication.add(t);
-      return t;
-    }
-
-    // syntactic sugar
-    public Practitioner addCommunication(CodeableConcept t) { //3
-      if (t == null)
-        return this;
-      if (this.communication == null)
-        this.communication = new ArrayList<CodeableConcept>();
-      this.communication.add(t);
-      return this;
-    }
-
-      protected void listChildren(List<Property> childrenList) {
-        super.listChildren(childrenList);
-        childrenList.add(new Property("identifier", "Identifier", "An identifier that applies to this person in this role.", 0, java.lang.Integer.MAX_VALUE, identifier));
-        childrenList.add(new Property("name", "HumanName", "A name associated with the person.", 0, java.lang.Integer.MAX_VALUE, name));
-        childrenList.add(new Property("telecom", "ContactPoint", "A contact detail for the practitioner, e.g. a telephone number or an email address.", 0, java.lang.Integer.MAX_VALUE, telecom));
-        childrenList.add(new Property("address", "Address", "The postal address where the practitioner can be found or visited or to which mail can be delivered.", 0, java.lang.Integer.MAX_VALUE, address));
-        childrenList.add(new Property("gender", "code", "Administrative Gender - the gender that the person is considered to have for administration and record keeping purposes.", 0, java.lang.Integer.MAX_VALUE, gender));
-        childrenList.add(new Property("birthDate", "date", "The date of birth for the practitioner.", 0, java.lang.Integer.MAX_VALUE, birthDate));
-        childrenList.add(new Property("photo", "Attachment", "Image of the person.", 0, java.lang.Integer.MAX_VALUE, photo));
-        childrenList.add(new Property("practitionerRole", "", "The list of Roles/Organizations that the Practitioner is associated with.", 0, java.lang.Integer.MAX_VALUE, practitionerRole));
-        childrenList.add(new Property("qualification", "", "Qualifications obtained by training and certification.", 0, java.lang.Integer.MAX_VALUE, qualification));
-        childrenList.add(new Property("communication", "CodeableConcept", "A language the practitioner is able to use in patient communication.", 0, java.lang.Integer.MAX_VALUE, communication));
-      }
-
-      public Practitioner copy() {
-        Practitioner dst = new Practitioner();
-        copyValues(dst);
-        if (identifier != null) {
-          dst.identifier = new ArrayList<Identifier>();
-          for (Identifier i : identifier)
-            dst.identifier.add(i.copy());
-        };
-        dst.name = name == null ? null : name.copy();
-        if (telecom != null) {
-          dst.telecom = new ArrayList<ContactPoint>();
-          for (ContactPoint i : telecom)
-            dst.telecom.add(i.copy());
-        };
-        if (address != null) {
-          dst.address = new ArrayList<AddressType>();
-          for (AddressType i : address)
-            dst.address.add(i.copy());
-        };
-        dst.gender = gender == null ? null : gender.copy();
-        dst.birthDate = birthDate == null ? null : birthDate.copy();
-        if (photo != null) {
-          dst.photo = new ArrayList<AttachmentType>();
-          for (AttachmentType i : photo)
-            dst.photo.add(i.copy());
-        };
-        if (practitionerRole != null) {
-          dst.practitionerRole = new ArrayList<PractitionerPractitionerRoleComponent>();
-          for (PractitionerPractitionerRoleComponent i : practitionerRole)
-            dst.practitionerRole.add(i.copy());
-        };
-        if (qualification != null) {
-          dst.qualification = new ArrayList<PractitionerQualificationComponent>();
-          for (PractitionerQualificationComponent i : qualification)
-            dst.qualification.add(i.copy());
-        };
-        if (communication != null) {
-          dst.communication = new ArrayList<CodeableConcept>();
-          for (CodeableConcept i : communication)
-            dst.communication.add(i.copy());
-        };
-        return dst;
-      }
-
-      protected Practitioner typedCopy() {
-        return copy();
-      }
-
-      @Override
-      public boolean equalsDeep(Base other) {
-        if (!super.equalsDeep(other))
-          return false;
-        if (!(other instanceof Practitioner))
-          return false;
-        Practitioner o = (Practitioner) other;
-        return compareDeep(identifier, o.identifier, true) && compareDeep(name, o.name, true) && compareDeep(telecom, o.telecom, true)
-           && compareDeep(address, o.address, true) && compareDeep(gender, o.gender, true) && compareDeep(birthDate, o.birthDate, true)
-           && compareDeep(photo, o.photo, true) && compareDeep(practitionerRole, o.practitionerRole, true)
-           && compareDeep(qualification, o.qualification, true) && compareDeep(communication, o.communication, true)
-          ;
-      }
-
-      @Override
-      public boolean equalsShallow(Base other) {
-        if (!super.equalsShallow(other))
-          return false;
-        if (!(other instanceof Practitioner))
-          return false;
-        Practitioner o = (Practitioner) other;
-        return compareValues(gender, o.gender, true) && compareValues(birthDate, o.birthDate, true);
-      }
-
-      public boolean isEmpty() {
-        return super.isEmpty() && (identifier == null || identifier.isEmpty()) && (name == null || name.isEmpty())
-           && (telecom == null || telecom.isEmpty()) && (address == null || address.isEmpty()) && (gender == null || gender.isEmpty())
-           && (birthDate == null || birthDate.isEmpty()) && (photo == null || photo.isEmpty()) && (practitionerRole == null || practitionerRole.isEmpty())
-           && (qualification == null || qualification.isEmpty()) && (communication == null || communication.isEmpty())
-          ;
-      }
-
-  @Override
-  public ResourceType getResourceType() {
-    return ResourceType.Practitioner;
-   }
-
-  @SearchParamDefinition(name="phonetic", path="Practitioner.name", description="A portion of either family or given name using some kind of phonetic matching algorithm", type="string" )
-  public static final String SP_PHONETIC = "phonetic";
-  @SearchParamDefinition(name="communication", path="Practitioner.communication", description="One of the languages that the practitioner can communicate with", type="token" )
-  public static final String SP_COMMUNICATION = "communication";
-  @SearchParamDefinition(name="location", path="Practitioner.practitionerRole.location", description="One of the locations at which this practitioner provides care", type="reference" )
-  public static final String SP_LOCATION = "location";
-  @SearchParamDefinition(name="organization", path="Practitioner.practitionerRole.managingOrganization", description="The identity of the organization the practitioner represents / acts on behalf of", type="reference" )
-  public static final String SP_ORGANIZATION = "organization";
-  @SearchParamDefinition(name="given", path="Practitioner.name", description="A portion of the given name", type="string" )
-  public static final String SP_GIVEN = "given";
-  @SearchParamDefinition(name="address", path="Practitioner.address", description="An address in any kind of address/part", type="string" )
-  public static final String SP_ADDRESS = "address";
-  @SearchParamDefinition(name="family", path="Practitioner.name", description="A portion of the family name", type="string" )
-  public static final String SP_FAMILY = "family";
-  @SearchParamDefinition(name="name", path="Practitioner.name", description="A portion of either family or given name", type="string" )
-  public static final String SP_NAME = "name";
-  @SearchParamDefinition(name="telecom", path="Practitioner.telecom", description="The value in any kind of contact", type="token" )
-  public static final String SP_TELECOM = "telecom";
-  @SearchParamDefinition(name="role", path="Practitioner.practitionerRole.role", description="The practitioner can perform this role at for the organization", type="token" )
-  public static final String SP_ROLE = "role";
-  @SearchParamDefinition(name="gender", path="Practitioner.gender", description="Gender of the practitioner", type="token" )
-  public static final String SP_GENDER = "gender";
-  @SearchParamDefinition(name="identifier", path="Practitioner.identifier", description="A practitioner's Identifier", type="token" )
-  public static final String SP_IDENTIFIER = "identifier";
-  @SearchParamDefinition(name="specialty", path="Practitioner.practitionerRole.specialty", description="The practitioner has this specailty at an organization", type="token" )
-  public static final String SP_SPECIALTY = "specialty";
-
-}
-
+package org.hl7.fhir.instance.model;
+
+/*
+  Copyright (c) 2011+, HL7, Inc.
+  All rights reserved.
+  
+  Redistribution and use in source and binary forms, with or without modification, 
+  are permitted provided that the following conditions are met:
+  
+   * Redistributions of source code must retain the above copyright notice, this 
+     list of conditions and the following disclaimer.
+   * Redistributions in binary form must reproduce the above copyright notice, 
+     this list of conditions and the following disclaimer in the documentation 
+     and/or other materials provided with the distribution.
+   * Neither the name of HL7 nor the names of its contributors may be used to 
+     endorse or promote products derived from this software without specific 
+     prior written permission.
+  
+  THIS SOFTWARE IS PROVIDED BY THE COPYRIGHT HOLDERS AND CONTRIBUTORS "AS IS" AND 
+  ANY EXPRESS OR IMPLIED WARRANTIES, INCLUDING, BUT NOT LIMITED TO, THE IMPLIED 
+  WARRANTIES OF MERCHANTABILITY AND FITNESS FOR A PARTICULAR PURPOSE ARE DISCLAIMED. 
+  IN NO EVENT SHALL THE COPYRIGHT HOLDER OR CONTRIBUTORS BE LIABLE FOR ANY DIRECT, 
+  INDIRECT, INCIDENTAL, SPECIAL, EXEMPLARY, OR CONSEQUENTIAL DAMAGES (INCLUDING, BUT 
+  NOT LIMITED TO, PROCUREMENT OF SUBSTITUTE GOODS OR SERVICES; LOSS OF USE, DATA, OR 
+  PROFITS; OR BUSINESS INTERRUPTION) HOWEVER CAUSED AND ON ANY THEORY OF LIABILITY, 
+  WHETHER IN CONTRACT, STRICT LIABILITY, OR TORT (INCLUDING NEGLIGENCE OR OTHERWISE) 
+  ARISING IN ANY WAY OUT OF THE USE OF THIS SOFTWARE, EVEN IF ADVISED OF THE 
+  POSSIBILITY OF SUCH DAMAGE.
+  
+*/
+
+// Generated on Tue, May 5, 2015 16:13-0400 for FHIR v0.5.0
+
+import java.util.*;
+
+import org.hl7.fhir.utilities.Utilities;
+import org.hl7.fhir.instance.model.annotations.ResourceDef;
+import org.hl7.fhir.instance.model.annotations.SearchParamDefinition;
+import org.hl7.fhir.instance.model.annotations.Child;
+import org.hl7.fhir.instance.model.annotations.Description;
+import org.hl7.fhir.instance.model.annotations.Block;
+import org.hl7.fhir.instance.model.api.*;
+/**
+ * A person who is directly or indirectly involved in the provisioning of healthcare.
+ */
+@ResourceDef(name="Practitioner", profile="http://hl7.org/fhir/Profile/Practitioner")
+public class Practitioner extends DomainResource {
+
+    public enum AdministrativeGender {
+        /**
+         * Male
+         */
+        MALE, 
+        /**
+         * Female
+         */
+        FEMALE, 
+        /**
+         * Other
+         */
+        OTHER, 
+        /**
+         * Unknown
+         */
+        UNKNOWN, 
+        /**
+         * added to help the parsers
+         */
+        NULL;
+        public static AdministrativeGender fromCode(String codeString) throws Exception {
+            if (codeString == null || "".equals(codeString))
+                return null;
+        if ("male".equals(codeString))
+          return MALE;
+        if ("female".equals(codeString))
+          return FEMALE;
+        if ("other".equals(codeString))
+          return OTHER;
+        if ("unknown".equals(codeString))
+          return UNKNOWN;
+        throw new Exception("Unknown AdministrativeGender code '"+codeString+"'");
+        }
+        public String toCode() {
+          switch (this) {
+            case MALE: return "male";
+            case FEMALE: return "female";
+            case OTHER: return "other";
+            case UNKNOWN: return "unknown";
+            default: return "?";
+          }
+        }
+        public String getSystem() {
+          switch (this) {
+            case MALE: return "";
+            case FEMALE: return "";
+            case OTHER: return "";
+            case UNKNOWN: return "";
+            default: return "?";
+          }
+        }
+        public String getDefinition() {
+          switch (this) {
+            case MALE: return "Male";
+            case FEMALE: return "Female";
+            case OTHER: return "Other";
+            case UNKNOWN: return "Unknown";
+            default: return "?";
+          }
+        }
+        public String getDisplay() {
+          switch (this) {
+            case MALE: return "Male";
+            case FEMALE: return "Female";
+            case OTHER: return "Other";
+            case UNKNOWN: return "Unknown";
+            default: return "?";
+          }
+        }
+    }
+
+  public static class AdministrativeGenderEnumFactory implements EnumFactory<AdministrativeGender> {
+    public AdministrativeGender fromCode(String codeString) throws IllegalArgumentException {
+      if (codeString == null || "".equals(codeString))
+            if (codeString == null || "".equals(codeString))
+                return null;
+        if ("male".equals(codeString))
+          return AdministrativeGender.MALE;
+        if ("female".equals(codeString))
+          return AdministrativeGender.FEMALE;
+        if ("other".equals(codeString))
+          return AdministrativeGender.OTHER;
+        if ("unknown".equals(codeString))
+          return AdministrativeGender.UNKNOWN;
+        throw new IllegalArgumentException("Unknown AdministrativeGender code '"+codeString+"'");
+        }
+    public String toCode(AdministrativeGender code) {
+      if (code == AdministrativeGender.MALE)
+        return "male";
+      if (code == AdministrativeGender.FEMALE)
+        return "female";
+      if (code == AdministrativeGender.OTHER)
+        return "other";
+      if (code == AdministrativeGender.UNKNOWN)
+        return "unknown";
+      return "?";
+      }
+    }
+
+    @Block()
+    public static class PractitionerPractitionerRoleComponent extends BackboneElement implements IBaseBackboneElement {
+        /**
+         * The Organization where the Practitioner performs the roles associated.
+         */
+        @Child(name = "managingOrganization", type = {Organization.class}, order=1, min=0, max=1)
+        @Description(shortDefinition="The Organization where the Practitioner performs the roles associated", formalDefinition="The Organization where the Practitioner performs the roles associated." )
+        protected Reference managingOrganization;
+
+        /**
+         * The actual object that is the target of the reference (The Organization where the Practitioner performs the roles associated.)
+         */
+        protected Organization managingOrganizationTarget;
+
+        /**
+         * Roles which this practitioner is authorized to perform for the organization.
+         */
+        @Child(name = "role", type = {CodeableConcept.class}, order=2, min=0, max=1)
+        @Description(shortDefinition="Roles which this practitioner may perform", formalDefinition="Roles which this practitioner is authorized to perform for the organization." )
+        protected CodeableConcept role;
+
+        /**
+         * Specific specialty of the practitioner.
+         */
+        @Child(name = "specialty", type = {CodeableConcept.class}, order=3, min=0, max=Child.MAX_UNLIMITED)
+        @Description(shortDefinition="Specific specialty of the practitioner", formalDefinition="Specific specialty of the practitioner." )
+        protected List<CodeableConcept> specialty;
+
+        /**
+         * The period during which the person is authorized to act as a practitioner in these role(s) for the organization.
+         */
+        @Child(name = "period", type = {Period.class}, order=4, min=0, max=1)
+        @Description(shortDefinition="The period during which the practitioner is authorized to perform in these role(s)", formalDefinition="The period during which the person is authorized to act as a practitioner in these role(s) for the organization." )
+        protected Period period;
+
+        /**
+         * The location(s) at which this practitioner provides care.
+         */
+        @Child(name = "location", type = {Location.class}, order=5, min=0, max=Child.MAX_UNLIMITED)
+        @Description(shortDefinition="The location(s) at which this practitioner provides care", formalDefinition="The location(s) at which this practitioner provides care." )
+        protected List<Reference> location;
+        /**
+         * The actual objects that are the target of the reference (The location(s) at which this practitioner provides care.)
+         */
+        protected List<Location> locationTarget;
+
+
+        /**
+         * The list of healthcare services that this worker provides for this role's Organization/Location(s).
+         */
+        @Child(name = "healthcareService", type = {HealthcareService.class}, order=6, min=0, max=Child.MAX_UNLIMITED)
+        @Description(shortDefinition="The list of healthcare services that this worker provides for this role's Organization/Location(s)", formalDefinition="The list of healthcare services that this worker provides for this role's Organization/Location(s)." )
+        protected List<Reference> healthcareService;
+        /**
+         * The actual objects that are the target of the reference (The list of healthcare services that this worker provides for this role's Organization/Location(s).)
+         */
+        protected List<HealthcareService> healthcareServiceTarget;
+
+
+        private static final long serialVersionUID = -2146177018L;
+
+    /*
+     * Constructor
+     */
+      public PractitionerPractitionerRoleComponent() {
+        super();
+      }
+
+        /**
+         * @return {@link #managingOrganization} (The Organization where the Practitioner performs the roles associated.)
+         */
+        public Reference getManagingOrganization() { 
+          if (this.managingOrganization == null)
+            if (Configuration.errorOnAutoCreate())
+              throw new Error("Attempt to auto-create PractitionerPractitionerRoleComponent.managingOrganization");
+            else if (Configuration.doAutoCreate())
+              this.managingOrganization = new Reference(); // cc
+          return this.managingOrganization;
+        }
+
+        public boolean hasManagingOrganization() { 
+          return this.managingOrganization != null && !this.managingOrganization.isEmpty();
+        }
+
+        /**
+         * @param value {@link #managingOrganization} (The Organization where the Practitioner performs the roles associated.)
+         */
+        public PractitionerPractitionerRoleComponent setManagingOrganization(Reference value) { 
+          this.managingOrganization = value;
+          return this;
+        }
+
+        /**
+         * @return {@link #managingOrganization} The actual object that is the target of the reference. The reference library doesn't populate this, but you can use it to hold the resource if you resolve it. (The Organization where the Practitioner performs the roles associated.)
+         */
+        public Organization getManagingOrganizationTarget() { 
+          if (this.managingOrganizationTarget == null)
+            if (Configuration.errorOnAutoCreate())
+              throw new Error("Attempt to auto-create PractitionerPractitionerRoleComponent.managingOrganization");
+            else if (Configuration.doAutoCreate())
+              this.managingOrganizationTarget = new Organization(); // aa
+          return this.managingOrganizationTarget;
+        }
+
+        /**
+         * @param value {@link #managingOrganization} The actual object that is the target of the reference. The reference library doesn't use these, but you can use it to hold the resource if you resolve it. (The Organization where the Practitioner performs the roles associated.)
+         */
+        public PractitionerPractitionerRoleComponent setManagingOrganizationTarget(Organization value) { 
+          this.managingOrganizationTarget = value;
+          return this;
+        }
+
+        /**
+         * @return {@link #role} (Roles which this practitioner is authorized to perform for the organization.)
+         */
+        public CodeableConcept getRole() { 
+          if (this.role == null)
+            if (Configuration.errorOnAutoCreate())
+              throw new Error("Attempt to auto-create PractitionerPractitionerRoleComponent.role");
+            else if (Configuration.doAutoCreate())
+              this.role = new CodeableConcept(); // cc
+          return this.role;
+        }
+
+        public boolean hasRole() { 
+          return this.role != null && !this.role.isEmpty();
+        }
+
+        /**
+         * @param value {@link #role} (Roles which this practitioner is authorized to perform for the organization.)
+         */
+        public PractitionerPractitionerRoleComponent setRole(CodeableConcept value) { 
+          this.role = value;
+          return this;
+        }
+
+        /**
+         * @return {@link #specialty} (Specific specialty of the practitioner.)
+         */
+        public List<CodeableConcept> getSpecialty() { 
+          if (this.specialty == null)
+            this.specialty = new ArrayList<CodeableConcept>();
+          return this.specialty;
+        }
+
+        public boolean hasSpecialty() { 
+          if (this.specialty == null)
+            return false;
+          for (CodeableConcept item : this.specialty)
+            if (!item.isEmpty())
+              return true;
+          return false;
+        }
+
+        /**
+         * @return {@link #specialty} (Specific specialty of the practitioner.)
+         */
+    // syntactic sugar
+        public CodeableConcept addSpecialty() { //3
+          CodeableConcept t = new CodeableConcept();
+          if (this.specialty == null)
+            this.specialty = new ArrayList<CodeableConcept>();
+          this.specialty.add(t);
+          return t;
+        }
+
+    // syntactic sugar
+        public PractitionerPractitionerRoleComponent addSpecialty(CodeableConcept t) { //3
+          if (t == null)
+            return this;
+          if (this.specialty == null)
+            this.specialty = new ArrayList<CodeableConcept>();
+          this.specialty.add(t);
+          return this;
+        }
+
+        /**
+         * @return {@link #period} (The period during which the person is authorized to act as a practitioner in these role(s) for the organization.)
+         */
+        public Period getPeriod() { 
+          if (this.period == null)
+            if (Configuration.errorOnAutoCreate())
+              throw new Error("Attempt to auto-create PractitionerPractitionerRoleComponent.period");
+            else if (Configuration.doAutoCreate())
+              this.period = new Period(); // cc
+          return this.period;
+        }
+
+        public boolean hasPeriod() { 
+          return this.period != null && !this.period.isEmpty();
+        }
+
+        /**
+         * @param value {@link #period} (The period during which the person is authorized to act as a practitioner in these role(s) for the organization.)
+         */
+        public PractitionerPractitionerRoleComponent setPeriod(Period value) { 
+          this.period = value;
+          return this;
+        }
+
+        /**
+         * @return {@link #location} (The location(s) at which this practitioner provides care.)
+         */
+        public List<Reference> getLocation() { 
+          if (this.location == null)
+            this.location = new ArrayList<Reference>();
+          return this.location;
+        }
+
+        public boolean hasLocation() { 
+          if (this.location == null)
+            return false;
+          for (Reference item : this.location)
+            if (!item.isEmpty())
+              return true;
+          return false;
+        }
+
+        /**
+         * @return {@link #location} (The location(s) at which this practitioner provides care.)
+         */
+    // syntactic sugar
+        public Reference addLocation() { //3
+          Reference t = new Reference();
+          if (this.location == null)
+            this.location = new ArrayList<Reference>();
+          this.location.add(t);
+          return t;
+        }
+
+    // syntactic sugar
+        public PractitionerPractitionerRoleComponent addLocation(Reference t) { //3
+          if (t == null)
+            return this;
+          if (this.location == null)
+            this.location = new ArrayList<Reference>();
+          this.location.add(t);
+          return this;
+        }
+
+        /**
+         * @return {@link #location} (The actual objects that are the target of the reference. The reference library doesn't populate this, but you can use this to hold the resources if you resolvethemt. The location(s) at which this practitioner provides care.)
+         */
+        public List<Location> getLocationTarget() { 
+          if (this.locationTarget == null)
+            this.locationTarget = new ArrayList<Location>();
+          return this.locationTarget;
+        }
+
+    // syntactic sugar
+        /**
+         * @return {@link #location} (Add an actual object that is the target of the reference. The reference library doesn't use these, but you can use this to hold the resources if you resolvethemt. The location(s) at which this practitioner provides care.)
+         */
+        public Location addLocationTarget() { 
+          Location r = new Location();
+          if (this.locationTarget == null)
+            this.locationTarget = new ArrayList<Location>();
+          this.locationTarget.add(r);
+          return r;
+        }
+
+        /**
+         * @return {@link #healthcareService} (The list of healthcare services that this worker provides for this role's Organization/Location(s).)
+         */
+        public List<Reference> getHealthcareService() { 
+          if (this.healthcareService == null)
+            this.healthcareService = new ArrayList<Reference>();
+          return this.healthcareService;
+        }
+
+        public boolean hasHealthcareService() { 
+          if (this.healthcareService == null)
+            return false;
+          for (Reference item : this.healthcareService)
+            if (!item.isEmpty())
+              return true;
+          return false;
+        }
+
+        /**
+         * @return {@link #healthcareService} (The list of healthcare services that this worker provides for this role's Organization/Location(s).)
+         */
+    // syntactic sugar
+        public Reference addHealthcareService() { //3
+          Reference t = new Reference();
+          if (this.healthcareService == null)
+            this.healthcareService = new ArrayList<Reference>();
+          this.healthcareService.add(t);
+          return t;
+        }
+
+    // syntactic sugar
+        public PractitionerPractitionerRoleComponent addHealthcareService(Reference t) { //3
+          if (t == null)
+            return this;
+          if (this.healthcareService == null)
+            this.healthcareService = new ArrayList<Reference>();
+          this.healthcareService.add(t);
+          return this;
+        }
+
+        /**
+         * @return {@link #healthcareService} (The actual objects that are the target of the reference. The reference library doesn't populate this, but you can use this to hold the resources if you resolvethemt. The list of healthcare services that this worker provides for this role's Organization/Location(s).)
+         */
+        public List<HealthcareService> getHealthcareServiceTarget() { 
+          if (this.healthcareServiceTarget == null)
+            this.healthcareServiceTarget = new ArrayList<HealthcareService>();
+          return this.healthcareServiceTarget;
+        }
+
+    // syntactic sugar
+        /**
+         * @return {@link #healthcareService} (Add an actual object that is the target of the reference. The reference library doesn't use these, but you can use this to hold the resources if you resolvethemt. The list of healthcare services that this worker provides for this role's Organization/Location(s).)
+         */
+        public HealthcareService addHealthcareServiceTarget() { 
+          HealthcareService r = new HealthcareService();
+          if (this.healthcareServiceTarget == null)
+            this.healthcareServiceTarget = new ArrayList<HealthcareService>();
+          this.healthcareServiceTarget.add(r);
+          return r;
+        }
+
+        protected void listChildren(List<Property> childrenList) {
+          super.listChildren(childrenList);
+          childrenList.add(new Property("managingOrganization", "Reference(Organization)", "The Organization where the Practitioner performs the roles associated.", 0, java.lang.Integer.MAX_VALUE, managingOrganization));
+          childrenList.add(new Property("role", "CodeableConcept", "Roles which this practitioner is authorized to perform for the organization.", 0, java.lang.Integer.MAX_VALUE, role));
+          childrenList.add(new Property("specialty", "CodeableConcept", "Specific specialty of the practitioner.", 0, java.lang.Integer.MAX_VALUE, specialty));
+          childrenList.add(new Property("period", "Period", "The period during which the person is authorized to act as a practitioner in these role(s) for the organization.", 0, java.lang.Integer.MAX_VALUE, period));
+          childrenList.add(new Property("location", "Reference(Location)", "The location(s) at which this practitioner provides care.", 0, java.lang.Integer.MAX_VALUE, location));
+          childrenList.add(new Property("healthcareService", "Reference(HealthcareService)", "The list of healthcare services that this worker provides for this role's Organization/Location(s).", 0, java.lang.Integer.MAX_VALUE, healthcareService));
+        }
+
+      public PractitionerPractitionerRoleComponent copy() {
+        PractitionerPractitionerRoleComponent dst = new PractitionerPractitionerRoleComponent();
+        copyValues(dst);
+        dst.managingOrganization = managingOrganization == null ? null : managingOrganization.copy();
+        dst.role = role == null ? null : role.copy();
+        if (specialty != null) {
+          dst.specialty = new ArrayList<CodeableConcept>();
+          for (CodeableConcept i : specialty)
+            dst.specialty.add(i.copy());
+        };
+        dst.period = period == null ? null : period.copy();
+        if (location != null) {
+          dst.location = new ArrayList<Reference>();
+          for (Reference i : location)
+            dst.location.add(i.copy());
+        };
+        if (healthcareService != null) {
+          dst.healthcareService = new ArrayList<Reference>();
+          for (Reference i : healthcareService)
+            dst.healthcareService.add(i.copy());
+        };
+        return dst;
+      }
+
+      @Override
+      public boolean equalsDeep(Base other) {
+        if (!super.equalsDeep(other))
+          return false;
+        if (!(other instanceof PractitionerPractitionerRoleComponent))
+          return false;
+        PractitionerPractitionerRoleComponent o = (PractitionerPractitionerRoleComponent) other;
+        return compareDeep(managingOrganization, o.managingOrganization, true) && compareDeep(role, o.role, true)
+           && compareDeep(specialty, o.specialty, true) && compareDeep(period, o.period, true) && compareDeep(location, o.location, true)
+           && compareDeep(healthcareService, o.healthcareService, true);
+      }
+
+      @Override
+      public boolean equalsShallow(Base other) {
+        if (!super.equalsShallow(other))
+          return false;
+        if (!(other instanceof PractitionerPractitionerRoleComponent))
+          return false;
+        PractitionerPractitionerRoleComponent o = (PractitionerPractitionerRoleComponent) other;
+        return true;
+      }
+
+      public boolean isEmpty() {
+        return super.isEmpty() && (managingOrganization == null || managingOrganization.isEmpty()) && (role == null || role.isEmpty())
+           && (specialty == null || specialty.isEmpty()) && (period == null || period.isEmpty()) && (location == null || location.isEmpty())
+           && (healthcareService == null || healthcareService.isEmpty());
+      }
+
+  }
+
+    @Block()
+    public static class PractitionerQualificationComponent extends BackboneElement implements IBaseBackboneElement {
+        /**
+         * An identifier that applies to this person's qualification in this role.
+         */
+        @Child(name = "identifier", type = {Identifier.class}, order=1, min=0, max=Child.MAX_UNLIMITED)
+        @Description(shortDefinition="An identifier for this qualification for the practitioner", formalDefinition="An identifier that applies to this person's qualification in this role." )
+        protected List<Identifier> identifier;
+
+        /**
+         * Coded representation of the qualification.
+         */
+        @Child(name = "code", type = {CodeableConcept.class}, order=2, min=1, max=1)
+        @Description(shortDefinition="Coded representation of the qualification", formalDefinition="Coded representation of the qualification." )
+        protected CodeableConcept code;
+
+        /**
+         * Period during which the qualification is valid.
+         */
+        @Child(name = "period", type = {Period.class}, order=3, min=0, max=1)
+        @Description(shortDefinition="Period during which the qualification is valid", formalDefinition="Period during which the qualification is valid." )
+        protected Period period;
+
+        /**
+         * Organization that regulates and issues the qualification.
+         */
+        @Child(name = "issuer", type = {Organization.class}, order=4, min=0, max=1)
+        @Description(shortDefinition="Organization that regulates and issues the qualification", formalDefinition="Organization that regulates and issues the qualification." )
+        protected Reference issuer;
+
+        /**
+         * The actual object that is the target of the reference (Organization that regulates and issues the qualification.)
+         */
+        protected Organization issuerTarget;
+
+        private static final long serialVersionUID = 1095219071L;
+
+    /*
+     * Constructor
+     */
+      public PractitionerQualificationComponent() {
+        super();
+      }
+
+    /*
+     * Constructor
+     */
+      public PractitionerQualificationComponent(CodeableConcept code) {
+        super();
+        this.code = code;
+      }
+
+        /**
+         * @return {@link #identifier} (An identifier that applies to this person's qualification in this role.)
+         */
+        public List<Identifier> getIdentifier() { 
+          if (this.identifier == null)
+            this.identifier = new ArrayList<Identifier>();
+          return this.identifier;
+        }
+
+        public boolean hasIdentifier() { 
+          if (this.identifier == null)
+            return false;
+          for (Identifier item : this.identifier)
+            if (!item.isEmpty())
+              return true;
+          return false;
+        }
+
+        /**
+         * @return {@link #identifier} (An identifier that applies to this person's qualification in this role.)
+         */
+    // syntactic sugar
+        public Identifier addIdentifier() { //3
+          Identifier t = new Identifier();
+          if (this.identifier == null)
+            this.identifier = new ArrayList<Identifier>();
+          this.identifier.add(t);
+          return t;
+        }
+
+    // syntactic sugar
+        public PractitionerQualificationComponent addIdentifier(Identifier t) { //3
+          if (t == null)
+            return this;
+          if (this.identifier == null)
+            this.identifier = new ArrayList<Identifier>();
+          this.identifier.add(t);
+          return this;
+        }
+
+        /**
+         * @return {@link #code} (Coded representation of the qualification.)
+         */
+        public CodeableConcept getCode() { 
+          if (this.code == null)
+            if (Configuration.errorOnAutoCreate())
+              throw new Error("Attempt to auto-create PractitionerQualificationComponent.code");
+            else if (Configuration.doAutoCreate())
+              this.code = new CodeableConcept(); // cc
+          return this.code;
+        }
+
+        public boolean hasCode() { 
+          return this.code != null && !this.code.isEmpty();
+        }
+
+        /**
+         * @param value {@link #code} (Coded representation of the qualification.)
+         */
+        public PractitionerQualificationComponent setCode(CodeableConcept value) { 
+          this.code = value;
+          return this;
+        }
+
+        /**
+         * @return {@link #period} (Period during which the qualification is valid.)
+         */
+        public Period getPeriod() { 
+          if (this.period == null)
+            if (Configuration.errorOnAutoCreate())
+              throw new Error("Attempt to auto-create PractitionerQualificationComponent.period");
+            else if (Configuration.doAutoCreate())
+              this.period = new Period(); // cc
+          return this.period;
+        }
+
+        public boolean hasPeriod() { 
+          return this.period != null && !this.period.isEmpty();
+        }
+
+        /**
+         * @param value {@link #period} (Period during which the qualification is valid.)
+         */
+        public PractitionerQualificationComponent setPeriod(Period value) { 
+          this.period = value;
+          return this;
+        }
+
+        /**
+         * @return {@link #issuer} (Organization that regulates and issues the qualification.)
+         */
+        public Reference getIssuer() { 
+          if (this.issuer == null)
+            if (Configuration.errorOnAutoCreate())
+              throw new Error("Attempt to auto-create PractitionerQualificationComponent.issuer");
+            else if (Configuration.doAutoCreate())
+              this.issuer = new Reference(); // cc
+          return this.issuer;
+        }
+
+        public boolean hasIssuer() { 
+          return this.issuer != null && !this.issuer.isEmpty();
+        }
+
+        /**
+         * @param value {@link #issuer} (Organization that regulates and issues the qualification.)
+         */
+        public PractitionerQualificationComponent setIssuer(Reference value) { 
+          this.issuer = value;
+          return this;
+        }
+
+        /**
+         * @return {@link #issuer} The actual object that is the target of the reference. The reference library doesn't populate this, but you can use it to hold the resource if you resolve it. (Organization that regulates and issues the qualification.)
+         */
+        public Organization getIssuerTarget() { 
+          if (this.issuerTarget == null)
+            if (Configuration.errorOnAutoCreate())
+              throw new Error("Attempt to auto-create PractitionerQualificationComponent.issuer");
+            else if (Configuration.doAutoCreate())
+              this.issuerTarget = new Organization(); // aa
+          return this.issuerTarget;
+        }
+
+        /**
+         * @param value {@link #issuer} The actual object that is the target of the reference. The reference library doesn't use these, but you can use it to hold the resource if you resolve it. (Organization that regulates and issues the qualification.)
+         */
+        public PractitionerQualificationComponent setIssuerTarget(Organization value) { 
+          this.issuerTarget = value;
+          return this;
+        }
+
+        protected void listChildren(List<Property> childrenList) {
+          super.listChildren(childrenList);
+          childrenList.add(new Property("identifier", "Identifier", "An identifier that applies to this person's qualification in this role.", 0, java.lang.Integer.MAX_VALUE, identifier));
+          childrenList.add(new Property("code", "CodeableConcept", "Coded representation of the qualification.", 0, java.lang.Integer.MAX_VALUE, code));
+          childrenList.add(new Property("period", "Period", "Period during which the qualification is valid.", 0, java.lang.Integer.MAX_VALUE, period));
+          childrenList.add(new Property("issuer", "Reference(Organization)", "Organization that regulates and issues the qualification.", 0, java.lang.Integer.MAX_VALUE, issuer));
+        }
+
+      public PractitionerQualificationComponent copy() {
+        PractitionerQualificationComponent dst = new PractitionerQualificationComponent();
+        copyValues(dst);
+        if (identifier != null) {
+          dst.identifier = new ArrayList<Identifier>();
+          for (Identifier i : identifier)
+            dst.identifier.add(i.copy());
+        };
+        dst.code = code == null ? null : code.copy();
+        dst.period = period == null ? null : period.copy();
+        dst.issuer = issuer == null ? null : issuer.copy();
+        return dst;
+      }
+
+      @Override
+      public boolean equalsDeep(Base other) {
+        if (!super.equalsDeep(other))
+          return false;
+        if (!(other instanceof PractitionerQualificationComponent))
+          return false;
+        PractitionerQualificationComponent o = (PractitionerQualificationComponent) other;
+        return compareDeep(identifier, o.identifier, true) && compareDeep(code, o.code, true) && compareDeep(period, o.period, true)
+           && compareDeep(issuer, o.issuer, true);
+      }
+
+      @Override
+      public boolean equalsShallow(Base other) {
+        if (!super.equalsShallow(other))
+          return false;
+        if (!(other instanceof PractitionerQualificationComponent))
+          return false;
+        PractitionerQualificationComponent o = (PractitionerQualificationComponent) other;
+        return true;
+      }
+
+      public boolean isEmpty() {
+        return super.isEmpty() && (identifier == null || identifier.isEmpty()) && (code == null || code.isEmpty())
+           && (period == null || period.isEmpty()) && (issuer == null || issuer.isEmpty());
+      }
+
+  }
+
+    /**
+     * An identifier that applies to this person in this role.
+     */
+    @Child(name = "identifier", type = {Identifier.class}, order=0, min=0, max=Child.MAX_UNLIMITED)
+    @Description(shortDefinition="A identifier for the person as this agent", formalDefinition="An identifier that applies to this person in this role." )
+    protected List<Identifier> identifier;
+
+    /**
+     * A name associated with the person.
+     */
+    @Child(name = "name", type = {HumanName.class}, order=1, min=0, max=1)
+    @Description(shortDefinition="A name associated with the person", formalDefinition="A name associated with the person." )
+    protected HumanName name;
+
+    /**
+     * A contact detail for the practitioner, e.g. a telephone number or an email address.
+     */
+    @Child(name = "telecom", type = {ContactPoint.class}, order=2, min=0, max=Child.MAX_UNLIMITED)
+    @Description(shortDefinition="A contact detail for the practitioner", formalDefinition="A contact detail for the practitioner, e.g. a telephone number or an email address." )
+    protected List<ContactPoint> telecom;
+
+    /**
+     * The postal address where the practitioner can be found or visited or to which mail can be delivered.
+     */
+    @Child(name = "address", type = {Address.class}, order=3, min=0, max=Child.MAX_UNLIMITED)
+    @Description(shortDefinition="Where practitioner can be found/visited", formalDefinition="The postal address where the practitioner can be found or visited or to which mail can be delivered." )
+    protected List<Address> address;
+
+    /**
+     * Administrative Gender - the gender that the person is considered to have for administration and record keeping purposes.
+     */
+    @Child(name = "gender", type = {CodeType.class}, order=4, min=0, max=1)
+    @Description(shortDefinition="male | female | other | unknown", formalDefinition="Administrative Gender - the gender that the person is considered to have for administration and record keeping purposes." )
+    protected Enumeration<AdministrativeGender> gender;
+
+    /**
+     * The date of birth for the practitioner.
+     */
+    @Child(name = "birthDate", type = {DateType.class}, order=5, min=0, max=1)
+    @Description(shortDefinition="The date  of birth for the practitioner", formalDefinition="The date of birth for the practitioner." )
+    protected DateType birthDate;
+
+    /**
+     * Image of the person.
+     */
+    @Child(name = "photo", type = {Attachment.class}, order=6, min=0, max=Child.MAX_UNLIMITED)
+    @Description(shortDefinition="Image of the person", formalDefinition="Image of the person." )
+    protected List<Attachment> photo;
+
+    /**
+     * The list of Roles/Organizations that the Practitioner is associated with.
+     */
+    @Child(name = "practitionerRole", type = {}, order=7, min=0, max=Child.MAX_UNLIMITED)
+    @Description(shortDefinition="The list of Roles/Organizations that the Practitioner is associated with", formalDefinition="The list of Roles/Organizations that the Practitioner is associated with." )
+    protected List<PractitionerPractitionerRoleComponent> practitionerRole;
+
+    /**
+     * Qualifications obtained by training and certification.
+     */
+    @Child(name = "qualification", type = {}, order=8, min=0, max=Child.MAX_UNLIMITED)
+    @Description(shortDefinition="Qualifications obtained by training and certification", formalDefinition="Qualifications obtained by training and certification." )
+    protected List<PractitionerQualificationComponent> qualification;
+
+    /**
+     * A language the practitioner is able to use in patient communication.
+     */
+    @Child(name = "communication", type = {CodeableConcept.class}, order=9, min=0, max=Child.MAX_UNLIMITED)
+    @Description(shortDefinition="A language the practitioner is able to use in patient communication", formalDefinition="A language the practitioner is able to use in patient communication." )
+    protected List<CodeableConcept> communication;
+
+    private static final long serialVersionUID = 781100268L;
+
+  /*
+   * Constructor
+   */
+    public Practitioner() {
+      super();
+    }
+
+    /**
+     * @return {@link #identifier} (An identifier that applies to this person in this role.)
+     */
+    public List<Identifier> getIdentifier() { 
+      if (this.identifier == null)
+        this.identifier = new ArrayList<Identifier>();
+      return this.identifier;
+    }
+
+    public boolean hasIdentifier() { 
+      if (this.identifier == null)
+        return false;
+      for (Identifier item : this.identifier)
+        if (!item.isEmpty())
+          return true;
+      return false;
+    }
+
+    /**
+     * @return {@link #identifier} (An identifier that applies to this person in this role.)
+     */
+    // syntactic sugar
+    public Identifier addIdentifier() { //3
+      Identifier t = new Identifier();
+      if (this.identifier == null)
+        this.identifier = new ArrayList<Identifier>();
+      this.identifier.add(t);
+      return t;
+    }
+
+    // syntactic sugar
+    public Practitioner addIdentifier(Identifier t) { //3
+      if (t == null)
+        return this;
+      if (this.identifier == null)
+        this.identifier = new ArrayList<Identifier>();
+      this.identifier.add(t);
+      return this;
+    }
+
+    /**
+     * @return {@link #name} (A name associated with the person.)
+     */
+    public HumanName getName() { 
+      if (this.name == null)
+        if (Configuration.errorOnAutoCreate())
+          throw new Error("Attempt to auto-create Practitioner.name");
+        else if (Configuration.doAutoCreate())
+          this.name = new HumanName(); // cc
+      return this.name;
+    }
+
+    public boolean hasName() { 
+      return this.name != null && !this.name.isEmpty();
+    }
+
+    /**
+     * @param value {@link #name} (A name associated with the person.)
+     */
+    public Practitioner setName(HumanName value) { 
+      this.name = value;
+      return this;
+    }
+
+    /**
+     * @return {@link #telecom} (A contact detail for the practitioner, e.g. a telephone number or an email address.)
+     */
+    public List<ContactPoint> getTelecom() { 
+      if (this.telecom == null)
+        this.telecom = new ArrayList<ContactPoint>();
+      return this.telecom;
+    }
+
+    public boolean hasTelecom() { 
+      if (this.telecom == null)
+        return false;
+      for (ContactPoint item : this.telecom)
+        if (!item.isEmpty())
+          return true;
+      return false;
+    }
+
+    /**
+     * @return {@link #telecom} (A contact detail for the practitioner, e.g. a telephone number or an email address.)
+     */
+    // syntactic sugar
+    public ContactPoint addTelecom() { //3
+      ContactPoint t = new ContactPoint();
+      if (this.telecom == null)
+        this.telecom = new ArrayList<ContactPoint>();
+      this.telecom.add(t);
+      return t;
+    }
+
+    // syntactic sugar
+    public Practitioner addTelecom(ContactPoint t) { //3
+      if (t == null)
+        return this;
+      if (this.telecom == null)
+        this.telecom = new ArrayList<ContactPoint>();
+      this.telecom.add(t);
+      return this;
+    }
+
+    /**
+     * @return {@link #address} (The postal address where the practitioner can be found or visited or to which mail can be delivered.)
+     */
+    public List<Address> getAddress() { 
+      if (this.address == null)
+        this.address = new ArrayList<Address>();
+      return this.address;
+    }
+
+    public boolean hasAddress() { 
+      if (this.address == null)
+        return false;
+      for (Address item : this.address)
+        if (!item.isEmpty())
+          return true;
+      return false;
+    }
+
+    /**
+     * @return {@link #address} (The postal address where the practitioner can be found or visited or to which mail can be delivered.)
+     */
+    // syntactic sugar
+    public Address addAddress() { //3
+      Address t = new Address();
+      if (this.address == null)
+        this.address = new ArrayList<Address>();
+      this.address.add(t);
+      return t;
+    }
+
+    // syntactic sugar
+    public Practitioner addAddress(Address t) { //3
+      if (t == null)
+        return this;
+      if (this.address == null)
+        this.address = new ArrayList<Address>();
+      this.address.add(t);
+      return this;
+    }
+
+    /**
+     * @return {@link #gender} (Administrative Gender - the gender that the person is considered to have for administration and record keeping purposes.). This is the underlying object with id, value and extensions. The accessor "getGender" gives direct access to the value
+     */
+    public Enumeration<AdministrativeGender> getGenderElement() { 
+      if (this.gender == null)
+        if (Configuration.errorOnAutoCreate())
+          throw new Error("Attempt to auto-create Practitioner.gender");
+        else if (Configuration.doAutoCreate())
+          this.gender = new Enumeration<AdministrativeGender>(new AdministrativeGenderEnumFactory()); // bb
+      return this.gender;
+    }
+
+    public boolean hasGenderElement() { 
+      return this.gender != null && !this.gender.isEmpty();
+    }
+
+    public boolean hasGender() { 
+      return this.gender != null && !this.gender.isEmpty();
+    }
+
+    /**
+     * @param value {@link #gender} (Administrative Gender - the gender that the person is considered to have for administration and record keeping purposes.). This is the underlying object with id, value and extensions. The accessor "getGender" gives direct access to the value
+     */
+    public Practitioner setGenderElement(Enumeration<AdministrativeGender> value) { 
+      this.gender = value;
+      return this;
+    }
+
+    /**
+     * @return Administrative Gender - the gender that the person is considered to have for administration and record keeping purposes.
+     */
+    public AdministrativeGender getGender() { 
+      return this.gender == null ? null : this.gender.getValue();
+    }
+
+    /**
+     * @param value Administrative Gender - the gender that the person is considered to have for administration and record keeping purposes.
+     */
+    public Practitioner setGender(AdministrativeGender value) { 
+      if (value == null)
+        this.gender = null;
+      else {
+        if (this.gender == null)
+          this.gender = new Enumeration<AdministrativeGender>(new AdministrativeGenderEnumFactory());
+        this.gender.setValue(value);
+      }
+      return this;
+    }
+
+    /**
+     * @return {@link #birthDate} (The date of birth for the practitioner.). This is the underlying object with id, value and extensions. The accessor "getBirthDate" gives direct access to the value
+     */
+    public DateType getBirthDateElement() { 
+      if (this.birthDate == null)
+        if (Configuration.errorOnAutoCreate())
+          throw new Error("Attempt to auto-create Practitioner.birthDate");
+        else if (Configuration.doAutoCreate())
+          this.birthDate = new DateType(); // bb
+      return this.birthDate;
+    }
+
+    public boolean hasBirthDateElement() { 
+      return this.birthDate != null && !this.birthDate.isEmpty();
+    }
+
+    public boolean hasBirthDate() { 
+      return this.birthDate != null && !this.birthDate.isEmpty();
+    }
+
+    /**
+     * @param value {@link #birthDate} (The date of birth for the practitioner.). This is the underlying object with id, value and extensions. The accessor "getBirthDate" gives direct access to the value
+     */
+    public Practitioner setBirthDateElement(DateType value) { 
+      this.birthDate = value;
+      return this;
+    }
+
+    /**
+     * @return The date of birth for the practitioner.
+     */
+    public Date getBirthDate() { 
+      return this.birthDate == null ? null : this.birthDate.getValue();
+    }
+
+    /**
+     * @param value The date of birth for the practitioner.
+     */
+    public Practitioner setBirthDate(Date value) { 
+      if (value == null)
+        this.birthDate = null;
+      else {
+        if (this.birthDate == null)
+          this.birthDate = new DateType();
+        this.birthDate.setValue(value);
+      }
+      return this;
+    }
+
+    /**
+     * @return {@link #photo} (Image of the person.)
+     */
+    public List<Attachment> getPhoto() { 
+      if (this.photo == null)
+        this.photo = new ArrayList<Attachment>();
+      return this.photo;
+    }
+
+    public boolean hasPhoto() { 
+      if (this.photo == null)
+        return false;
+      for (Attachment item : this.photo)
+        if (!item.isEmpty())
+          return true;
+      return false;
+    }
+
+    /**
+     * @return {@link #photo} (Image of the person.)
+     */
+    // syntactic sugar
+    public Attachment addPhoto() { //3
+      Attachment t = new Attachment();
+      if (this.photo == null)
+        this.photo = new ArrayList<Attachment>();
+      this.photo.add(t);
+      return t;
+    }
+
+    // syntactic sugar
+    public Practitioner addPhoto(Attachment t) { //3
+      if (t == null)
+        return this;
+      if (this.photo == null)
+        this.photo = new ArrayList<Attachment>();
+      this.photo.add(t);
+      return this;
+    }
+
+    /**
+     * @return {@link #practitionerRole} (The list of Roles/Organizations that the Practitioner is associated with.)
+     */
+    public List<PractitionerPractitionerRoleComponent> getPractitionerRole() { 
+      if (this.practitionerRole == null)
+        this.practitionerRole = new ArrayList<PractitionerPractitionerRoleComponent>();
+      return this.practitionerRole;
+    }
+
+    public boolean hasPractitionerRole() { 
+      if (this.practitionerRole == null)
+        return false;
+      for (PractitionerPractitionerRoleComponent item : this.practitionerRole)
+        if (!item.isEmpty())
+          return true;
+      return false;
+    }
+
+    /**
+     * @return {@link #practitionerRole} (The list of Roles/Organizations that the Practitioner is associated with.)
+     */
+    // syntactic sugar
+    public PractitionerPractitionerRoleComponent addPractitionerRole() { //3
+      PractitionerPractitionerRoleComponent t = new PractitionerPractitionerRoleComponent();
+      if (this.practitionerRole == null)
+        this.practitionerRole = new ArrayList<PractitionerPractitionerRoleComponent>();
+      this.practitionerRole.add(t);
+      return t;
+    }
+
+    // syntactic sugar
+    public Practitioner addPractitionerRole(PractitionerPractitionerRoleComponent t) { //3
+      if (t == null)
+        return this;
+      if (this.practitionerRole == null)
+        this.practitionerRole = new ArrayList<PractitionerPractitionerRoleComponent>();
+      this.practitionerRole.add(t);
+      return this;
+    }
+
+    /**
+     * @return {@link #qualification} (Qualifications obtained by training and certification.)
+     */
+    public List<PractitionerQualificationComponent> getQualification() { 
+      if (this.qualification == null)
+        this.qualification = new ArrayList<PractitionerQualificationComponent>();
+      return this.qualification;
+    }
+
+    public boolean hasQualification() { 
+      if (this.qualification == null)
+        return false;
+      for (PractitionerQualificationComponent item : this.qualification)
+        if (!item.isEmpty())
+          return true;
+      return false;
+    }
+
+    /**
+     * @return {@link #qualification} (Qualifications obtained by training and certification.)
+     */
+    // syntactic sugar
+    public PractitionerQualificationComponent addQualification() { //3
+      PractitionerQualificationComponent t = new PractitionerQualificationComponent();
+      if (this.qualification == null)
+        this.qualification = new ArrayList<PractitionerQualificationComponent>();
+      this.qualification.add(t);
+      return t;
+    }
+
+    // syntactic sugar
+    public Practitioner addQualification(PractitionerQualificationComponent t) { //3
+      if (t == null)
+        return this;
+      if (this.qualification == null)
+        this.qualification = new ArrayList<PractitionerQualificationComponent>();
+      this.qualification.add(t);
+      return this;
+    }
+
+    /**
+     * @return {@link #communication} (A language the practitioner is able to use in patient communication.)
+     */
+    public List<CodeableConcept> getCommunication() { 
+      if (this.communication == null)
+        this.communication = new ArrayList<CodeableConcept>();
+      return this.communication;
+    }
+
+    public boolean hasCommunication() { 
+      if (this.communication == null)
+        return false;
+      for (CodeableConcept item : this.communication)
+        if (!item.isEmpty())
+          return true;
+      return false;
+    }
+
+    /**
+     * @return {@link #communication} (A language the practitioner is able to use in patient communication.)
+     */
+    // syntactic sugar
+    public CodeableConcept addCommunication() { //3
+      CodeableConcept t = new CodeableConcept();
+      if (this.communication == null)
+        this.communication = new ArrayList<CodeableConcept>();
+      this.communication.add(t);
+      return t;
+    }
+
+    // syntactic sugar
+    public Practitioner addCommunication(CodeableConcept t) { //3
+      if (t == null)
+        return this;
+      if (this.communication == null)
+        this.communication = new ArrayList<CodeableConcept>();
+      this.communication.add(t);
+      return this;
+    }
+
+      protected void listChildren(List<Property> childrenList) {
+        super.listChildren(childrenList);
+        childrenList.add(new Property("identifier", "Identifier", "An identifier that applies to this person in this role.", 0, java.lang.Integer.MAX_VALUE, identifier));
+        childrenList.add(new Property("name", "HumanName", "A name associated with the person.", 0, java.lang.Integer.MAX_VALUE, name));
+        childrenList.add(new Property("telecom", "ContactPoint", "A contact detail for the practitioner, e.g. a telephone number or an email address.", 0, java.lang.Integer.MAX_VALUE, telecom));
+        childrenList.add(new Property("address", "Address", "The postal address where the practitioner can be found or visited or to which mail can be delivered.", 0, java.lang.Integer.MAX_VALUE, address));
+        childrenList.add(new Property("gender", "code", "Administrative Gender - the gender that the person is considered to have for administration and record keeping purposes.", 0, java.lang.Integer.MAX_VALUE, gender));
+        childrenList.add(new Property("birthDate", "date", "The date of birth for the practitioner.", 0, java.lang.Integer.MAX_VALUE, birthDate));
+        childrenList.add(new Property("photo", "Attachment", "Image of the person.", 0, java.lang.Integer.MAX_VALUE, photo));
+        childrenList.add(new Property("practitionerRole", "", "The list of Roles/Organizations that the Practitioner is associated with.", 0, java.lang.Integer.MAX_VALUE, practitionerRole));
+        childrenList.add(new Property("qualification", "", "Qualifications obtained by training and certification.", 0, java.lang.Integer.MAX_VALUE, qualification));
+        childrenList.add(new Property("communication", "CodeableConcept", "A language the practitioner is able to use in patient communication.", 0, java.lang.Integer.MAX_VALUE, communication));
+      }
+
+      public Practitioner copy() {
+        Practitioner dst = new Practitioner();
+        copyValues(dst);
+        if (identifier != null) {
+          dst.identifier = new ArrayList<Identifier>();
+          for (Identifier i : identifier)
+            dst.identifier.add(i.copy());
+        };
+        dst.name = name == null ? null : name.copy();
+        if (telecom != null) {
+          dst.telecom = new ArrayList<ContactPoint>();
+          for (ContactPoint i : telecom)
+            dst.telecom.add(i.copy());
+        };
+        if (address != null) {
+          dst.address = new ArrayList<Address>();
+          for (Address i : address)
+            dst.address.add(i.copy());
+        };
+        dst.gender = gender == null ? null : gender.copy();
+        dst.birthDate = birthDate == null ? null : birthDate.copy();
+        if (photo != null) {
+          dst.photo = new ArrayList<Attachment>();
+          for (Attachment i : photo)
+            dst.photo.add(i.copy());
+        };
+        if (practitionerRole != null) {
+          dst.practitionerRole = new ArrayList<PractitionerPractitionerRoleComponent>();
+          for (PractitionerPractitionerRoleComponent i : practitionerRole)
+            dst.practitionerRole.add(i.copy());
+        };
+        if (qualification != null) {
+          dst.qualification = new ArrayList<PractitionerQualificationComponent>();
+          for (PractitionerQualificationComponent i : qualification)
+            dst.qualification.add(i.copy());
+        };
+        if (communication != null) {
+          dst.communication = new ArrayList<CodeableConcept>();
+          for (CodeableConcept i : communication)
+            dst.communication.add(i.copy());
+        };
+        return dst;
+      }
+
+      protected Practitioner typedCopy() {
+        return copy();
+      }
+
+      @Override
+      public boolean equalsDeep(Base other) {
+        if (!super.equalsDeep(other))
+          return false;
+        if (!(other instanceof Practitioner))
+          return false;
+        Practitioner o = (Practitioner) other;
+        return compareDeep(identifier, o.identifier, true) && compareDeep(name, o.name, true) && compareDeep(telecom, o.telecom, true)
+           && compareDeep(address, o.address, true) && compareDeep(gender, o.gender, true) && compareDeep(birthDate, o.birthDate, true)
+           && compareDeep(photo, o.photo, true) && compareDeep(practitionerRole, o.practitionerRole, true)
+           && compareDeep(qualification, o.qualification, true) && compareDeep(communication, o.communication, true)
+          ;
+      }
+
+      @Override
+      public boolean equalsShallow(Base other) {
+        if (!super.equalsShallow(other))
+          return false;
+        if (!(other instanceof Practitioner))
+          return false;
+        Practitioner o = (Practitioner) other;
+        return compareValues(gender, o.gender, true) && compareValues(birthDate, o.birthDate, true);
+      }
+
+      public boolean isEmpty() {
+        return super.isEmpty() && (identifier == null || identifier.isEmpty()) && (name == null || name.isEmpty())
+           && (telecom == null || telecom.isEmpty()) && (address == null || address.isEmpty()) && (gender == null || gender.isEmpty())
+           && (birthDate == null || birthDate.isEmpty()) && (photo == null || photo.isEmpty()) && (practitionerRole == null || practitionerRole.isEmpty())
+           && (qualification == null || qualification.isEmpty()) && (communication == null || communication.isEmpty())
+          ;
+      }
+
+  @Override
+  public ResourceType getResourceType() {
+    return ResourceType.Practitioner;
+   }
+
+  @SearchParamDefinition(name="phonetic", path="Practitioner.name", description="A portion of either family or given name using some kind of phonetic matching algorithm", type="string" )
+  public static final String SP_PHONETIC = "phonetic";
+  @SearchParamDefinition(name="communication", path="Practitioner.communication", description="One of the languages that the practitioner can communicate with", type="token" )
+  public static final String SP_COMMUNICATION = "communication";
+  @SearchParamDefinition(name="location", path="Practitioner.practitionerRole.location", description="One of the locations at which this practitioner provides care", type="reference" )
+  public static final String SP_LOCATION = "location";
+  @SearchParamDefinition(name="organization", path="Practitioner.practitionerRole.managingOrganization", description="The identity of the organization the practitioner represents / acts on behalf of", type="reference" )
+  public static final String SP_ORGANIZATION = "organization";
+  @SearchParamDefinition(name="given", path="Practitioner.name", description="A portion of the given name", type="string" )
+  public static final String SP_GIVEN = "given";
+  @SearchParamDefinition(name="address", path="Practitioner.address", description="An address in any kind of address/part", type="string" )
+  public static final String SP_ADDRESS = "address";
+  @SearchParamDefinition(name="family", path="Practitioner.name", description="A portion of the family name", type="string" )
+  public static final String SP_FAMILY = "family";
+  @SearchParamDefinition(name="name", path="Practitioner.name", description="A portion of either family or given name", type="string" )
+  public static final String SP_NAME = "name";
+  @SearchParamDefinition(name="telecom", path="Practitioner.telecom", description="The value in any kind of contact", type="token" )
+  public static final String SP_TELECOM = "telecom";
+  @SearchParamDefinition(name="role", path="Practitioner.practitionerRole.role", description="The practitioner can perform this role at for the organization", type="token" )
+  public static final String SP_ROLE = "role";
+  @SearchParamDefinition(name="gender", path="Practitioner.gender", description="Gender of the practitioner", type="token" )
+  public static final String SP_GENDER = "gender";
+  @SearchParamDefinition(name="identifier", path="Practitioner.identifier", description="A practitioner's Identifier", type="token" )
+  public static final String SP_IDENTIFIER = "identifier";
+  @SearchParamDefinition(name="specialty", path="Practitioner.practitionerRole.specialty", description="The practitioner has this specailty at an organization", type="token" )
+  public static final String SP_SPECIALTY = "specialty";
+
+}
+