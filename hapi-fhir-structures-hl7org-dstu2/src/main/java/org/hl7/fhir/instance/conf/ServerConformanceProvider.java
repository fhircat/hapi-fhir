package org.hl7.fhir.instance.conf;

/*
 * #%L
 * HAPI FHIR Structures - DSTU2 (FHIR v0.5.0)
 * %%
 * Copyright (C) 2014 - 2015 University Health Network
 * %%
 * Licensed under the Apache License, Version 2.0 (the "License");
 * you may not use this file except in compliance with the License.
 * You may obtain a copy of the License at
 * 
 *      http://www.apache.org/licenses/LICENSE-2.0
 * 
 * Unless required by applicable law or agreed to in writing, software
 * distributed under the License is distributed on an "AS IS" BASIS,
 * WITHOUT WARRANTIES OR CONDITIONS OF ANY KIND, either express or implied.
 * See the License for the specific language governing permissions and
 * limitations under the License.
 * #L%
 */
import static org.apache.commons.lang3.StringUtils.isNotBlank;

import java.io.IOException;
import java.io.InputStream;
import java.text.DateFormat;
import java.text.ParseException;
import java.text.SimpleDateFormat;
import java.util.ArrayList;
import java.util.Collections;
import java.util.Comparator;
import java.util.Date;
import java.util.HashMap;
import java.util.HashSet;
import java.util.IdentityHashMap;
import java.util.List;
import java.util.Map;
import java.util.Map.Entry;
import java.util.Set;
import java.util.TreeMap;
import java.util.TreeSet;
import java.util.jar.Manifest;

import javax.servlet.http.HttpServletRequest;

import org.apache.commons.lang3.StringUtils;
import org.hl7.fhir.instance.model.Conformance;
import org.hl7.fhir.instance.model.Conformance.ConditionalDeleteStatus;
import org.hl7.fhir.instance.model.Conformance.ConformanceRestComponent;
import org.hl7.fhir.instance.model.Conformance.ConformanceRestResourceComponent;
import org.hl7.fhir.instance.model.Conformance.ConformanceRestResourceSearchParamComponent;
import org.hl7.fhir.instance.model.Conformance.ConformanceStatementKind;
import org.hl7.fhir.instance.model.Conformance.ResourceInteractionComponent;
import org.hl7.fhir.instance.model.Conformance.RestfulConformanceMode;
import org.hl7.fhir.instance.model.Conformance.SystemRestfulInteraction;
import org.hl7.fhir.instance.model.Conformance.TypeRestfulInteraction;
import org.hl7.fhir.instance.model.Conformance.UnknownContentCode;
import org.hl7.fhir.instance.model.Enumerations.ConformanceResourceStatus;
import org.hl7.fhir.instance.model.Enumerations.ResourceType;
import org.hl7.fhir.instance.model.OperationDefinition;
import org.hl7.fhir.instance.model.OperationDefinition.OperationDefinitionParameterComponent;
import org.hl7.fhir.instance.model.OperationDefinition.OperationParameterUse;

import ca.uhn.fhir.context.RuntimeResourceDefinition;
import ca.uhn.fhir.context.RuntimeSearchParam;
import ca.uhn.fhir.model.api.IResource;
import ca.uhn.fhir.model.primitive.IdDt;
import ca.uhn.fhir.rest.annotation.IdParam;
import ca.uhn.fhir.rest.annotation.Initialize;
import ca.uhn.fhir.rest.annotation.Metadata;
import ca.uhn.fhir.rest.annotation.Read;
import ca.uhn.fhir.rest.method.BaseMethodBinding;
import ca.uhn.fhir.rest.method.DynamicSearchMethodBinding;
import ca.uhn.fhir.rest.method.IParameter;
import ca.uhn.fhir.rest.method.OperationMethodBinding;
import ca.uhn.fhir.rest.method.OperationMethodBinding.ReturnType;
import ca.uhn.fhir.rest.method.OperationParameter;
import ca.uhn.fhir.rest.method.SearchMethodBinding;
import ca.uhn.fhir.rest.method.SearchParameter;
import ca.uhn.fhir.rest.server.Constants;
import ca.uhn.fhir.rest.server.IServerConformanceProvider;
import ca.uhn.fhir.rest.server.ResourceBinding;
import ca.uhn.fhir.rest.server.RestfulServer;
import ca.uhn.fhir.rest.server.exceptions.ResourceNotFoundException;

/**
 * Server FHIR Provider which serves the conformance statement for a RESTful
 * server implementation
 * 
 * <p>
 * Note: This class is safe to extend, but it is important to note that the same
 * instance of {@link Conformance} is always returned unless
 * {@link #setCache(boolean)} is called with a value of <code>false</code>. This
 * means that if you are adding anything to the returned conformance instance on
 * each call you should call <code>setCache(false)</code> in your provider
 * constructor.
 * </p>
 */
public class ServerConformanceProvider implements IServerConformanceProvider<Conformance> {

<<<<<<< HEAD
  private boolean myCache = true;
  private volatile Conformance myConformance;
  private IdentityHashMap<OperationMethodBinding, String> myOperationBindingToName;
  private HashMap<String, List<OperationMethodBinding>> myOperationNameToBindings;
  private String myPublisher = "Not provided";
  private RestfulServer myRestfulServer;

  public ServerConformanceProvider(RestfulServer theRestfulServer) {
    myRestfulServer = theRestfulServer;
  }
=======
	private boolean myCache = true;
	private volatile Conformance myConformance;
	private IdentityHashMap<OperationMethodBinding, String> myOperationBindingToName;
	private HashMap<String, List<OperationMethodBinding>> myOperationNameToBindings;
	private String myPublisher = "Not provided";
	private RestfulServer myRestfulServer;

	public ServerConformanceProvider(RestfulServer theRestfulServer) {
		myRestfulServer = theRestfulServer;
	}
	
	/*
	 * Add a no-arg constructor and seetter so that the
	 * ServerConfirmanceProvider can be Spring-wired with
	 * the RestfulService avoiding the potential reference
	 * cycle that would happen.
	 */
	public ServerConformanceProvider () {
		super();
	}
	
	public void setRestfulServer (RestfulServer theRestfulServer) {
		myRestfulServer = theRestfulServer;
	}
>>>>>>> 5b64a7f5

  /*
   * Add a no-arg constructor and seetter so that the ServerConfirmanceProvider
   * can be Spring-wired with the RestfulService avoiding the potential
   * reference cycle that would happen.
   */
  public ServerConformanceProvider() {
    super();
  }

  public void setRestfulServer(RestfulServer theRestfulServer) {
    myRestfulServer = theRestfulServer;
  }

  private void checkBindingForSystemOps(ConformanceRestComponent rest, Set<SystemRestfulInteraction> systemOps,
      BaseMethodBinding<?> nextMethodBinding) {
    if (nextMethodBinding.getRestOperationType() != null) {
      String sysOpCode = nextMethodBinding.getRestOperationType().getCode();
      if (sysOpCode != null) {
        SystemRestfulInteraction sysOp;
        try {
          sysOp = SystemRestfulInteraction.fromCode(sysOpCode);
        } catch (Exception e) {
          sysOp = null;
        }
        if (sysOp == null) {
          return;
        }
        if (systemOps.contains(sysOp) == false) {
          systemOps.add(sysOp);
          rest.addInteraction().setCode(sysOp);
        }
      }
    }
  }

  private Map<String, List<BaseMethodBinding<?>>> collectMethodBindings() {
    Map<String, List<BaseMethodBinding<?>>> resourceToMethods = new TreeMap<String, List<BaseMethodBinding<?>>>();
    for (ResourceBinding next : myRestfulServer.getResourceBindings()) {
      String resourceName = next.getResourceName();
      for (BaseMethodBinding<?> nextMethodBinding : next.getMethodBindings()) {
        if (resourceToMethods.containsKey(resourceName) == false) {
          resourceToMethods.put(resourceName, new ArrayList<BaseMethodBinding<?>>());
        }
        resourceToMethods.get(resourceName).add(nextMethodBinding);
      }
    }
    for (BaseMethodBinding<?> nextMethodBinding : myRestfulServer.getServerBindings()) {
      String resourceName = "";
      if (resourceToMethods.containsKey(resourceName) == false) {
        resourceToMethods.put(resourceName, new ArrayList<BaseMethodBinding<?>>());
      }
      resourceToMethods.get(resourceName).add(nextMethodBinding);
    }
    return resourceToMethods;
  }

  private String createOperationName(OperationMethodBinding theMethodBinding) {
    return theMethodBinding.getName().substring(1);
  }

  /**
   * Gets the value of the "publisher" that will be placed in the generated
   * conformance statement. As this is a mandatory element, the value should not
   * be null (although this is not enforced). The value defaults to
   * "Not provided" but may be set to null, which will cause this element to be
   * omitted.
   */
  public String getPublisher() {
    return myPublisher;
  }

  @Override
  @Metadata
  public Conformance getServerConformance(HttpServletRequest theRequest) {
    if (myConformance != null && myCache) {
      return myConformance;
    }

    Conformance retVal = new Conformance();

    retVal.setPublisher(myPublisher);
    retVal.setDate(conformanceDate());
    retVal.setFhirVersion("1.0.0"); // TODO: pull from model
    retVal.setAcceptUnknown(UnknownContentCode.EXTENSIONS); // TODO: make this
                                                            // configurable -
                                                            // this is a fairly
                                                            // big effort since
                                                            // the parser
    // needs to be modified to actually allow it

    retVal.getImplementation().setDescription(myRestfulServer.getImplementationDescription());
    retVal.setKind(ConformanceStatementKind.INSTANCE);
    retVal.getSoftware().setName(myRestfulServer.getServerName());
    retVal.getSoftware().setVersion(myRestfulServer.getServerVersion());
    retVal.addFormat(Constants.CT_FHIR_XML);
    retVal.addFormat(Constants.CT_FHIR_JSON);

    ConformanceRestComponent rest = retVal.addRest();
    rest.setMode(RestfulConformanceMode.SERVER);

    Set<SystemRestfulInteraction> systemOps = new HashSet<SystemRestfulInteraction>();
    Set<String> operationNames = new HashSet<String>();

    Map<String, List<BaseMethodBinding<?>>> resourceToMethods = collectMethodBindings();
    for (Entry<String, List<BaseMethodBinding<?>>> nextEntry : resourceToMethods.entrySet()) {

      if (nextEntry.getKey().isEmpty() == false) {
        Set<TypeRestfulInteraction> resourceOps = new HashSet<TypeRestfulInteraction>();
        ConformanceRestResourceComponent resource = rest.addResource();
        String resourceName = nextEntry.getKey();
        RuntimeResourceDefinition def = myRestfulServer.getFhirContext().getResourceDefinition(resourceName);
        resource.getTypeElement().setValue(def.getName());
        resource.getProfile()
            .setReference((def.getResourceProfile(myRestfulServer.getServerBaseForRequest(theRequest))));

        TreeSet<String> includes = new TreeSet<String>();

        // Map<String, Conformance.RestResourceSearchParam> nameToSearchParam =
        // new HashMap<String,
        // Conformance.RestResourceSearchParam>();
        for (BaseMethodBinding<?> nextMethodBinding : nextEntry.getValue()) {
          if (nextMethodBinding.getRestOperationType() != null) {
            String resOpCode = nextMethodBinding.getRestOperationType().getCode();
            if (resOpCode != null) {
              TypeRestfulInteraction resOp;
              try {
                resOp = TypeRestfulInteraction.fromCode(resOpCode);
              } catch (Exception e) {
                resOp = null;
              }
              if (resOp != null) {
                if (resourceOps.contains(resOp) == false) {
                  resourceOps.add(resOp);
                  resource.addInteraction().setCode(resOp);
                }
                if ("vread".equals(resOpCode)) {
                  // vread implies read
                  resOp = TypeRestfulInteraction.READ;
                  if (resourceOps.contains(resOp) == false) {
                    resourceOps.add(resOp);
                    resource.addInteraction().setCode(resOp);
                  }
                }

                if (nextMethodBinding.isSupportsConditional()) {
                  switch (resOp) {
                  case CREATE:
                    resource.setConditionalCreate(true);
                    break;
                  case DELETE:
                    resource.setConditionalDelete(ConditionalDeleteStatus.SINGLE);
                    break;
                  case UPDATE:
                    resource.setConditionalUpdate(true);
                    break;
                  default:
                    break;
                  }
                }
              }
            }
          }

          checkBindingForSystemOps(rest, systemOps, nextMethodBinding);

          if (nextMethodBinding instanceof SearchMethodBinding) {
            handleSearchMethodBinding(rest, resource, resourceName, def, includes,
                (SearchMethodBinding) nextMethodBinding);
          } else if (nextMethodBinding instanceof DynamicSearchMethodBinding) {
            handleDynamicSearchMethodBinding(resource, def, includes, (DynamicSearchMethodBinding) nextMethodBinding);
          } else if (nextMethodBinding instanceof OperationMethodBinding) {
            OperationMethodBinding methodBinding = (OperationMethodBinding) nextMethodBinding;
            String opName = myOperationBindingToName.get(methodBinding);
            if (operationNames.add(opName)) {
              // Only add each operation (by name) once
              rest.addOperation().setName(methodBinding.getName()).getDefinition()
                  .setReference("OperationDefinition/" + opName);
            }
          }

          Collections.sort(resource.getInteraction(), new Comparator<ResourceInteractionComponent>() {
            @Override
            public int compare(ResourceInteractionComponent theO1, ResourceInteractionComponent theO2) {
              TypeRestfulInteraction o1 = theO1.getCode();
              TypeRestfulInteraction o2 = theO2.getCode();
              if (o1 == null && o2 == null) {
                return 0;
              }
              if (o1 == null) {
                return 1;
              }
              if (o2 == null) {
                return -1;
              }
              return o1.ordinal() - o2.ordinal();
            }
          });

        }

        for (String nextInclude : includes) {
          resource.addSearchInclude(nextInclude);
        }
      } else {
        for (BaseMethodBinding<?> nextMethodBinding : nextEntry.getValue()) {
          checkBindingForSystemOps(rest, systemOps, nextMethodBinding);
          if (nextMethodBinding instanceof OperationMethodBinding) {
            OperationMethodBinding methodBinding = (OperationMethodBinding) nextMethodBinding;
            String opName = myOperationBindingToName.get(methodBinding);
            if (operationNames.add(opName)) {
              rest.addOperation().setName(methodBinding.getName()).getDefinition()
                  .setReference("OperationDefinition/" + opName);
            }
          }
        }
      }
    }

    myConformance = retVal;
    return retVal;
  }

  private Date conformanceDate() {
    String buildDate = getBuildDateFromManifest();
    if (buildDate != null) {
      DateFormat dateFormat = new SimpleDateFormat();
      try {
        return dateFormat.parse(buildDate);
      } catch (ParseException e) {
        // fall through
      }
    }
    return new Date();
  }

  private String getBuildDateFromManifest() {
    if (myRestfulServer != null && myRestfulServer.getServletContext() != null) {
      InputStream inputStream = myRestfulServer.getServletContext().getResourceAsStream("/META-INF/MANIFEST.MF");
      if (inputStream != null) {
        try {
          Manifest manifest = new Manifest(inputStream);
          return manifest.getMainAttributes().getValue("Build-Time");
        } catch (IOException e) {
          // fall through
        }
      }
    }
    return null;
  }

  private void handleDynamicSearchMethodBinding(ConformanceRestResourceComponent resource,
      RuntimeResourceDefinition def, TreeSet<String> includes, DynamicSearchMethodBinding searchMethodBinding) {
    includes.addAll(searchMethodBinding.getIncludes());

    List<RuntimeSearchParam> searchParameters = new ArrayList<RuntimeSearchParam>();
    searchParameters.addAll(searchMethodBinding.getSearchParams());
    sortRuntimeSearchParameters(searchParameters);

    if (!searchParameters.isEmpty()) {

      for (RuntimeSearchParam nextParameter : searchParameters) {

        String nextParamName = nextParameter.getName();

        // String chain = null;
        String nextParamUnchainedName = nextParamName;
        if (nextParamName.contains(".")) {
          // chain = nextParamName.substring(nextParamName.indexOf('.') + 1);
          nextParamUnchainedName = nextParamName.substring(0, nextParamName.indexOf('.'));
        }

        String nextParamDescription = nextParameter.getDescription();

        /*
         * If the parameter has no description, default to the one from the
         * resource
         */
        if (StringUtils.isBlank(nextParamDescription)) {
          RuntimeSearchParam paramDef = def.getSearchParam(nextParamUnchainedName);
          if (paramDef != null) {
            nextParamDescription = paramDef.getDescription();
          }
        }

        ConformanceRestResourceSearchParamComponent param = resource.addSearchParam();

        param.setName(nextParamName);
        // if (StringUtils.isNotBlank(chain)) {
        // param.addChain(chain);
        // }
        param.setDocumentation(nextParamDescription);
        // param.setType(nextParameter.getParamType());
      }
    }
  }

  private void handleSearchMethodBinding(ConformanceRestComponent rest, ConformanceRestResourceComponent resource,
      String resourceName, RuntimeResourceDefinition def, TreeSet<String> includes,
      SearchMethodBinding searchMethodBinding) {
    includes.addAll(searchMethodBinding.getIncludes());

    List<IParameter> params = searchMethodBinding.getParameters();
    List<SearchParameter> searchParameters = new ArrayList<SearchParameter>();
    for (IParameter nextParameter : params) {
      if ((nextParameter instanceof SearchParameter)) {
        searchParameters.add((SearchParameter) nextParameter);
      }
    }
    sortSearchParameters(searchParameters);
    if (!searchParameters.isEmpty()) {
      // boolean allOptional = searchParameters.get(0).isRequired() == false;
      //
      // OperationDefinition query = null;
      // if (!allOptional) {
      // RestOperation operation = rest.addOperation();
      // query = new OperationDefinition();
      // operation.setDefinition(new ResourceReferenceDt(query));
      // query.getDescriptionElement().setValue(searchMethodBinding.getDescription());
      // query.addUndeclaredExtension(false,
      // ExtensionConstants.QUERY_RETURN_TYPE, new CodeDt(resourceName));
      // for (String nextInclude : searchMethodBinding.getIncludes()) {
      // query.addUndeclaredExtension(false,
      // ExtensionConstants.QUERY_ALLOWED_INCLUDE, new StringDt(nextInclude));
      // }
      // }

      for (SearchParameter nextParameter : searchParameters) {

        String nextParamName = nextParameter.getName();

        String chain = null;
        String nextParamUnchainedName = nextParamName;
        if (nextParamName.contains(".")) {
          chain = nextParamName.substring(nextParamName.indexOf('.') + 1);
          nextParamUnchainedName = nextParamName.substring(0, nextParamName.indexOf('.'));
        }

        String nextParamDescription = nextParameter.getDescription();

        /*
         * If the parameter has no description, default to the one from the
         * resource
         */
        if (StringUtils.isBlank(nextParamDescription)) {
          RuntimeSearchParam paramDef = def.getSearchParam(nextParamUnchainedName);
          if (paramDef != null) {
            nextParamDescription = paramDef.getDescription();
          }
        }

        ConformanceRestResourceSearchParamComponent param = resource.addSearchParam();
        param.setName(nextParamUnchainedName);
        if (StringUtils.isNotBlank(chain)) {
          param.addChain(chain);
        }
        param.setDocumentation(nextParamDescription);
        if (nextParameter.getParamType() != null) {
          param.getTypeElement().setValueAsString(nextParameter.getParamType().getCode());
        }
        for (Class<? extends IResource> nextTarget : nextParameter.getDeclaredTypes()) {
          RuntimeResourceDefinition targetDef = myRestfulServer.getFhirContext().getResourceDefinition(nextTarget);
          if (targetDef != null) {
            ResourceType code;
            try {
              code = ResourceType.fromCode(targetDef.getName());
            } catch (Exception e) {
              code = null;
            }
            if (code != null) {
              param.addTarget(code.toCode());
            }
          }
        }
      }
    }
  }

  @Initialize
  public void initializeOperations() {
    myOperationBindingToName = new IdentityHashMap<OperationMethodBinding, String>();
    myOperationNameToBindings = new HashMap<String, List<OperationMethodBinding>>();

    Map<String, List<BaseMethodBinding<?>>> resourceToMethods = collectMethodBindings();
    for (Entry<String, List<BaseMethodBinding<?>>> nextEntry : resourceToMethods.entrySet()) {
      List<BaseMethodBinding<?>> nextMethodBindings = nextEntry.getValue();
      for (BaseMethodBinding<?> nextMethodBinding : nextMethodBindings) {
        if (nextMethodBinding instanceof OperationMethodBinding) {
          OperationMethodBinding methodBinding = (OperationMethodBinding) nextMethodBinding;
          if (myOperationBindingToName.containsKey(methodBinding)) {
            continue;
          }

          String name = createOperationName(methodBinding);
          myOperationBindingToName.put(methodBinding, name);
          if (myOperationNameToBindings.containsKey(name) == false) {
            myOperationNameToBindings.put(name, new ArrayList<OperationMethodBinding>());
          }
          myOperationNameToBindings.get(name).add(methodBinding);
        }
      }
    }
  }

  @Read(type = OperationDefinition.class)
  public OperationDefinition readOperationDefinition(@IdParam IdDt theId) {
    if (theId == null || theId.hasIdPart() == false) {
      throw new ResourceNotFoundException(theId);
    }
    List<OperationMethodBinding> sharedDescriptions = myOperationNameToBindings.get(theId.getIdPart());
    if (sharedDescriptions == null || sharedDescriptions.isEmpty()) {
      throw new ResourceNotFoundException(theId);
    }

    OperationDefinition op = new OperationDefinition();
    op.setStatus(ConformanceResourceStatus.ACTIVE);
    op.setIdempotent(true);

    Set<String> inParams = new HashSet<String>();
    Set<String> outParams = new HashSet<String>();

    for (OperationMethodBinding sharedDescription : sharedDescriptions) {
      if (isNotBlank(sharedDescription.getDescription())) {
        op.setDescription(sharedDescription.getDescription());
      }
      if (!sharedDescription.isIdempotent()) {
        op.setIdempotent(sharedDescription.isIdempotent());
      }
      op.setCode(sharedDescription.getName());
      if (sharedDescription.isCanOperateAtInstanceLevel()) {
        op.setInstance(sharedDescription.isCanOperateAtInstanceLevel());
      }
      if (sharedDescription.isCanOperateAtServerLevel()) {
        op.setSystem(sharedDescription.isCanOperateAtServerLevel());
      }
      if (isNotBlank(sharedDescription.getResourceName())) {
        op.addTypeElement().setValue(sharedDescription.getResourceName());
      }

      for (IParameter nextParamUntyped : sharedDescription.getParameters()) {
        if (nextParamUntyped instanceof OperationParameter) {
          OperationParameter nextParam = (OperationParameter) nextParamUntyped;
          OperationDefinitionParameterComponent param = op.addParameter();
          if (!inParams.add(nextParam.getName())) {
            continue;
          }
          param.setUse(OperationParameterUse.IN);
          if (nextParam.getParamType() != null) {
            param.setType(nextParam.getParamType());
          }
          param.setMin(nextParam.getMin());
          param.setMax(nextParam.getMax() == -1 ? "*" : Integer.toString(nextParam.getMax()));
          param.setName(nextParam.getName());
        }
      }

      for (ReturnType nextParam : sharedDescription.getReturnParams()) {
        if (!outParams.add(nextParam.getName())) {
          continue;
        }
        OperationDefinitionParameterComponent param = op.addParameter();
        param.setUse(OperationParameterUse.OUT);
        if (nextParam.getType() != null) {
          param.setType(nextParam.getType());
        }
        param.setMin(nextParam.getMin());
        param.setMax(nextParam.getMax() == -1 ? "*" : Integer.toString(nextParam.getMax()));
        param.setName(nextParam.getName());
      }
    }

    return op;
  }

  /**
   * Sets the cache property (default is true). If set to true, the same
   * response will be returned for each invocation.
   * <p>
   * See the class documentation for an important note if you are extending this
   * class
   * </p>
   */
  public void setCache(boolean theCache) {
    myCache = theCache;
  }

  /**
   * Sets the value of the "publisher" that will be placed in the generated
   * conformance statement. As this is a mandatory element, the value should not
   * be null (although this is not enforced). The value defaults to
   * "Not provided" but may be set to null, which will cause this element to be
   * omitted.
   */
  public void setPublisher(String thePublisher) {
    myPublisher = thePublisher;
  }

  private void sortRuntimeSearchParameters(List<RuntimeSearchParam> searchParameters) {
    Collections.sort(searchParameters, new Comparator<RuntimeSearchParam>() {
      @Override
      public int compare(RuntimeSearchParam theO1, RuntimeSearchParam theO2) {
        return theO1.getName().compareTo(theO2.getName());
      }
    });
  }

  private void sortSearchParameters(List<SearchParameter> searchParameters) {
    Collections.sort(searchParameters, new Comparator<SearchParameter>() {
      @Override
      public int compare(SearchParameter theO1, SearchParameter theO2) {
        if (theO1.isRequired() == theO2.isRequired()) {
          return theO1.getName().compareTo(theO2.getName());
        }
        if (theO1.isRequired()) {
          return -1;
        }
        return 1;
      }
    });
  }
}<|MERGE_RESOLUTION|>--- conflicted
+++ resolved
@@ -81,6 +81,7 @@
 import ca.uhn.fhir.rest.server.IServerConformanceProvider;
 import ca.uhn.fhir.rest.server.ResourceBinding;
 import ca.uhn.fhir.rest.server.RestfulServer;
+import ca.uhn.fhir.rest.server.exceptions.InternalErrorException;
 import ca.uhn.fhir.rest.server.exceptions.ResourceNotFoundException;
 
 /**
@@ -98,18 +99,6 @@
  */
 public class ServerConformanceProvider implements IServerConformanceProvider<Conformance> {
 
-<<<<<<< HEAD
-  private boolean myCache = true;
-  private volatile Conformance myConformance;
-  private IdentityHashMap<OperationMethodBinding, String> myOperationBindingToName;
-  private HashMap<String, List<OperationMethodBinding>> myOperationNameToBindings;
-  private String myPublisher = "Not provided";
-  private RestfulServer myRestfulServer;
-
-  public ServerConformanceProvider(RestfulServer theRestfulServer) {
-    myRestfulServer = theRestfulServer;
-  }
-=======
 	private boolean myCache = true;
 	private volatile Conformance myConformance;
 	private IdentityHashMap<OperationMethodBinding, String> myOperationBindingToName;
@@ -134,20 +123,6 @@
 	public void setRestfulServer (RestfulServer theRestfulServer) {
 		myRestfulServer = theRestfulServer;
 	}
->>>>>>> 5b64a7f5
-
-  /*
-   * Add a no-arg constructor and seetter so that the ServerConfirmanceProvider
-   * can be Spring-wired with the RestfulService avoiding the potential
-   * reference cycle that would happen.
-   */
-  public ServerConformanceProvider() {
-    super();
-  }
-
-  public void setRestfulServer(RestfulServer theRestfulServer) {
-    myRestfulServer = theRestfulServer;
-  }
 
   private void checkBindingForSystemOps(ConformanceRestComponent rest, Set<SystemRestfulInteraction> systemOps,
       BaseMethodBinding<?> nextMethodBinding) {
@@ -219,11 +194,7 @@
     retVal.setPublisher(myPublisher);
     retVal.setDate(conformanceDate());
     retVal.setFhirVersion("1.0.0"); // TODO: pull from model
-    retVal.setAcceptUnknown(UnknownContentCode.EXTENSIONS); // TODO: make this
-                                                            // configurable -
-                                                            // this is a fairly
-                                                            // big effort since
-                                                            // the parser
+    retVal.setAcceptUnknown(UnknownContentCode.EXTENSIONS); // TODO: make this configurable - this is a fairly big effort since the parser
     // needs to be modified to actually allow it
 
     retVal.getImplementation().setDescription(myRestfulServer.getImplementationDescription());
