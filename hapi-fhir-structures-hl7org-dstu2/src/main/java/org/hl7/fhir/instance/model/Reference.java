--- conflicted
+++ resolved
@@ -1,297 +1,232 @@
-package org.hl7.fhir.instance.model;
-
-/*
-  Copyright (c) 2011+, HL7, Inc.
-  All rights reserved.
-  
-  Redistribution and use in source and binary forms, with or without modification, 
-  are permitted provided that the following conditions are met:
-  
-   * Redistributions of source code must retain the above copyright notice, this 
-     list of conditions and the following disclaimer.
-   * Redistributions in binary form must reproduce the above copyright notice, 
-     this list of conditions and the following disclaimer in the documentation 
-     and/or other materials provided with the distribution.
-   * Neither the name of HL7 nor the names of its contributors may be used to 
-     endorse or promote products derived from this software without specific 
-     prior written permission.
-  
-  THIS SOFTWARE IS PROVIDED BY THE COPYRIGHT HOLDERS AND CONTRIBUTORS "AS IS" AND 
-  ANY EXPRESS OR IMPLIED WARRANTIES, INCLUDING, BUT NOT LIMITED TO, THE IMPLIED 
-  WARRANTIES OF MERCHANTABILITY AND FITNESS FOR A PARTICULAR PURPOSE ARE DISCLAIMED. 
-  IN NO EVENT SHALL THE COPYRIGHT HOLDER OR CONTRIBUTORS BE LIABLE FOR ANY DIRECT, 
-  INDIRECT, INCIDENTAL, SPECIAL, EXEMPLARY, OR CONSEQUENTIAL DAMAGES (INCLUDING, BUT 
-  NOT LIMITED TO, PROCUREMENT OF SUBSTITUTE GOODS OR SERVICES; LOSS OF USE, DATA, OR 
-  PROFITS; OR BUSINESS INTERRUPTION) HOWEVER CAUSED AND ON ANY THEORY OF LIABILITY, 
-  WHETHER IN CONTRACT, STRICT LIABILITY, OR TORT (INCLUDING NEGLIGENCE OR OTHERWISE) 
-  ARISING IN ANY WAY OUT OF THE USE OF THIS SOFTWARE, EVEN IF ADVISED OF THE 
-  POSSIBILITY OF SUCH DAMAGE.
-  
-*/
-
-// Generated on Tue, May 5, 2015 16:13-0400 for FHIR v0.5.0
-
-import java.util.*;
-
-import org.hl7.fhir.utilities.Utilities;
-import org.hl7.fhir.instance.model.annotations.Child;
-import org.hl7.fhir.instance.model.annotations.Description;
-import org.hl7.fhir.instance.model.annotations.DatatypeDef;
-import org.hl7.fhir.instance.model.annotations.Block;
-import org.hl7.fhir.instance.model.api.*;
-/**
- * A reference from one resource to another.
- */
-@DatatypeDef(name="Reference")
-public class Reference extends BaseReference implements IBaseReference, ICompositeType {
-
-    /**
-     * A reference to a location at which the other resource is found. The reference may be a relative reference, in which case it is relative to the service base URL, or an absolute URL that resolves to the location where the resource is found. The reference may be version specific or not. If the reference is not to a FHIR RESTful server, then it should be assumed to be version specific. Internal fragment references (start with '#') refer to contained resources.
-     */
-    @Child(name = "reference", type = {StringType.class}, order=0, min=0, max=1)
-    @Description(shortDefinition="Relative, internal or absolute URL reference", formalDefinition="A reference to a location at which the other resource is found. The reference may be a relative reference, in which case it is relative to the service base URL, or an absolute URL that resolves to the location where the resource is found. The reference may be version specific or not. If the reference is not to a FHIR RESTful server, then it should be assumed to be version specific. Internal fragment references (start with '#') refer to contained resources." )
-    protected StringType reference;
-
-    /**
-     * Plain text narrative that identifies the resource in addition to the resource reference.
-     */
-    @Child(name = "display", type = {StringType.class}, order=1, min=0, max=1)
-    @Description(shortDefinition="Text alternative for the resource", formalDefinition="Plain text narrative that identifies the resource in addition to the resource reference." )
-    protected StringType display;
-
-<<<<<<< HEAD
-    /**
-     * Constructor
-     */
-    public Reference(StringType theReference) {
-        if (theReference != null) {
-            this.reference = new IdType(theReference.getValue());
-        }
-=======
-    private static final long serialVersionUID = 22777321L;
-
-  /*
-   * Constructor
-   */
-    public Reference() {
-      super();
->>>>>>> 3a5d2e89
-    }
-
-    /**
-     * Constructor
-     * 
-     * @param theReference The given reference string (e.g. "Patient/123" or "http://example.com/Patient/123")
-     */
-    public Reference(String theReference) {
-<<<<<<< HEAD
-        if (StringUtils.isNotBlank(theReference)) {
-            this.reference = new IdType(theReference);
-        }
-    }
-
-    /**
-     * This is not a part of the "wire format" resource, but can be changed/accessed by parsers
-     */
-    private transient IBaseResource resource;
-
-    /**
-     * Retrieves the actual resource referenced by this reference. Note that the resource itself is not
-     * a part of the FHIR "wire format" and is never transmitted or receieved inline, but this property
-     * may be changed/accessed by parsers.
-     */
-    public IBaseResource getResource() {
-        return resource;
-=======
-      super(theReference);
-    }
-
-    /**
-     * Constructor
-     * 
-     * @param theReference The given reference as an IdType (e.g. "Patient/123" or "http://example.com/Patient/123")
-     */
-    public Reference(IdType theReference) {
-      super(theReference);
->>>>>>> 3a5d2e89
-    }
-
-    /**
-     * Constructor
-     * 
-     * @param theResource The resource represented by this reference
-     */
-<<<<<<< HEAD
-    public void setResource(IBaseResource theResource) {
-        resource = theResource;
-    }
-
-    /**
-     * A reference to a location at which the other resource is found. The reference may be a relative reference, in which case it is relative to the service base URL, or an absolute URL that resolves to the location where the resource is found. The reference may be version specific or not. If the reference is not to a FHIR RESTful server, then it should be assumed to be version specific. Internal fragment references (start with '#') refer to contained resources.
-     */
-    @Child(name = "reference", type = {StringType.class}, order = 0, min = 0, max = 1)
-    @Description(shortDefinition="Relative, internal or absolute URL reference", formalDefinition="A reference to a location at which the other resource is found. The reference may be a relative reference, in which case it is relative to the service base URL, or an absolute URL that resolves to the location where the resource is found. The reference may be version specific or not. If the reference is not to a FHIR RESTful server, then it should be assumed to be version specific. Internal fragment references (start with '#') refer to contained resources." )
-    protected IdType reference;
-
-    /**
-     * Plain text narrative that identifies the resource in addition to the resource reference.
-     */
-    @Child(name = "display", type = {StringType.class}, order = 1, min = 0, max = 1)
-    @Description(shortDefinition="Text alternative for the resource", formalDefinition="Plain text narrative that identifies the resource in addition to the resource reference." )
-    protected StringType display;
-
-    private static final long serialVersionUID = 22777321L;
-
-    /**
-     * @return {@link #reference} (A reference to a location at which the other resource is found. The reference may be a relative reference, in which case it is relative to the service base URL, or an absolute URL that resolves to the location where the resource is found. The reference may be version specific or not. If the reference is not to a FHIR RESTful server, then it should be assumed to be version specific. Internal fragment references (start with '#') refer to contained resources.). This is the underlying object with id, value and extensions. The accessor "getReference" gives direct access to the value
-     */
-    public IdType getReferenceElement() { 
-      if (this.reference == null)
-        if (Configuration.errorOnAutoCreate())
-          throw new Error("Attempt to auto-create Reference.reference");
-        else if (Configuration.doAutoCreate())
-          this.reference = new IdType(); // bb
-      return this.reference;
-    }
-
-=======
-    public Reference(IRefImplResource theResource) {
-      super(theResource);
-    }
-
-    /**
-     * @return {@link #reference} (A reference to a location at which the other resource is found. The reference may be a relative reference, in which case it is relative to the service base URL, or an absolute URL that resolves to the location where the resource is found. The reference may be version specific or not. If the reference is not to a FHIR RESTful server, then it should be assumed to be version specific. Internal fragment references (start with '#') refer to contained resources.). This is the underlying object with id, value and extensions. The accessor "getReference" gives direct access to the value
-     */
->>>>>>> 3a5d2e89
-    public boolean hasReferenceElement() { 
-      return this.reference != null && !this.reference.isEmpty();
-    }
-
-    public boolean hasReference() { 
-      return this.reference != null && !this.reference.isEmpty();
-    }
-
-    /**
-     * @param value {@link #reference} (A reference to a location at which the other resource is found. The reference may be a relative reference, in which case it is relative to the service base URL, or an absolute URL that resolves to the location where the resource is found. The reference may be version specific or not. If the reference is not to a FHIR RESTful server, then it should be assumed to be version specific. Internal fragment references (start with '#') refer to contained resources.). This is the underlying object with id, value and extensions. The accessor "getReference" gives direct access to the value
-     */
-    public Reference setReferenceElement(IdType value) { 
-      this.reference = value;
-      return this;
-    }
-
-    /**
-     * @return A reference to a location at which the other resource is found. The reference may be a relative reference, in which case it is relative to the service base URL, or an absolute URL that resolves to the location where the resource is found. The reference may be version specific or not. If the reference is not to a FHIR RESTful server, then it should be assumed to be version specific. Internal fragment references (start with '#') refer to contained resources.
-     */
-    public IdType getReference() { 
-      return getReferenceElement();
-    }
-
-    /**
-     * @param value A reference to a location at which the other resource is found. The reference may be a relative reference, in which case it is relative to the service base URL, or an absolute URL that resolves to the location where the resource is found. The reference may be version specific or not. If the reference is not to a FHIR RESTful server, then it should be assumed to be version specific. Internal fragment references (start with '#') refer to contained resources.
-     */
-    public Reference setReference(String value) { 
-      if (Utilities.noString(value))
-        this.reference = null;
-      else {
-        if (this.reference == null)
-          this.reference = new IdType();
-        this.reference.setValue(value);
-      }
-      return this;
-    }
-
-    /**
-     * @return {@link #display} (Plain text narrative that identifies the resource in addition to the resource reference.). This is the underlying object with id, value and extensions. The accessor "getDisplay" gives direct access to the value
-     */
-    public StringType getDisplayElement() { 
-      if (this.display == null)
-        if (Configuration.errorOnAutoCreate())
-          throw new Error("Attempt to auto-create Reference.display");
-        else if (Configuration.doAutoCreate())
-          this.display = new StringType(); // bb
-      return this.display;
-    }
-
-    public boolean hasDisplayElement() { 
-      return this.display != null && !this.display.isEmpty();
-    }
-
-    public boolean hasDisplay() { 
-      return this.display != null && !this.display.isEmpty();
-    }
-
-    /**
-     * @param value {@link #display} (Plain text narrative that identifies the resource in addition to the resource reference.). This is the underlying object with id, value and extensions. The accessor "getDisplay" gives direct access to the value
-     */
-    public Reference setDisplayElement(StringType value) { 
-      this.display = value;
-      return this;
-    }
-
-    /**
-     * @return Plain text narrative that identifies the resource in addition to the resource reference.
-     */
-    public String getDisplay() { 
-      return this.display == null ? null : this.display.getValue();
-    }
-
-    /**
-     * @param value Plain text narrative that identifies the resource in addition to the resource reference.
-     */
-    public Reference setDisplay(String value) { 
-      if (Utilities.noString(value))
-        this.display = null;
-      else {
-        if (this.display == null)
-          this.display = new StringType();
-        this.display.setValue(value);
-      }
-      return this;
-    }
-
-      protected void listChildren(List<Property> childrenList) {
-        super.listChildren(childrenList);
-        childrenList.add(new Property("reference", "string", "A reference to a location at which the other resource is found. The reference may be a relative reference, in which case it is relative to the service base URL, or an absolute URL that resolves to the location where the resource is found. The reference may be version specific or not. If the reference is not to a FHIR RESTful server, then it should be assumed to be version specific. Internal fragment references (start with '#') refer to contained resources.", 0, java.lang.Integer.MAX_VALUE, reference));
-        childrenList.add(new Property("display", "string", "Plain text narrative that identifies the resource in addition to the resource reference.", 0, java.lang.Integer.MAX_VALUE, display));
-      }
-
-      public Reference copy() {
-        Reference dst = new Reference();
-        copyValues(dst);
-        dst.reference = reference == null ? null : reference.copy();
-        dst.display = display == null ? null : display.copy();
-        return dst;
-      }
-
-      protected Reference typedCopy() {
-        return copy();
-      }
-
-      @Override
-      public boolean equalsDeep(Base other) {
-        if (!super.equalsDeep(other))
-          return false;
-        if (!(other instanceof Reference))
-          return false;
-        Reference o = (Reference) other;
-        return compareDeep(reference, o.reference, true) && compareDeep(display, o.display, true);
-      }
-
-      @Override
-      public boolean equalsShallow(Base other) {
-        if (!super.equalsShallow(other))
-          return false;
-        if (!(other instanceof Reference))
-          return false;
-        Reference o = (Reference) other;
-        return compareValues(reference, o.reference, true) && compareValues(display, o.display, true);
-      }
-
-      public boolean isEmpty() {
-        return super.isEmpty() && (reference == null || reference.isEmpty()) && (display == null || display.isEmpty()) && resource == null
-          ;
-      }
-
-
-}
-
+package org.hl7.fhir.instance.model;
+
+/*
+  Copyright (c) 2011+, HL7, Inc.
+  All rights reserved.
+  
+  Redistribution and use in source and binary forms, with or without modification, 
+  are permitted provided that the following conditions are met:
+  
+   * Redistributions of source code must retain the above copyright notice, this 
+     list of conditions and the following disclaimer.
+   * Redistributions in binary form must reproduce the above copyright notice, 
+     this list of conditions and the following disclaimer in the documentation 
+     and/or other materials provided with the distribution.
+   * Neither the name of HL7 nor the names of its contributors may be used to 
+     endorse or promote products derived from this software without specific 
+     prior written permission.
+  
+  THIS SOFTWARE IS PROVIDED BY THE COPYRIGHT HOLDERS AND CONTRIBUTORS "AS IS" AND 
+  ANY EXPRESS OR IMPLIED WARRANTIES, INCLUDING, BUT NOT LIMITED TO, THE IMPLIED 
+  WARRANTIES OF MERCHANTABILITY AND FITNESS FOR A PARTICULAR PURPOSE ARE DISCLAIMED. 
+  IN NO EVENT SHALL THE COPYRIGHT HOLDER OR CONTRIBUTORS BE LIABLE FOR ANY DIRECT, 
+  INDIRECT, INCIDENTAL, SPECIAL, EXEMPLARY, OR CONSEQUENTIAL DAMAGES (INCLUDING, BUT 
+  NOT LIMITED TO, PROCUREMENT OF SUBSTITUTE GOODS OR SERVICES; LOSS OF USE, DATA, OR 
+  PROFITS; OR BUSINESS INTERRUPTION) HOWEVER CAUSED AND ON ANY THEORY OF LIABILITY, 
+  WHETHER IN CONTRACT, STRICT LIABILITY, OR TORT (INCLUDING NEGLIGENCE OR OTHERWISE) 
+  ARISING IN ANY WAY OUT OF THE USE OF THIS SOFTWARE, EVEN IF ADVISED OF THE 
+  POSSIBILITY OF SUCH DAMAGE.
+  
+*/
+
+// Generated on Tue, May 5, 2015 16:13-0400 for FHIR v0.5.0
+
+import java.util.*;
+
+import org.hl7.fhir.utilities.Utilities;
+import org.hl7.fhir.instance.model.annotations.Child;
+import org.hl7.fhir.instance.model.annotations.Description;
+import org.hl7.fhir.instance.model.annotations.DatatypeDef;
+import org.hl7.fhir.instance.model.annotations.Block;
+import org.hl7.fhir.instance.model.api.*;
+/**
+ * A reference from one resource to another.
+ */
+@DatatypeDef(name="Reference")
+public class Reference extends BaseReference implements IBaseReference, ICompositeType {
+
+    /**
+     * A reference to a location at which the other resource is found. The reference may be a relative reference, in which case it is relative to the service base URL, or an absolute URL that resolves to the location where the resource is found. The reference may be version specific or not. If the reference is not to a FHIR RESTful server, then it should be assumed to be version specific. Internal fragment references (start with '#') refer to contained resources.
+     */
+    @Child(name = "reference", type = {StringType.class}, order=0, min=0, max=1)
+    @Description(shortDefinition="Relative, internal or absolute URL reference", formalDefinition="A reference to a location at which the other resource is found. The reference may be a relative reference, in which case it is relative to the service base URL, or an absolute URL that resolves to the location where the resource is found. The reference may be version specific or not. If the reference is not to a FHIR RESTful server, then it should be assumed to be version specific. Internal fragment references (start with '#') refer to contained resources." )
+    protected StringType reference;
+
+    /**
+     * Plain text narrative that identifies the resource in addition to the resource reference.
+     */
+    @Child(name = "display", type = {StringType.class}, order=1, min=0, max=1)
+    @Description(shortDefinition="Text alternative for the resource", formalDefinition="Plain text narrative that identifies the resource in addition to the resource reference." )
+    protected StringType display;
+
+    private static final long serialVersionUID = 22777321L;
+
+  /*
+   * Constructor
+   */
+    public Reference() {
+      super();
+    }
+
+    /**
+     * Constructor
+     * 
+     * @param theReference The given reference string (e.g. "Patient/123" or "http://example.com/Patient/123")
+     */
+    public Reference(String theReference) {
+      super(theReference);
+    }
+
+    /**
+     * Constructor
+     * 
+     * @param theReference The given reference as an IdType (e.g. "Patient/123" or "http://example.com/Patient/123")
+     */
+    public Reference(IdType theReference) {
+      super(theReference);
+    }
+
+    /**
+     * Constructor
+     * 
+     * @param theResource The resource represented by this reference
+     */
+    public Reference(IRefImplResource theResource) {
+      super(theResource);
+    }
+
+    /**
+     * @return {@link #reference} (A reference to a location at which the other resource is found. The reference may be a relative reference, in which case it is relative to the service base URL, or an absolute URL that resolves to the location where the resource is found. The reference may be version specific or not. If the reference is not to a FHIR RESTful server, then it should be assumed to be version specific. Internal fragment references (start with '#') refer to contained resources.). This is the underlying object with id, value and extensions. The accessor "getReference" gives direct access to the value
+     */
+    public boolean hasReferenceElement() { 
+      return this.reference != null && !this.reference.isEmpty();
+    }
+
+    public boolean hasReference() { 
+      return this.reference != null && !this.reference.isEmpty();
+    }
+
+    /**
+     * @param value {@link #reference} (A reference to a location at which the other resource is found. The reference may be a relative reference, in which case it is relative to the service base URL, or an absolute URL that resolves to the location where the resource is found. The reference may be version specific or not. If the reference is not to a FHIR RESTful server, then it should be assumed to be version specific. Internal fragment references (start with '#') refer to contained resources.). This is the underlying object with id, value and extensions. The accessor "getReference" gives direct access to the value
+     */
+    public Reference setReferenceElement(StringType value) { 
+      this.reference = value;
+      return this;
+    }
+
+    /**
+     * @return A reference to a location at which the other resource is found. The reference may be a relative reference, in which case it is relative to the service base URL, or an absolute URL that resolves to the location where the resource is found. The reference may be version specific or not. If the reference is not to a FHIR RESTful server, then it should be assumed to be version specific. Internal fragment references (start with '#') refer to contained resources.
+     */
+    public String getReference() { 
+      return this.reference == null ? null : this.reference.getValue();
+    }
+
+    /**
+     * @param value A reference to a location at which the other resource is found. The reference may be a relative reference, in which case it is relative to the service base URL, or an absolute URL that resolves to the location where the resource is found. The reference may be version specific or not. If the reference is not to a FHIR RESTful server, then it should be assumed to be version specific. Internal fragment references (start with '#') refer to contained resources.
+     */
+    public Reference setReference(String value) { 
+      if (Utilities.noString(value))
+        this.reference = null;
+      else {
+        if (this.reference == null)
+          this.reference = new StringType();
+        this.reference.setValue(value);
+      }
+      return this;
+    }
+
+    /**
+     * @return {@link #display} (Plain text narrative that identifies the resource in addition to the resource reference.). This is the underlying object with id, value and extensions. The accessor "getDisplay" gives direct access to the value
+     */
+    public StringType getDisplayElement() { 
+      if (this.display == null)
+        if (Configuration.errorOnAutoCreate())
+          throw new Error("Attempt to auto-create Reference.display");
+        else if (Configuration.doAutoCreate())
+          this.display = new StringType(); // bb
+      return this.display;
+    }
+
+    public boolean hasDisplayElement() { 
+      return this.display != null && !this.display.isEmpty();
+    }
+
+    public boolean hasDisplay() { 
+      return this.display != null && !this.display.isEmpty();
+    }
+
+    /**
+     * @param value {@link #display} (Plain text narrative that identifies the resource in addition to the resource reference.). This is the underlying object with id, value and extensions. The accessor "getDisplay" gives direct access to the value
+     */
+    public Reference setDisplayElement(StringType value) { 
+      this.display = value;
+      return this;
+    }
+
+    /**
+     * @return Plain text narrative that identifies the resource in addition to the resource reference.
+     */
+    public String getDisplay() { 
+      return this.display == null ? null : this.display.getValue();
+    }
+
+    /**
+     * @param value Plain text narrative that identifies the resource in addition to the resource reference.
+     */
+    public Reference setDisplay(String value) { 
+      if (Utilities.noString(value))
+        this.display = null;
+      else {
+        if (this.display == null)
+          this.display = new StringType();
+        this.display.setValue(value);
+      }
+      return this;
+    }
+
+      protected void listChildren(List<Property> childrenList) {
+        super.listChildren(childrenList);
+        childrenList.add(new Property("reference", "string", "A reference to a location at which the other resource is found. The reference may be a relative reference, in which case it is relative to the service base URL, or an absolute URL that resolves to the location where the resource is found. The reference may be version specific or not. If the reference is not to a FHIR RESTful server, then it should be assumed to be version specific. Internal fragment references (start with '#') refer to contained resources.", 0, java.lang.Integer.MAX_VALUE, reference));
+        childrenList.add(new Property("display", "string", "Plain text narrative that identifies the resource in addition to the resource reference.", 0, java.lang.Integer.MAX_VALUE, display));
+      }
+
+      public Reference copy() {
+        Reference dst = new Reference();
+        copyValues(dst);
+        dst.reference = reference == null ? null : reference.copy();
+        dst.display = display == null ? null : display.copy();
+        return dst;
+      }
+
+      protected Reference typedCopy() {
+        return copy();
+      }
+
+      @Override
+      public boolean equalsDeep(Base other) {
+        if (!super.equalsDeep(other))
+          return false;
+        if (!(other instanceof Reference))
+          return false;
+        Reference o = (Reference) other;
+        return compareDeep(reference, o.reference, true) && compareDeep(display, o.display, true);
+      }
+
+      @Override
+      public boolean equalsShallow(Base other) {
+        if (!super.equalsShallow(other))
+          return false;
+        if (!(other instanceof Reference))
+          return false;
+        Reference o = (Reference) other;
+        return compareValues(reference, o.reference, true) && compareValues(display, o.display, true);
+      }
+
+      public boolean isEmpty() {
+        return super.isEmpty() && (reference == null || reference.isEmpty()) && (display == null || display.isEmpty())
+          ;
+      }
+
+
+}
+