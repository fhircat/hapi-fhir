package org.hl7.fhir.instance.model;

/*
  Copyright (c) 2011+, HL7, Inc.
  All rights reserved.
  
  Redistribution and use in source and binary forms, with or without modification, 
  are permitted provided that the following conditions are met:
  
   * Redistributions of source code must retain the above copyright notice, this 
     list of conditions and the following disclaimer.
   * Redistributions in binary form must reproduce the above copyright notice, 
     this list of conditions and the following disclaimer in the documentation 
     and/or other materials provided with the distribution.
   * Neither the name of HL7 nor the names of its contributors may be used to 
     endorse or promote products derived from this software without specific 
     prior written permission.
  
  THIS SOFTWARE IS PROVIDED BY THE COPYRIGHT HOLDERS AND CONTRIBUTORS "AS IS" AND 
  ANY EXPRESS OR IMPLIED WARRANTIES, INCLUDING, BUT NOT LIMITED TO, THE IMPLIED 
  WARRANTIES OF MERCHANTABILITY AND FITNESS FOR A PARTICULAR PURPOSE ARE DISCLAIMED. 
  IN NO EVENT SHALL THE COPYRIGHT HOLDER OR CONTRIBUTORS BE LIABLE FOR ANY DIRECT, 
  INDIRECT, INCIDENTAL, SPECIAL, EXEMPLARY, OR CONSEQUENTIAL DAMAGES (INCLUDING, BUT 
  NOT LIMITED TO, PROCUREMENT OF SUBSTITUTE GOODS OR SERVICES; LOSS OF USE, DATA, OR 
  PROFITS; OR BUSINESS INTERRUPTION) HOWEVER CAUSED AND ON ANY THEORY OF LIABILITY, 
  WHETHER IN CONTRACT, STRICT LIABILITY, OR TORT (INCLUDING NEGLIGENCE OR OTHERWISE) 
  ARISING IN ANY WAY OUT OF THE USE OF THIS SOFTWARE, EVEN IF ADVISED OF THE 
  POSSIBILITY OF SUCH DAMAGE.
  
*/

// Generated on Tue, May 5, 2015 16:13-0400 for FHIR v0.5.0

import java.util.*;

import org.hl7.fhir.utilities.Utilities;
import org.hl7.fhir.instance.model.annotations.ResourceDef;
import org.hl7.fhir.instance.model.annotations.SearchParamDefinition;
import org.hl7.fhir.instance.model.annotations.Child;
import org.hl7.fhir.instance.model.annotations.Description;
import org.hl7.fhir.instance.model.annotations.Block;
import org.hl7.fhir.instance.model.api.*;
/**
 * Information about a person that is involved in the care for a patient, but who is not the target of healthcare, nor has a formal responsibility in the care process.
 */
@ResourceDef(name="RelatedPerson", profile="http://hl7.org/fhir/Profile/RelatedPerson")
public class RelatedPerson extends DomainResource {

    public enum AdministrativeGender {
        /**
         * Male
         */
        MALE, 
        /**
         * Female
         */
        FEMALE, 
        /**
         * Other
         */
        OTHER, 
        /**
         * Unknown
         */
        UNKNOWN, 
        /**
         * added to help the parsers
         */
        NULL;
        public static AdministrativeGender fromCode(String codeString) throws Exception {
            if (codeString == null || "".equals(codeString))
                return null;
        if ("male".equals(codeString))
          return MALE;
        if ("female".equals(codeString))
          return FEMALE;
        if ("other".equals(codeString))
          return OTHER;
        if ("unknown".equals(codeString))
          return UNKNOWN;
        throw new Exception("Unknown AdministrativeGender code '"+codeString+"'");
        }
        public String toCode() {
          switch (this) {
            case MALE: return "male";
            case FEMALE: return "female";
            case OTHER: return "other";
            case UNKNOWN: return "unknown";
            default: return "?";
          }
        }
        public String getSystem() {
          switch (this) {
            case MALE: return "";
            case FEMALE: return "";
            case OTHER: return "";
            case UNKNOWN: return "";
            default: return "?";
          }
        }
        public String getDefinition() {
          switch (this) {
            case MALE: return "Male";
            case FEMALE: return "Female";
            case OTHER: return "Other";
            case UNKNOWN: return "Unknown";
            default: return "?";
          }
        }
        public String getDisplay() {
          switch (this) {
            case MALE: return "Male";
            case FEMALE: return "Female";
            case OTHER: return "Other";
            case UNKNOWN: return "Unknown";
            default: return "?";
          }
        }
    }

  public static class AdministrativeGenderEnumFactory implements EnumFactory<AdministrativeGender> {
    public AdministrativeGender fromCode(String codeString) throws IllegalArgumentException {
      if (codeString == null || "".equals(codeString))
            if (codeString == null || "".equals(codeString))
                return null;
        if ("male".equals(codeString))
          return AdministrativeGender.MALE;
        if ("female".equals(codeString))
          return AdministrativeGender.FEMALE;
        if ("other".equals(codeString))
          return AdministrativeGender.OTHER;
        if ("unknown".equals(codeString))
          return AdministrativeGender.UNKNOWN;
        throw new IllegalArgumentException("Unknown AdministrativeGender code '"+codeString+"'");
        }
    public String toCode(AdministrativeGender code) {
      if (code == AdministrativeGender.MALE)
        return "male";
      if (code == AdministrativeGender.FEMALE)
        return "female";
      if (code == AdministrativeGender.OTHER)
        return "other";
      if (code == AdministrativeGender.UNKNOWN)
        return "unknown";
      return "?";
      }
    }

    /**
     * Identifier for a person within a particular scope.
     */
    @Child(name = "identifier", type = {Identifier.class}, order=0, min=0, max=Child.MAX_UNLIMITED)
    @Description(shortDefinition="A Human identifier for this person", formalDefinition="Identifier for a person within a particular scope." )
    protected List<Identifier> identifier;

    /**
     * The patient this person is related to.
     */
    @Child(name = "patient", type = {Patient.class}, order=1, min=1, max=1)
    @Description(shortDefinition="The patient this person is related to", formalDefinition="The patient this person is related to." )
    protected Reference patient;

    /**
     * The actual object that is the target of the reference (The patient this person is related to.)
     */
    protected Patient patientTarget;

    /**
     * The nature of the relationship between a patient and the related person.
     */
    @Child(name = "relationship", type = {CodeableConcept.class}, order=2, min=0, max=1)
    @Description(shortDefinition="The nature of the relationship", formalDefinition="The nature of the relationship between a patient and the related person." )
    protected CodeableConcept relationship;

    /**
     * A name associated with the person.
     */
    @Child(name = "name", type = {HumanName.class}, order=3, min=0, max=1)
    @Description(shortDefinition="A name associated with the person", formalDefinition="A name associated with the person." )
    protected HumanName name;

    /**
     * A contact detail for the person, e.g. a telephone number or an email address.
     */
    @Child(name = "telecom", type = {ContactPoint.class}, order=4, min=0, max=Child.MAX_UNLIMITED)
    @Description(shortDefinition="A contact detail for the person", formalDefinition="A contact detail for the person, e.g. a telephone number or an email address." )
    protected List<ContactPoint> telecom;

    /**
     * Administrative Gender - the gender that the person is considered to have for administration and record keeping purposes.
     */
    @Child(name = "gender", type = {CodeType.class}, order=5, min=0, max=1)
    @Description(shortDefinition="male | female | other | unknown", formalDefinition="Administrative Gender - the gender that the person is considered to have for administration and record keeping purposes." )
    protected Enumeration<AdministrativeGender> gender;

    /**
     * Address where the related person can be contacted or visited.
     */
<<<<<<< HEAD
    @Child(name = "address", type = {AddressType.class}, order = 6, min = 0, max = 1)
=======
    @Child(name = "address", type = {Address.class}, order=6, min=0, max=1)
>>>>>>> 3a5d2e89
    @Description(shortDefinition="Address where the related person can be contacted or visited", formalDefinition="Address where the related person can be contacted or visited." )
    protected AddressType address;

    /**
     * Image of the person.
     */
<<<<<<< HEAD
    @Child(name = "photo", type = {AttachmentType.class}, order = 7, min = 0, max = Child.MAX_UNLIMITED)
=======
    @Child(name = "photo", type = {Attachment.class}, order=7, min=0, max=Child.MAX_UNLIMITED)
>>>>>>> 3a5d2e89
    @Description(shortDefinition="Image of the person", formalDefinition="Image of the person." )
    protected List<AttachmentType> photo;

    /**
     * The period of time that this relationship is considered to be valid. If there are no dates defined, then the interval is unknown.
     */
    @Child(name = "period", type = {Period.class}, order=8, min=0, max=1)
    @Description(shortDefinition="Period of time that this relationship is considered valid", formalDefinition="The period of time that this relationship is considered to be valid. If there are no dates defined, then the interval is unknown." )
    protected Period period;

    private static final long serialVersionUID = 1871047258L;

  /*
   * Constructor
   */
    public RelatedPerson() {
      super();
    }

  /*
   * Constructor
   */
    public RelatedPerson(Reference patient) {
      super();
      this.patient = patient;
    }

    /**
     * @return {@link #identifier} (Identifier for a person within a particular scope.)
     */
    public List<Identifier> getIdentifier() { 
      if (this.identifier == null)
        this.identifier = new ArrayList<Identifier>();
      return this.identifier;
    }

    public boolean hasIdentifier() { 
      if (this.identifier == null)
        return false;
      for (Identifier item : this.identifier)
        if (!item.isEmpty())
          return true;
      return false;
    }

    /**
     * @return {@link #identifier} (Identifier for a person within a particular scope.)
     */
    // syntactic sugar
    public Identifier addIdentifier() { //3
      Identifier t = new Identifier();
      if (this.identifier == null)
        this.identifier = new ArrayList<Identifier>();
      this.identifier.add(t);
      return t;
    }

    // syntactic sugar
    public RelatedPerson addIdentifier(Identifier t) { //3
      if (t == null)
        return this;
      if (this.identifier == null)
        this.identifier = new ArrayList<Identifier>();
      this.identifier.add(t);
      return this;
    }

    /**
     * @return {@link #patient} (The patient this person is related to.)
     */
    public Reference getPatient() { 
      if (this.patient == null)
        if (Configuration.errorOnAutoCreate())
          throw new Error("Attempt to auto-create RelatedPerson.patient");
        else if (Configuration.doAutoCreate())
          this.patient = new Reference(); // cc
      return this.patient;
    }

    public boolean hasPatient() { 
      return this.patient != null && !this.patient.isEmpty();
    }

    /**
     * @param value {@link #patient} (The patient this person is related to.)
     */
    public RelatedPerson setPatient(Reference value) { 
      this.patient = value;
      return this;
    }

    /**
     * @return {@link #patient} The actual object that is the target of the reference. The reference library doesn't populate this, but you can use it to hold the resource if you resolve it. (The patient this person is related to.)
     */
    public Patient getPatientTarget() { 
      if (this.patientTarget == null)
        if (Configuration.errorOnAutoCreate())
          throw new Error("Attempt to auto-create RelatedPerson.patient");
        else if (Configuration.doAutoCreate())
          this.patientTarget = new Patient(); // aa
      return this.patientTarget;
    }

    /**
     * @param value {@link #patient} The actual object that is the target of the reference. The reference library doesn't use these, but you can use it to hold the resource if you resolve it. (The patient this person is related to.)
     */
    public RelatedPerson setPatientTarget(Patient value) { 
      this.patientTarget = value;
      return this;
    }

    /**
     * @return {@link #relationship} (The nature of the relationship between a patient and the related person.)
     */
    public CodeableConcept getRelationship() { 
      if (this.relationship == null)
        if (Configuration.errorOnAutoCreate())
          throw new Error("Attempt to auto-create RelatedPerson.relationship");
        else if (Configuration.doAutoCreate())
          this.relationship = new CodeableConcept(); // cc
      return this.relationship;
    }

    public boolean hasRelationship() { 
      return this.relationship != null && !this.relationship.isEmpty();
    }

    /**
     * @param value {@link #relationship} (The nature of the relationship between a patient and the related person.)
     */
    public RelatedPerson setRelationship(CodeableConcept value) { 
      this.relationship = value;
      return this;
    }

    /**
     * @return {@link #name} (A name associated with the person.)
     */
    public HumanName getName() { 
      if (this.name == null)
        if (Configuration.errorOnAutoCreate())
          throw new Error("Attempt to auto-create RelatedPerson.name");
        else if (Configuration.doAutoCreate())
          this.name = new HumanName(); // cc
      return this.name;
    }

    public boolean hasName() { 
      return this.name != null && !this.name.isEmpty();
    }

    /**
     * @param value {@link #name} (A name associated with the person.)
     */
    public RelatedPerson setName(HumanName value) { 
      this.name = value;
      return this;
    }

    /**
     * @return {@link #telecom} (A contact detail for the person, e.g. a telephone number or an email address.)
     */
    public List<ContactPoint> getTelecom() { 
      if (this.telecom == null)
        this.telecom = new ArrayList<ContactPoint>();
      return this.telecom;
    }

    public boolean hasTelecom() { 
      if (this.telecom == null)
        return false;
      for (ContactPoint item : this.telecom)
        if (!item.isEmpty())
          return true;
      return false;
    }

    /**
     * @return {@link #telecom} (A contact detail for the person, e.g. a telephone number or an email address.)
     */
    // syntactic sugar
    public ContactPoint addTelecom() { //3
      ContactPoint t = new ContactPoint();
      if (this.telecom == null)
        this.telecom = new ArrayList<ContactPoint>();
      this.telecom.add(t);
      return t;
    }

    // syntactic sugar
    public RelatedPerson addTelecom(ContactPoint t) { //3
      if (t == null)
        return this;
      if (this.telecom == null)
        this.telecom = new ArrayList<ContactPoint>();
      this.telecom.add(t);
      return this;
    }

    /**
     * @return {@link #gender} (Administrative Gender - the gender that the person is considered to have for administration and record keeping purposes.). This is the underlying object with id, value and extensions. The accessor "getGender" gives direct access to the value
     */
    public Enumeration<AdministrativeGender> getGenderElement() { 
      if (this.gender == null)
        if (Configuration.errorOnAutoCreate())
          throw new Error("Attempt to auto-create RelatedPerson.gender");
        else if (Configuration.doAutoCreate())
          this.gender = new Enumeration<AdministrativeGender>(new AdministrativeGenderEnumFactory()); // bb
      return this.gender;
    }

    public boolean hasGenderElement() { 
      return this.gender != null && !this.gender.isEmpty();
    }

    public boolean hasGender() { 
      return this.gender != null && !this.gender.isEmpty();
    }

    /**
     * @param value {@link #gender} (Administrative Gender - the gender that the person is considered to have for administration and record keeping purposes.). This is the underlying object with id, value and extensions. The accessor "getGender" gives direct access to the value
     */
    public RelatedPerson setGenderElement(Enumeration<AdministrativeGender> value) { 
      this.gender = value;
      return this;
    }

    /**
     * @return Administrative Gender - the gender that the person is considered to have for administration and record keeping purposes.
     */
    public AdministrativeGender getGender() { 
      return this.gender == null ? null : this.gender.getValue();
    }

    /**
     * @param value Administrative Gender - the gender that the person is considered to have for administration and record keeping purposes.
     */
    public RelatedPerson setGender(AdministrativeGender value) { 
      if (value == null)
        this.gender = null;
      else {
        if (this.gender == null)
          this.gender = new Enumeration<AdministrativeGender>(new AdministrativeGenderEnumFactory());
        this.gender.setValue(value);
      }
      return this;
    }

    /**
     * @return {@link #address} (Address where the related person can be contacted or visited.)
     */
    public AddressType getAddress() { 
      if (this.address == null)
        if (Configuration.errorOnAutoCreate())
          throw new Error("Attempt to auto-create RelatedPerson.address");
        else if (Configuration.doAutoCreate())
          this.address = new AddressType(); // cc
      return this.address;
    }

    public boolean hasAddress() { 
      return this.address != null && !this.address.isEmpty();
    }

    /**
     * @param value {@link #address} (Address where the related person can be contacted or visited.)
     */
    public RelatedPerson setAddress(AddressType value) { 
      this.address = value;
      return this;
    }

    /**
     * @return {@link #photo} (Image of the person.)
     */
    public List<AttachmentType> getPhoto() { 
      if (this.photo == null)
        this.photo = new ArrayList<AttachmentType>();
      return this.photo;
    }

    public boolean hasPhoto() { 
      if (this.photo == null)
        return false;
      for (AttachmentType item : this.photo)
        if (!item.isEmpty())
          return true;
      return false;
    }

    /**
     * @return {@link #photo} (Image of the person.)
     */
    // syntactic sugar
    public AttachmentType addPhoto() { //3
      AttachmentType t = new AttachmentType();
      if (this.photo == null)
        this.photo = new ArrayList<AttachmentType>();
      this.photo.add(t);
      return t;
    }

    // syntactic sugar
    public RelatedPerson addPhoto(Attachment t) { //3
      if (t == null)
        return this;
      if (this.photo == null)
        this.photo = new ArrayList<Attachment>();
      this.photo.add(t);
      return this;
    }

    /**
     * @return {@link #period} (The period of time that this relationship is considered to be valid. If there are no dates defined, then the interval is unknown.)
     */
    public Period getPeriod() { 
      if (this.period == null)
        if (Configuration.errorOnAutoCreate())
          throw new Error("Attempt to auto-create RelatedPerson.period");
        else if (Configuration.doAutoCreate())
          this.period = new Period(); // cc
      return this.period;
    }

    public boolean hasPeriod() { 
      return this.period != null && !this.period.isEmpty();
    }

    /**
     * @param value {@link #period} (The period of time that this relationship is considered to be valid. If there are no dates defined, then the interval is unknown.)
     */
    public RelatedPerson setPeriod(Period value) { 
      this.period = value;
      return this;
    }

      protected void listChildren(List<Property> childrenList) {
        super.listChildren(childrenList);
        childrenList.add(new Property("identifier", "Identifier", "Identifier for a person within a particular scope.", 0, java.lang.Integer.MAX_VALUE, identifier));
        childrenList.add(new Property("patient", "Reference(Patient)", "The patient this person is related to.", 0, java.lang.Integer.MAX_VALUE, patient));
        childrenList.add(new Property("relationship", "CodeableConcept", "The nature of the relationship between a patient and the related person.", 0, java.lang.Integer.MAX_VALUE, relationship));
        childrenList.add(new Property("name", "HumanName", "A name associated with the person.", 0, java.lang.Integer.MAX_VALUE, name));
        childrenList.add(new Property("telecom", "ContactPoint", "A contact detail for the person, e.g. a telephone number or an email address.", 0, java.lang.Integer.MAX_VALUE, telecom));
        childrenList.add(new Property("gender", "code", "Administrative Gender - the gender that the person is considered to have for administration and record keeping purposes.", 0, java.lang.Integer.MAX_VALUE, gender));
        childrenList.add(new Property("address", "Address", "Address where the related person can be contacted or visited.", 0, java.lang.Integer.MAX_VALUE, address));
        childrenList.add(new Property("photo", "Attachment", "Image of the person.", 0, java.lang.Integer.MAX_VALUE, photo));
        childrenList.add(new Property("period", "Period", "The period of time that this relationship is considered to be valid. If there are no dates defined, then the interval is unknown.", 0, java.lang.Integer.MAX_VALUE, period));
      }

      public RelatedPerson copy() {
        RelatedPerson dst = new RelatedPerson();
        copyValues(dst);
        if (identifier != null) {
          dst.identifier = new ArrayList<Identifier>();
          for (Identifier i : identifier)
            dst.identifier.add(i.copy());
        };
        dst.patient = patient == null ? null : patient.copy();
        dst.relationship = relationship == null ? null : relationship.copy();
        dst.name = name == null ? null : name.copy();
        if (telecom != null) {
          dst.telecom = new ArrayList<ContactPoint>();
          for (ContactPoint i : telecom)
            dst.telecom.add(i.copy());
        };
        dst.gender = gender == null ? null : gender.copy();
        dst.address = address == null ? null : address.copy();
        if (photo != null) {
          dst.photo = new ArrayList<AttachmentType>();
          for (AttachmentType i : photo)
            dst.photo.add(i.copy());
        };
        dst.period = period == null ? null : period.copy();
        return dst;
      }

      protected RelatedPerson typedCopy() {
        return copy();
      }

      @Override
      public boolean equalsDeep(Base other) {
        if (!super.equalsDeep(other))
          return false;
        if (!(other instanceof RelatedPerson))
          return false;
        RelatedPerson o = (RelatedPerson) other;
        return compareDeep(identifier, o.identifier, true) && compareDeep(patient, o.patient, true) && compareDeep(relationship, o.relationship, true)
           && compareDeep(name, o.name, true) && compareDeep(telecom, o.telecom, true) && compareDeep(gender, o.gender, true)
           && compareDeep(address, o.address, true) && compareDeep(photo, o.photo, true) && compareDeep(period, o.period, true)
          ;
      }

      @Override
      public boolean equalsShallow(Base other) {
        if (!super.equalsShallow(other))
          return false;
        if (!(other instanceof RelatedPerson))
          return false;
        RelatedPerson o = (RelatedPerson) other;
        return compareValues(gender, o.gender, true);
      }

      public boolean isEmpty() {
        return super.isEmpty() && (identifier == null || identifier.isEmpty()) && (patient == null || patient.isEmpty())
           && (relationship == null || relationship.isEmpty()) && (name == null || name.isEmpty()) && (telecom == null || telecom.isEmpty())
           && (gender == null || gender.isEmpty()) && (address == null || address.isEmpty()) && (photo == null || photo.isEmpty())
           && (period == null || period.isEmpty());
      }

  @Override
  public ResourceType getResourceType() {
    return ResourceType.RelatedPerson;
   }

  @SearchParamDefinition(name="patient", path="RelatedPerson.patient", description="The patient this person is related to", type="reference" )
  public static final String SP_PATIENT = "patient";
  @SearchParamDefinition(name="phonetic", path="", description="A portion of name using some kind of phonetic matching algorithm", type="string" )
  public static final String SP_PHONETIC = "phonetic";
  @SearchParamDefinition(name="address", path="RelatedPerson.address", description="An address in any kind of address/part", type="string" )
  public static final String SP_ADDRESS = "address";
  @SearchParamDefinition(name="name", path="RelatedPerson.name", description="A portion of name in any name part", type="string" )
  public static final String SP_NAME = "name";
  @SearchParamDefinition(name="telecom", path="RelatedPerson.telecom", description="The value in any kind of contact", type="token" )
  public static final String SP_TELECOM = "telecom";
  @SearchParamDefinition(name="gender", path="RelatedPerson.gender", description="Gender of the person", type="token" )
  public static final String SP_GENDER = "gender";
  @SearchParamDefinition(name="identifier", path="RelatedPerson.identifier", description="A patient Identifier", type="token" )
  public static final String SP_IDENTIFIER = "identifier";

}

<|MERGE_RESOLUTION|>--- conflicted
+++ resolved
@@ -1,646 +1,638 @@
-package org.hl7.fhir.instance.model;
-
-/*
-  Copyright (c) 2011+, HL7, Inc.
-  All rights reserved.
-  
-  Redistribution and use in source and binary forms, with or without modification, 
-  are permitted provided that the following conditions are met:
-  
-   * Redistributions of source code must retain the above copyright notice, this 
-     list of conditions and the following disclaimer.
-   * Redistributions in binary form must reproduce the above copyright notice, 
-     this list of conditions and the following disclaimer in the documentation 
-     and/or other materials provided with the distribution.
-   * Neither the name of HL7 nor the names of its contributors may be used to 
-     endorse or promote products derived from this software without specific 
-     prior written permission.
-  
-  THIS SOFTWARE IS PROVIDED BY THE COPYRIGHT HOLDERS AND CONTRIBUTORS "AS IS" AND 
-  ANY EXPRESS OR IMPLIED WARRANTIES, INCLUDING, BUT NOT LIMITED TO, THE IMPLIED 
-  WARRANTIES OF MERCHANTABILITY AND FITNESS FOR A PARTICULAR PURPOSE ARE DISCLAIMED. 
-  IN NO EVENT SHALL THE COPYRIGHT HOLDER OR CONTRIBUTORS BE LIABLE FOR ANY DIRECT, 
-  INDIRECT, INCIDENTAL, SPECIAL, EXEMPLARY, OR CONSEQUENTIAL DAMAGES (INCLUDING, BUT 
-  NOT LIMITED TO, PROCUREMENT OF SUBSTITUTE GOODS OR SERVICES; LOSS OF USE, DATA, OR 
-  PROFITS; OR BUSINESS INTERRUPTION) HOWEVER CAUSED AND ON ANY THEORY OF LIABILITY, 
-  WHETHER IN CONTRACT, STRICT LIABILITY, OR TORT (INCLUDING NEGLIGENCE OR OTHERWISE) 
-  ARISING IN ANY WAY OUT OF THE USE OF THIS SOFTWARE, EVEN IF ADVISED OF THE 
-  POSSIBILITY OF SUCH DAMAGE.
-  
-*/
-
-// Generated on Tue, May 5, 2015 16:13-0400 for FHIR v0.5.0
-
-import java.util.*;
-
-import org.hl7.fhir.utilities.Utilities;
-import org.hl7.fhir.instance.model.annotations.ResourceDef;
-import org.hl7.fhir.instance.model.annotations.SearchParamDefinition;
-import org.hl7.fhir.instance.model.annotations.Child;
-import org.hl7.fhir.instance.model.annotations.Description;
-import org.hl7.fhir.instance.model.annotations.Block;
-import org.hl7.fhir.instance.model.api.*;
-/**
- * Information about a person that is involved in the care for a patient, but who is not the target of healthcare, nor has a formal responsibility in the care process.
- */
-@ResourceDef(name="RelatedPerson", profile="http://hl7.org/fhir/Profile/RelatedPerson")
-public class RelatedPerson extends DomainResource {
-
-    public enum AdministrativeGender {
-        /**
-         * Male
-         */
-        MALE, 
-        /**
-         * Female
-         */
-        FEMALE, 
-        /**
-         * Other
-         */
-        OTHER, 
-        /**
-         * Unknown
-         */
-        UNKNOWN, 
-        /**
-         * added to help the parsers
-         */
-        NULL;
-        public static AdministrativeGender fromCode(String codeString) throws Exception {
-            if (codeString == null || "".equals(codeString))
-                return null;
-        if ("male".equals(codeString))
-          return MALE;
-        if ("female".equals(codeString))
-          return FEMALE;
-        if ("other".equals(codeString))
-          return OTHER;
-        if ("unknown".equals(codeString))
-          return UNKNOWN;
-        throw new Exception("Unknown AdministrativeGender code '"+codeString+"'");
-        }
-        public String toCode() {
-          switch (this) {
-            case MALE: return "male";
-            case FEMALE: return "female";
-            case OTHER: return "other";
-            case UNKNOWN: return "unknown";
-            default: return "?";
-          }
-        }
-        public String getSystem() {
-          switch (this) {
-            case MALE: return "";
-            case FEMALE: return "";
-            case OTHER: return "";
-            case UNKNOWN: return "";
-            default: return "?";
-          }
-        }
-        public String getDefinition() {
-          switch (this) {
-            case MALE: return "Male";
-            case FEMALE: return "Female";
-            case OTHER: return "Other";
-            case UNKNOWN: return "Unknown";
-            default: return "?";
-          }
-        }
-        public String getDisplay() {
-          switch (this) {
-            case MALE: return "Male";
-            case FEMALE: return "Female";
-            case OTHER: return "Other";
-            case UNKNOWN: return "Unknown";
-            default: return "?";
-          }
-        }
-    }
-
-  public static class AdministrativeGenderEnumFactory implements EnumFactory<AdministrativeGender> {
-    public AdministrativeGender fromCode(String codeString) throws IllegalArgumentException {
-      if (codeString == null || "".equals(codeString))
-            if (codeString == null || "".equals(codeString))
-                return null;
-        if ("male".equals(codeString))
-          return AdministrativeGender.MALE;
-        if ("female".equals(codeString))
-          return AdministrativeGender.FEMALE;
-        if ("other".equals(codeString))
-          return AdministrativeGender.OTHER;
-        if ("unknown".equals(codeString))
-          return AdministrativeGender.UNKNOWN;
-        throw new IllegalArgumentException("Unknown AdministrativeGender code '"+codeString+"'");
-        }
-    public String toCode(AdministrativeGender code) {
-      if (code == AdministrativeGender.MALE)
-        return "male";
-      if (code == AdministrativeGender.FEMALE)
-        return "female";
-      if (code == AdministrativeGender.OTHER)
-        return "other";
-      if (code == AdministrativeGender.UNKNOWN)
-        return "unknown";
-      return "?";
-      }
-    }
-
-    /**
-     * Identifier for a person within a particular scope.
-     */
-    @Child(name = "identifier", type = {Identifier.class}, order=0, min=0, max=Child.MAX_UNLIMITED)
-    @Description(shortDefinition="A Human identifier for this person", formalDefinition="Identifier for a person within a particular scope." )
-    protected List<Identifier> identifier;
-
-    /**
-     * The patient this person is related to.
-     */
-    @Child(name = "patient", type = {Patient.class}, order=1, min=1, max=1)
-    @Description(shortDefinition="The patient this person is related to", formalDefinition="The patient this person is related to." )
-    protected Reference patient;
-
-    /**
-     * The actual object that is the target of the reference (The patient this person is related to.)
-     */
-    protected Patient patientTarget;
-
-    /**
-     * The nature of the relationship between a patient and the related person.
-     */
-    @Child(name = "relationship", type = {CodeableConcept.class}, order=2, min=0, max=1)
-    @Description(shortDefinition="The nature of the relationship", formalDefinition="The nature of the relationship between a patient and the related person." )
-    protected CodeableConcept relationship;
-
-    /**
-     * A name associated with the person.
-     */
-    @Child(name = "name", type = {HumanName.class}, order=3, min=0, max=1)
-    @Description(shortDefinition="A name associated with the person", formalDefinition="A name associated with the person." )
-    protected HumanName name;
-
-    /**
-     * A contact detail for the person, e.g. a telephone number or an email address.
-     */
-    @Child(name = "telecom", type = {ContactPoint.class}, order=4, min=0, max=Child.MAX_UNLIMITED)
-    @Description(shortDefinition="A contact detail for the person", formalDefinition="A contact detail for the person, e.g. a telephone number or an email address." )
-    protected List<ContactPoint> telecom;
-
-    /**
-     * Administrative Gender - the gender that the person is considered to have for administration and record keeping purposes.
-     */
-    @Child(name = "gender", type = {CodeType.class}, order=5, min=0, max=1)
-    @Description(shortDefinition="male | female | other | unknown", formalDefinition="Administrative Gender - the gender that the person is considered to have for administration and record keeping purposes." )
-    protected Enumeration<AdministrativeGender> gender;
-
-    /**
-     * Address where the related person can be contacted or visited.
-     */
-<<<<<<< HEAD
-    @Child(name = "address", type = {AddressType.class}, order = 6, min = 0, max = 1)
-=======
-    @Child(name = "address", type = {Address.class}, order=6, min=0, max=1)
->>>>>>> 3a5d2e89
-    @Description(shortDefinition="Address where the related person can be contacted or visited", formalDefinition="Address where the related person can be contacted or visited." )
-    protected AddressType address;
-
-    /**
-     * Image of the person.
-     */
-<<<<<<< HEAD
-    @Child(name = "photo", type = {AttachmentType.class}, order = 7, min = 0, max = Child.MAX_UNLIMITED)
-=======
-    @Child(name = "photo", type = {Attachment.class}, order=7, min=0, max=Child.MAX_UNLIMITED)
->>>>>>> 3a5d2e89
-    @Description(shortDefinition="Image of the person", formalDefinition="Image of the person." )
-    protected List<AttachmentType> photo;
-
-    /**
-     * The period of time that this relationship is considered to be valid. If there are no dates defined, then the interval is unknown.
-     */
-    @Child(name = "period", type = {Period.class}, order=8, min=0, max=1)
-    @Description(shortDefinition="Period of time that this relationship is considered valid", formalDefinition="The period of time that this relationship is considered to be valid. If there are no dates defined, then the interval is unknown." )
-    protected Period period;
-
-    private static final long serialVersionUID = 1871047258L;
-
-  /*
-   * Constructor
-   */
-    public RelatedPerson() {
-      super();
-    }
-
-  /*
-   * Constructor
-   */
-    public RelatedPerson(Reference patient) {
-      super();
-      this.patient = patient;
-    }
-
-    /**
-     * @return {@link #identifier} (Identifier for a person within a particular scope.)
-     */
-    public List<Identifier> getIdentifier() { 
-      if (this.identifier == null)
-        this.identifier = new ArrayList<Identifier>();
-      return this.identifier;
-    }
-
-    public boolean hasIdentifier() { 
-      if (this.identifier == null)
-        return false;
-      for (Identifier item : this.identifier)
-        if (!item.isEmpty())
-          return true;
-      return false;
-    }
-
-    /**
-     * @return {@link #identifier} (Identifier for a person within a particular scope.)
-     */
-    // syntactic sugar
-    public Identifier addIdentifier() { //3
-      Identifier t = new Identifier();
-      if (this.identifier == null)
-        this.identifier = new ArrayList<Identifier>();
-      this.identifier.add(t);
-      return t;
-    }
-
-    // syntactic sugar
-    public RelatedPerson addIdentifier(Identifier t) { //3
-      if (t == null)
-        return this;
-      if (this.identifier == null)
-        this.identifier = new ArrayList<Identifier>();
-      this.identifier.add(t);
-      return this;
-    }
-
-    /**
-     * @return {@link #patient} (The patient this person is related to.)
-     */
-    public Reference getPatient() { 
-      if (this.patient == null)
-        if (Configuration.errorOnAutoCreate())
-          throw new Error("Attempt to auto-create RelatedPerson.patient");
-        else if (Configuration.doAutoCreate())
-          this.patient = new Reference(); // cc
-      return this.patient;
-    }
-
-    public boolean hasPatient() { 
-      return this.patient != null && !this.patient.isEmpty();
-    }
-
-    /**
-     * @param value {@link #patient} (The patient this person is related to.)
-     */
-    public RelatedPerson setPatient(Reference value) { 
-      this.patient = value;
-      return this;
-    }
-
-    /**
-     * @return {@link #patient} The actual object that is the target of the reference. The reference library doesn't populate this, but you can use it to hold the resource if you resolve it. (The patient this person is related to.)
-     */
-    public Patient getPatientTarget() { 
-      if (this.patientTarget == null)
-        if (Configuration.errorOnAutoCreate())
-          throw new Error("Attempt to auto-create RelatedPerson.patient");
-        else if (Configuration.doAutoCreate())
-          this.patientTarget = new Patient(); // aa
-      return this.patientTarget;
-    }
-
-    /**
-     * @param value {@link #patient} The actual object that is the target of the reference. The reference library doesn't use these, but you can use it to hold the resource if you resolve it. (The patient this person is related to.)
-     */
-    public RelatedPerson setPatientTarget(Patient value) { 
-      this.patientTarget = value;
-      return this;
-    }
-
-    /**
-     * @return {@link #relationship} (The nature of the relationship between a patient and the related person.)
-     */
-    public CodeableConcept getRelationship() { 
-      if (this.relationship == null)
-        if (Configuration.errorOnAutoCreate())
-          throw new Error("Attempt to auto-create RelatedPerson.relationship");
-        else if (Configuration.doAutoCreate())
-          this.relationship = new CodeableConcept(); // cc
-      return this.relationship;
-    }
-
-    public boolean hasRelationship() { 
-      return this.relationship != null && !this.relationship.isEmpty();
-    }
-
-    /**
-     * @param value {@link #relationship} (The nature of the relationship between a patient and the related person.)
-     */
-    public RelatedPerson setRelationship(CodeableConcept value) { 
-      this.relationship = value;
-      return this;
-    }
-
-    /**
-     * @return {@link #name} (A name associated with the person.)
-     */
-    public HumanName getName() { 
-      if (this.name == null)
-        if (Configuration.errorOnAutoCreate())
-          throw new Error("Attempt to auto-create RelatedPerson.name");
-        else if (Configuration.doAutoCreate())
-          this.name = new HumanName(); // cc
-      return this.name;
-    }
-
-    public boolean hasName() { 
-      return this.name != null && !this.name.isEmpty();
-    }
-
-    /**
-     * @param value {@link #name} (A name associated with the person.)
-     */
-    public RelatedPerson setName(HumanName value) { 
-      this.name = value;
-      return this;
-    }
-
-    /**
-     * @return {@link #telecom} (A contact detail for the person, e.g. a telephone number or an email address.)
-     */
-    public List<ContactPoint> getTelecom() { 
-      if (this.telecom == null)
-        this.telecom = new ArrayList<ContactPoint>();
-      return this.telecom;
-    }
-
-    public boolean hasTelecom() { 
-      if (this.telecom == null)
-        return false;
-      for (ContactPoint item : this.telecom)
-        if (!item.isEmpty())
-          return true;
-      return false;
-    }
-
-    /**
-     * @return {@link #telecom} (A contact detail for the person, e.g. a telephone number or an email address.)
-     */
-    // syntactic sugar
-    public ContactPoint addTelecom() { //3
-      ContactPoint t = new ContactPoint();
-      if (this.telecom == null)
-        this.telecom = new ArrayList<ContactPoint>();
-      this.telecom.add(t);
-      return t;
-    }
-
-    // syntactic sugar
-    public RelatedPerson addTelecom(ContactPoint t) { //3
-      if (t == null)
-        return this;
-      if (this.telecom == null)
-        this.telecom = new ArrayList<ContactPoint>();
-      this.telecom.add(t);
-      return this;
-    }
-
-    /**
-     * @return {@link #gender} (Administrative Gender - the gender that the person is considered to have for administration and record keeping purposes.). This is the underlying object with id, value and extensions. The accessor "getGender" gives direct access to the value
-     */
-    public Enumeration<AdministrativeGender> getGenderElement() { 
-      if (this.gender == null)
-        if (Configuration.errorOnAutoCreate())
-          throw new Error("Attempt to auto-create RelatedPerson.gender");
-        else if (Configuration.doAutoCreate())
-          this.gender = new Enumeration<AdministrativeGender>(new AdministrativeGenderEnumFactory()); // bb
-      return this.gender;
-    }
-
-    public boolean hasGenderElement() { 
-      return this.gender != null && !this.gender.isEmpty();
-    }
-
-    public boolean hasGender() { 
-      return this.gender != null && !this.gender.isEmpty();
-    }
-
-    /**
-     * @param value {@link #gender} (Administrative Gender - the gender that the person is considered to have for administration and record keeping purposes.). This is the underlying object with id, value and extensions. The accessor "getGender" gives direct access to the value
-     */
-    public RelatedPerson setGenderElement(Enumeration<AdministrativeGender> value) { 
-      this.gender = value;
-      return this;
-    }
-
-    /**
-     * @return Administrative Gender - the gender that the person is considered to have for administration and record keeping purposes.
-     */
-    public AdministrativeGender getGender() { 
-      return this.gender == null ? null : this.gender.getValue();
-    }
-
-    /**
-     * @param value Administrative Gender - the gender that the person is considered to have for administration and record keeping purposes.
-     */
-    public RelatedPerson setGender(AdministrativeGender value) { 
-      if (value == null)
-        this.gender = null;
-      else {
-        if (this.gender == null)
-          this.gender = new Enumeration<AdministrativeGender>(new AdministrativeGenderEnumFactory());
-        this.gender.setValue(value);
-      }
-      return this;
-    }
-
-    /**
-     * @return {@link #address} (Address where the related person can be contacted or visited.)
-     */
-    public AddressType getAddress() { 
-      if (this.address == null)
-        if (Configuration.errorOnAutoCreate())
-          throw new Error("Attempt to auto-create RelatedPerson.address");
-        else if (Configuration.doAutoCreate())
-          this.address = new AddressType(); // cc
-      return this.address;
-    }
-
-    public boolean hasAddress() { 
-      return this.address != null && !this.address.isEmpty();
-    }
-
-    /**
-     * @param value {@link #address} (Address where the related person can be contacted or visited.)
-     */
-    public RelatedPerson setAddress(AddressType value) { 
-      this.address = value;
-      return this;
-    }
-
-    /**
-     * @return {@link #photo} (Image of the person.)
-     */
-    public List<AttachmentType> getPhoto() { 
-      if (this.photo == null)
-        this.photo = new ArrayList<AttachmentType>();
-      return this.photo;
-    }
-
-    public boolean hasPhoto() { 
-      if (this.photo == null)
-        return false;
-      for (AttachmentType item : this.photo)
-        if (!item.isEmpty())
-          return true;
-      return false;
-    }
-
-    /**
-     * @return {@link #photo} (Image of the person.)
-     */
-    // syntactic sugar
-    public AttachmentType addPhoto() { //3
-      AttachmentType t = new AttachmentType();
-      if (this.photo == null)
-        this.photo = new ArrayList<AttachmentType>();
-      this.photo.add(t);
-      return t;
-    }
-
-    // syntactic sugar
-    public RelatedPerson addPhoto(Attachment t) { //3
-      if (t == null)
-        return this;
-      if (this.photo == null)
-        this.photo = new ArrayList<Attachment>();
-      this.photo.add(t);
-      return this;
-    }
-
-    /**
-     * @return {@link #period} (The period of time that this relationship is considered to be valid. If there are no dates defined, then the interval is unknown.)
-     */
-    public Period getPeriod() { 
-      if (this.period == null)
-        if (Configuration.errorOnAutoCreate())
-          throw new Error("Attempt to auto-create RelatedPerson.period");
-        else if (Configuration.doAutoCreate())
-          this.period = new Period(); // cc
-      return this.period;
-    }
-
-    public boolean hasPeriod() { 
-      return this.period != null && !this.period.isEmpty();
-    }
-
-    /**
-     * @param value {@link #period} (The period of time that this relationship is considered to be valid. If there are no dates defined, then the interval is unknown.)
-     */
-    public RelatedPerson setPeriod(Period value) { 
-      this.period = value;
-      return this;
-    }
-
-      protected void listChildren(List<Property> childrenList) {
-        super.listChildren(childrenList);
-        childrenList.add(new Property("identifier", "Identifier", "Identifier for a person within a particular scope.", 0, java.lang.Integer.MAX_VALUE, identifier));
-        childrenList.add(new Property("patient", "Reference(Patient)", "The patient this person is related to.", 0, java.lang.Integer.MAX_VALUE, patient));
-        childrenList.add(new Property("relationship", "CodeableConcept", "The nature of the relationship between a patient and the related person.", 0, java.lang.Integer.MAX_VALUE, relationship));
-        childrenList.add(new Property("name", "HumanName", "A name associated with the person.", 0, java.lang.Integer.MAX_VALUE, name));
-        childrenList.add(new Property("telecom", "ContactPoint", "A contact detail for the person, e.g. a telephone number or an email address.", 0, java.lang.Integer.MAX_VALUE, telecom));
-        childrenList.add(new Property("gender", "code", "Administrative Gender - the gender that the person is considered to have for administration and record keeping purposes.", 0, java.lang.Integer.MAX_VALUE, gender));
-        childrenList.add(new Property("address", "Address", "Address where the related person can be contacted or visited.", 0, java.lang.Integer.MAX_VALUE, address));
-        childrenList.add(new Property("photo", "Attachment", "Image of the person.", 0, java.lang.Integer.MAX_VALUE, photo));
-        childrenList.add(new Property("period", "Period", "The period of time that this relationship is considered to be valid. If there are no dates defined, then the interval is unknown.", 0, java.lang.Integer.MAX_VALUE, period));
-      }
-
-      public RelatedPerson copy() {
-        RelatedPerson dst = new RelatedPerson();
-        copyValues(dst);
-        if (identifier != null) {
-          dst.identifier = new ArrayList<Identifier>();
-          for (Identifier i : identifier)
-            dst.identifier.add(i.copy());
-        };
-        dst.patient = patient == null ? null : patient.copy();
-        dst.relationship = relationship == null ? null : relationship.copy();
-        dst.name = name == null ? null : name.copy();
-        if (telecom != null) {
-          dst.telecom = new ArrayList<ContactPoint>();
-          for (ContactPoint i : telecom)
-            dst.telecom.add(i.copy());
-        };
-        dst.gender = gender == null ? null : gender.copy();
-        dst.address = address == null ? null : address.copy();
-        if (photo != null) {
-          dst.photo = new ArrayList<AttachmentType>();
-          for (AttachmentType i : photo)
-            dst.photo.add(i.copy());
-        };
-        dst.period = period == null ? null : period.copy();
-        return dst;
-      }
-
-      protected RelatedPerson typedCopy() {
-        return copy();
-      }
-
-      @Override
-      public boolean equalsDeep(Base other) {
-        if (!super.equalsDeep(other))
-          return false;
-        if (!(other instanceof RelatedPerson))
-          return false;
-        RelatedPerson o = (RelatedPerson) other;
-        return compareDeep(identifier, o.identifier, true) && compareDeep(patient, o.patient, true) && compareDeep(relationship, o.relationship, true)
-           && compareDeep(name, o.name, true) && compareDeep(telecom, o.telecom, true) && compareDeep(gender, o.gender, true)
-           && compareDeep(address, o.address, true) && compareDeep(photo, o.photo, true) && compareDeep(period, o.period, true)
-          ;
-      }
-
-      @Override
-      public boolean equalsShallow(Base other) {
-        if (!super.equalsShallow(other))
-          return false;
-        if (!(other instanceof RelatedPerson))
-          return false;
-        RelatedPerson o = (RelatedPerson) other;
-        return compareValues(gender, o.gender, true);
-      }
-
-      public boolean isEmpty() {
-        return super.isEmpty() && (identifier == null || identifier.isEmpty()) && (patient == null || patient.isEmpty())
-           && (relationship == null || relationship.isEmpty()) && (name == null || name.isEmpty()) && (telecom == null || telecom.isEmpty())
-           && (gender == null || gender.isEmpty()) && (address == null || address.isEmpty()) && (photo == null || photo.isEmpty())
-           && (period == null || period.isEmpty());
-      }
-
-  @Override
-  public ResourceType getResourceType() {
-    return ResourceType.RelatedPerson;
-   }
-
-  @SearchParamDefinition(name="patient", path="RelatedPerson.patient", description="The patient this person is related to", type="reference" )
-  public static final String SP_PATIENT = "patient";
-  @SearchParamDefinition(name="phonetic", path="", description="A portion of name using some kind of phonetic matching algorithm", type="string" )
-  public static final String SP_PHONETIC = "phonetic";
-  @SearchParamDefinition(name="address", path="RelatedPerson.address", description="An address in any kind of address/part", type="string" )
-  public static final String SP_ADDRESS = "address";
-  @SearchParamDefinition(name="name", path="RelatedPerson.name", description="A portion of name in any name part", type="string" )
-  public static final String SP_NAME = "name";
-  @SearchParamDefinition(name="telecom", path="RelatedPerson.telecom", description="The value in any kind of contact", type="token" )
-  public static final String SP_TELECOM = "telecom";
-  @SearchParamDefinition(name="gender", path="RelatedPerson.gender", description="Gender of the person", type="token" )
-  public static final String SP_GENDER = "gender";
-  @SearchParamDefinition(name="identifier", path="RelatedPerson.identifier", description="A patient Identifier", type="token" )
-  public static final String SP_IDENTIFIER = "identifier";
-
-}
-
+package org.hl7.fhir.instance.model;
+
+/*
+  Copyright (c) 2011+, HL7, Inc.
+  All rights reserved.
+  
+  Redistribution and use in source and binary forms, with or without modification, 
+  are permitted provided that the following conditions are met:
+  
+   * Redistributions of source code must retain the above copyright notice, this 
+     list of conditions and the following disclaimer.
+   * Redistributions in binary form must reproduce the above copyright notice, 
+     this list of conditions and the following disclaimer in the documentation 
+     and/or other materials provided with the distribution.
+   * Neither the name of HL7 nor the names of its contributors may be used to 
+     endorse or promote products derived from this software without specific 
+     prior written permission.
+  
+  THIS SOFTWARE IS PROVIDED BY THE COPYRIGHT HOLDERS AND CONTRIBUTORS "AS IS" AND 
+  ANY EXPRESS OR IMPLIED WARRANTIES, INCLUDING, BUT NOT LIMITED TO, THE IMPLIED 
+  WARRANTIES OF MERCHANTABILITY AND FITNESS FOR A PARTICULAR PURPOSE ARE DISCLAIMED. 
+  IN NO EVENT SHALL THE COPYRIGHT HOLDER OR CONTRIBUTORS BE LIABLE FOR ANY DIRECT, 
+  INDIRECT, INCIDENTAL, SPECIAL, EXEMPLARY, OR CONSEQUENTIAL DAMAGES (INCLUDING, BUT 
+  NOT LIMITED TO, PROCUREMENT OF SUBSTITUTE GOODS OR SERVICES; LOSS OF USE, DATA, OR 
+  PROFITS; OR BUSINESS INTERRUPTION) HOWEVER CAUSED AND ON ANY THEORY OF LIABILITY, 
+  WHETHER IN CONTRACT, STRICT LIABILITY, OR TORT (INCLUDING NEGLIGENCE OR OTHERWISE) 
+  ARISING IN ANY WAY OUT OF THE USE OF THIS SOFTWARE, EVEN IF ADVISED OF THE 
+  POSSIBILITY OF SUCH DAMAGE.
+  
+*/
+
+// Generated on Tue, May 5, 2015 16:13-0400 for FHIR v0.5.0
+
+import java.util.*;
+
+import org.hl7.fhir.utilities.Utilities;
+import org.hl7.fhir.instance.model.annotations.ResourceDef;
+import org.hl7.fhir.instance.model.annotations.SearchParamDefinition;
+import org.hl7.fhir.instance.model.annotations.Child;
+import org.hl7.fhir.instance.model.annotations.Description;
+import org.hl7.fhir.instance.model.annotations.Block;
+import org.hl7.fhir.instance.model.api.*;
+/**
+ * Information about a person that is involved in the care for a patient, but who is not the target of healthcare, nor has a formal responsibility in the care process.
+ */
+@ResourceDef(name="RelatedPerson", profile="http://hl7.org/fhir/Profile/RelatedPerson")
+public class RelatedPerson extends DomainResource {
+
+    public enum AdministrativeGender {
+        /**
+         * Male
+         */
+        MALE, 
+        /**
+         * Female
+         */
+        FEMALE, 
+        /**
+         * Other
+         */
+        OTHER, 
+        /**
+         * Unknown
+         */
+        UNKNOWN, 
+        /**
+         * added to help the parsers
+         */
+        NULL;
+        public static AdministrativeGender fromCode(String codeString) throws Exception {
+            if (codeString == null || "".equals(codeString))
+                return null;
+        if ("male".equals(codeString))
+          return MALE;
+        if ("female".equals(codeString))
+          return FEMALE;
+        if ("other".equals(codeString))
+          return OTHER;
+        if ("unknown".equals(codeString))
+          return UNKNOWN;
+        throw new Exception("Unknown AdministrativeGender code '"+codeString+"'");
+        }
+        public String toCode() {
+          switch (this) {
+            case MALE: return "male";
+            case FEMALE: return "female";
+            case OTHER: return "other";
+            case UNKNOWN: return "unknown";
+            default: return "?";
+          }
+        }
+        public String getSystem() {
+          switch (this) {
+            case MALE: return "";
+            case FEMALE: return "";
+            case OTHER: return "";
+            case UNKNOWN: return "";
+            default: return "?";
+          }
+        }
+        public String getDefinition() {
+          switch (this) {
+            case MALE: return "Male";
+            case FEMALE: return "Female";
+            case OTHER: return "Other";
+            case UNKNOWN: return "Unknown";
+            default: return "?";
+          }
+        }
+        public String getDisplay() {
+          switch (this) {
+            case MALE: return "Male";
+            case FEMALE: return "Female";
+            case OTHER: return "Other";
+            case UNKNOWN: return "Unknown";
+            default: return "?";
+          }
+        }
+    }
+
+  public static class AdministrativeGenderEnumFactory implements EnumFactory<AdministrativeGender> {
+    public AdministrativeGender fromCode(String codeString) throws IllegalArgumentException {
+      if (codeString == null || "".equals(codeString))
+            if (codeString == null || "".equals(codeString))
+                return null;
+        if ("male".equals(codeString))
+          return AdministrativeGender.MALE;
+        if ("female".equals(codeString))
+          return AdministrativeGender.FEMALE;
+        if ("other".equals(codeString))
+          return AdministrativeGender.OTHER;
+        if ("unknown".equals(codeString))
+          return AdministrativeGender.UNKNOWN;
+        throw new IllegalArgumentException("Unknown AdministrativeGender code '"+codeString+"'");
+        }
+    public String toCode(AdministrativeGender code) {
+      if (code == AdministrativeGender.MALE)
+        return "male";
+      if (code == AdministrativeGender.FEMALE)
+        return "female";
+      if (code == AdministrativeGender.OTHER)
+        return "other";
+      if (code == AdministrativeGender.UNKNOWN)
+        return "unknown";
+      return "?";
+      }
+    }
+
+    /**
+     * Identifier for a person within a particular scope.
+     */
+    @Child(name = "identifier", type = {Identifier.class}, order=0, min=0, max=Child.MAX_UNLIMITED)
+    @Description(shortDefinition="A Human identifier for this person", formalDefinition="Identifier for a person within a particular scope." )
+    protected List<Identifier> identifier;
+
+    /**
+     * The patient this person is related to.
+     */
+    @Child(name = "patient", type = {Patient.class}, order=1, min=1, max=1)
+    @Description(shortDefinition="The patient this person is related to", formalDefinition="The patient this person is related to." )
+    protected Reference patient;
+
+    /**
+     * The actual object that is the target of the reference (The patient this person is related to.)
+     */
+    protected Patient patientTarget;
+
+    /**
+     * The nature of the relationship between a patient and the related person.
+     */
+    @Child(name = "relationship", type = {CodeableConcept.class}, order=2, min=0, max=1)
+    @Description(shortDefinition="The nature of the relationship", formalDefinition="The nature of the relationship between a patient and the related person." )
+    protected CodeableConcept relationship;
+
+    /**
+     * A name associated with the person.
+     */
+    @Child(name = "name", type = {HumanName.class}, order=3, min=0, max=1)
+    @Description(shortDefinition="A name associated with the person", formalDefinition="A name associated with the person." )
+    protected HumanName name;
+
+    /**
+     * A contact detail for the person, e.g. a telephone number or an email address.
+     */
+    @Child(name = "telecom", type = {ContactPoint.class}, order=4, min=0, max=Child.MAX_UNLIMITED)
+    @Description(shortDefinition="A contact detail for the person", formalDefinition="A contact detail for the person, e.g. a telephone number or an email address." )
+    protected List<ContactPoint> telecom;
+
+    /**
+     * Administrative Gender - the gender that the person is considered to have for administration and record keeping purposes.
+     */
+    @Child(name = "gender", type = {CodeType.class}, order=5, min=0, max=1)
+    @Description(shortDefinition="male | female | other | unknown", formalDefinition="Administrative Gender - the gender that the person is considered to have for administration and record keeping purposes." )
+    protected Enumeration<AdministrativeGender> gender;
+
+    /**
+     * Address where the related person can be contacted or visited.
+     */
+    @Child(name = "address", type = {Address.class}, order=6, min=0, max=1)
+    @Description(shortDefinition="Address where the related person can be contacted or visited", formalDefinition="Address where the related person can be contacted or visited." )
+    protected Address address;
+
+    /**
+     * Image of the person.
+     */
+    @Child(name = "photo", type = {Attachment.class}, order=7, min=0, max=Child.MAX_UNLIMITED)
+    @Description(shortDefinition="Image of the person", formalDefinition="Image of the person." )
+    protected List<Attachment> photo;
+
+    /**
+     * The period of time that this relationship is considered to be valid. If there are no dates defined, then the interval is unknown.
+     */
+    @Child(name = "period", type = {Period.class}, order=8, min=0, max=1)
+    @Description(shortDefinition="Period of time that this relationship is considered valid", formalDefinition="The period of time that this relationship is considered to be valid. If there are no dates defined, then the interval is unknown." )
+    protected Period period;
+
+    private static final long serialVersionUID = 1871047258L;
+
+  /*
+   * Constructor
+   */
+    public RelatedPerson() {
+      super();
+    }
+
+  /*
+   * Constructor
+   */
+    public RelatedPerson(Reference patient) {
+      super();
+      this.patient = patient;
+    }
+
+    /**
+     * @return {@link #identifier} (Identifier for a person within a particular scope.)
+     */
+    public List<Identifier> getIdentifier() { 
+      if (this.identifier == null)
+        this.identifier = new ArrayList<Identifier>();
+      return this.identifier;
+    }
+
+    public boolean hasIdentifier() { 
+      if (this.identifier == null)
+        return false;
+      for (Identifier item : this.identifier)
+        if (!item.isEmpty())
+          return true;
+      return false;
+    }
+
+    /**
+     * @return {@link #identifier} (Identifier for a person within a particular scope.)
+     */
+    // syntactic sugar
+    public Identifier addIdentifier() { //3
+      Identifier t = new Identifier();
+      if (this.identifier == null)
+        this.identifier = new ArrayList<Identifier>();
+      this.identifier.add(t);
+      return t;
+    }
+
+    // syntactic sugar
+    public RelatedPerson addIdentifier(Identifier t) { //3
+      if (t == null)
+        return this;
+      if (this.identifier == null)
+        this.identifier = new ArrayList<Identifier>();
+      this.identifier.add(t);
+      return this;
+    }
+
+    /**
+     * @return {@link #patient} (The patient this person is related to.)
+     */
+    public Reference getPatient() { 
+      if (this.patient == null)
+        if (Configuration.errorOnAutoCreate())
+          throw new Error("Attempt to auto-create RelatedPerson.patient");
+        else if (Configuration.doAutoCreate())
+          this.patient = new Reference(); // cc
+      return this.patient;
+    }
+
+    public boolean hasPatient() { 
+      return this.patient != null && !this.patient.isEmpty();
+    }
+
+    /**
+     * @param value {@link #patient} (The patient this person is related to.)
+     */
+    public RelatedPerson setPatient(Reference value) { 
+      this.patient = value;
+      return this;
+    }
+
+    /**
+     * @return {@link #patient} The actual object that is the target of the reference. The reference library doesn't populate this, but you can use it to hold the resource if you resolve it. (The patient this person is related to.)
+     */
+    public Patient getPatientTarget() { 
+      if (this.patientTarget == null)
+        if (Configuration.errorOnAutoCreate())
+          throw new Error("Attempt to auto-create RelatedPerson.patient");
+        else if (Configuration.doAutoCreate())
+          this.patientTarget = new Patient(); // aa
+      return this.patientTarget;
+    }
+
+    /**
+     * @param value {@link #patient} The actual object that is the target of the reference. The reference library doesn't use these, but you can use it to hold the resource if you resolve it. (The patient this person is related to.)
+     */
+    public RelatedPerson setPatientTarget(Patient value) { 
+      this.patientTarget = value;
+      return this;
+    }
+
+    /**
+     * @return {@link #relationship} (The nature of the relationship between a patient and the related person.)
+     */
+    public CodeableConcept getRelationship() { 
+      if (this.relationship == null)
+        if (Configuration.errorOnAutoCreate())
+          throw new Error("Attempt to auto-create RelatedPerson.relationship");
+        else if (Configuration.doAutoCreate())
+          this.relationship = new CodeableConcept(); // cc
+      return this.relationship;
+    }
+
+    public boolean hasRelationship() { 
+      return this.relationship != null && !this.relationship.isEmpty();
+    }
+
+    /**
+     * @param value {@link #relationship} (The nature of the relationship between a patient and the related person.)
+     */
+    public RelatedPerson setRelationship(CodeableConcept value) { 
+      this.relationship = value;
+      return this;
+    }
+
+    /**
+     * @return {@link #name} (A name associated with the person.)
+     */
+    public HumanName getName() { 
+      if (this.name == null)
+        if (Configuration.errorOnAutoCreate())
+          throw new Error("Attempt to auto-create RelatedPerson.name");
+        else if (Configuration.doAutoCreate())
+          this.name = new HumanName(); // cc
+      return this.name;
+    }
+
+    public boolean hasName() { 
+      return this.name != null && !this.name.isEmpty();
+    }
+
+    /**
+     * @param value {@link #name} (A name associated with the person.)
+     */
+    public RelatedPerson setName(HumanName value) { 
+      this.name = value;
+      return this;
+    }
+
+    /**
+     * @return {@link #telecom} (A contact detail for the person, e.g. a telephone number or an email address.)
+     */
+    public List<ContactPoint> getTelecom() { 
+      if (this.telecom == null)
+        this.telecom = new ArrayList<ContactPoint>();
+      return this.telecom;
+    }
+
+    public boolean hasTelecom() { 
+      if (this.telecom == null)
+        return false;
+      for (ContactPoint item : this.telecom)
+        if (!item.isEmpty())
+          return true;
+      return false;
+    }
+
+    /**
+     * @return {@link #telecom} (A contact detail for the person, e.g. a telephone number or an email address.)
+     */
+    // syntactic sugar
+    public ContactPoint addTelecom() { //3
+      ContactPoint t = new ContactPoint();
+      if (this.telecom == null)
+        this.telecom = new ArrayList<ContactPoint>();
+      this.telecom.add(t);
+      return t;
+    }
+
+    // syntactic sugar
+    public RelatedPerson addTelecom(ContactPoint t) { //3
+      if (t == null)
+        return this;
+      if (this.telecom == null)
+        this.telecom = new ArrayList<ContactPoint>();
+      this.telecom.add(t);
+      return this;
+    }
+
+    /**
+     * @return {@link #gender} (Administrative Gender - the gender that the person is considered to have for administration and record keeping purposes.). This is the underlying object with id, value and extensions. The accessor "getGender" gives direct access to the value
+     */
+    public Enumeration<AdministrativeGender> getGenderElement() { 
+      if (this.gender == null)
+        if (Configuration.errorOnAutoCreate())
+          throw new Error("Attempt to auto-create RelatedPerson.gender");
+        else if (Configuration.doAutoCreate())
+          this.gender = new Enumeration<AdministrativeGender>(new AdministrativeGenderEnumFactory()); // bb
+      return this.gender;
+    }
+
+    public boolean hasGenderElement() { 
+      return this.gender != null && !this.gender.isEmpty();
+    }
+
+    public boolean hasGender() { 
+      return this.gender != null && !this.gender.isEmpty();
+    }
+
+    /**
+     * @param value {@link #gender} (Administrative Gender - the gender that the person is considered to have for administration and record keeping purposes.). This is the underlying object with id, value and extensions. The accessor "getGender" gives direct access to the value
+     */
+    public RelatedPerson setGenderElement(Enumeration<AdministrativeGender> value) { 
+      this.gender = value;
+      return this;
+    }
+
+    /**
+     * @return Administrative Gender - the gender that the person is considered to have for administration and record keeping purposes.
+     */
+    public AdministrativeGender getGender() { 
+      return this.gender == null ? null : this.gender.getValue();
+    }
+
+    /**
+     * @param value Administrative Gender - the gender that the person is considered to have for administration and record keeping purposes.
+     */
+    public RelatedPerson setGender(AdministrativeGender value) { 
+      if (value == null)
+        this.gender = null;
+      else {
+        if (this.gender == null)
+          this.gender = new Enumeration<AdministrativeGender>(new AdministrativeGenderEnumFactory());
+        this.gender.setValue(value);
+      }
+      return this;
+    }
+
+    /**
+     * @return {@link #address} (Address where the related person can be contacted or visited.)
+     */
+    public Address getAddress() { 
+      if (this.address == null)
+        if (Configuration.errorOnAutoCreate())
+          throw new Error("Attempt to auto-create RelatedPerson.address");
+        else if (Configuration.doAutoCreate())
+          this.address = new Address(); // cc
+      return this.address;
+    }
+
+    public boolean hasAddress() { 
+      return this.address != null && !this.address.isEmpty();
+    }
+
+    /**
+     * @param value {@link #address} (Address where the related person can be contacted or visited.)
+     */
+    public RelatedPerson setAddress(Address value) { 
+      this.address = value;
+      return this;
+    }
+
+    /**
+     * @return {@link #photo} (Image of the person.)
+     */
+    public List<Attachment> getPhoto() { 
+      if (this.photo == null)
+        this.photo = new ArrayList<Attachment>();
+      return this.photo;
+    }
+
+    public boolean hasPhoto() { 
+      if (this.photo == null)
+        return false;
+      for (Attachment item : this.photo)
+        if (!item.isEmpty())
+          return true;
+      return false;
+    }
+
+    /**
+     * @return {@link #photo} (Image of the person.)
+     */
+    // syntactic sugar
+    public Attachment addPhoto() { //3
+      Attachment t = new Attachment();
+      if (this.photo == null)
+        this.photo = new ArrayList<Attachment>();
+      this.photo.add(t);
+      return t;
+    }
+
+    // syntactic sugar
+    public RelatedPerson addPhoto(Attachment t) { //3
+      if (t == null)
+        return this;
+      if (this.photo == null)
+        this.photo = new ArrayList<Attachment>();
+      this.photo.add(t);
+      return this;
+    }
+
+    /**
+     * @return {@link #period} (The period of time that this relationship is considered to be valid. If there are no dates defined, then the interval is unknown.)
+     */
+    public Period getPeriod() { 
+      if (this.period == null)
+        if (Configuration.errorOnAutoCreate())
+          throw new Error("Attempt to auto-create RelatedPerson.period");
+        else if (Configuration.doAutoCreate())
+          this.period = new Period(); // cc
+      return this.period;
+    }
+
+    public boolean hasPeriod() { 
+      return this.period != null && !this.period.isEmpty();
+    }
+
+    /**
+     * @param value {@link #period} (The period of time that this relationship is considered to be valid. If there are no dates defined, then the interval is unknown.)
+     */
+    public RelatedPerson setPeriod(Period value) { 
+      this.period = value;
+      return this;
+    }
+
+      protected void listChildren(List<Property> childrenList) {
+        super.listChildren(childrenList);
+        childrenList.add(new Property("identifier", "Identifier", "Identifier for a person within a particular scope.", 0, java.lang.Integer.MAX_VALUE, identifier));
+        childrenList.add(new Property("patient", "Reference(Patient)", "The patient this person is related to.", 0, java.lang.Integer.MAX_VALUE, patient));
+        childrenList.add(new Property("relationship", "CodeableConcept", "The nature of the relationship between a patient and the related person.", 0, java.lang.Integer.MAX_VALUE, relationship));
+        childrenList.add(new Property("name", "HumanName", "A name associated with the person.", 0, java.lang.Integer.MAX_VALUE, name));
+        childrenList.add(new Property("telecom", "ContactPoint", "A contact detail for the person, e.g. a telephone number or an email address.", 0, java.lang.Integer.MAX_VALUE, telecom));
+        childrenList.add(new Property("gender", "code", "Administrative Gender - the gender that the person is considered to have for administration and record keeping purposes.", 0, java.lang.Integer.MAX_VALUE, gender));
+        childrenList.add(new Property("address", "Address", "Address where the related person can be contacted or visited.", 0, java.lang.Integer.MAX_VALUE, address));
+        childrenList.add(new Property("photo", "Attachment", "Image of the person.", 0, java.lang.Integer.MAX_VALUE, photo));
+        childrenList.add(new Property("period", "Period", "The period of time that this relationship is considered to be valid. If there are no dates defined, then the interval is unknown.", 0, java.lang.Integer.MAX_VALUE, period));
+      }
+
+      public RelatedPerson copy() {
+        RelatedPerson dst = new RelatedPerson();
+        copyValues(dst);
+        if (identifier != null) {
+          dst.identifier = new ArrayList<Identifier>();
+          for (Identifier i : identifier)
+            dst.identifier.add(i.copy());
+        };
+        dst.patient = patient == null ? null : patient.copy();
+        dst.relationship = relationship == null ? null : relationship.copy();
+        dst.name = name == null ? null : name.copy();
+        if (telecom != null) {
+          dst.telecom = new ArrayList<ContactPoint>();
+          for (ContactPoint i : telecom)
+            dst.telecom.add(i.copy());
+        };
+        dst.gender = gender == null ? null : gender.copy();
+        dst.address = address == null ? null : address.copy();
+        if (photo != null) {
+          dst.photo = new ArrayList<Attachment>();
+          for (Attachment i : photo)
+            dst.photo.add(i.copy());
+        };
+        dst.period = period == null ? null : period.copy();
+        return dst;
+      }
+
+      protected RelatedPerson typedCopy() {
+        return copy();
+      }
+
+      @Override
+      public boolean equalsDeep(Base other) {
+        if (!super.equalsDeep(other))
+          return false;
+        if (!(other instanceof RelatedPerson))
+          return false;
+        RelatedPerson o = (RelatedPerson) other;
+        return compareDeep(identifier, o.identifier, true) && compareDeep(patient, o.patient, true) && compareDeep(relationship, o.relationship, true)
+           && compareDeep(name, o.name, true) && compareDeep(telecom, o.telecom, true) && compareDeep(gender, o.gender, true)
+           && compareDeep(address, o.address, true) && compareDeep(photo, o.photo, true) && compareDeep(period, o.period, true)
+          ;
+      }
+
+      @Override
+      public boolean equalsShallow(Base other) {
+        if (!super.equalsShallow(other))
+          return false;
+        if (!(other instanceof RelatedPerson))
+          return false;
+        RelatedPerson o = (RelatedPerson) other;
+        return compareValues(gender, o.gender, true);
+      }
+
+      public boolean isEmpty() {
+        return super.isEmpty() && (identifier == null || identifier.isEmpty()) && (patient == null || patient.isEmpty())
+           && (relationship == null || relationship.isEmpty()) && (name == null || name.isEmpty()) && (telecom == null || telecom.isEmpty())
+           && (gender == null || gender.isEmpty()) && (address == null || address.isEmpty()) && (photo == null || photo.isEmpty())
+           && (period == null || period.isEmpty());
+      }
+
+  @Override
+  public ResourceType getResourceType() {
+    return ResourceType.RelatedPerson;
+   }
+
+  @SearchParamDefinition(name="patient", path="RelatedPerson.patient", description="The patient this person is related to", type="reference" )
+  public static final String SP_PATIENT = "patient";
+  @SearchParamDefinition(name="phonetic", path="", description="A portion of name using some kind of phonetic matching algorithm", type="string" )
+  public static final String SP_PHONETIC = "phonetic";
+  @SearchParamDefinition(name="address", path="RelatedPerson.address", description="An address in any kind of address/part", type="string" )
+  public static final String SP_ADDRESS = "address";
+  @SearchParamDefinition(name="name", path="RelatedPerson.name", description="A portion of name in any name part", type="string" )
+  public static final String SP_NAME = "name";
+  @SearchParamDefinition(name="telecom", path="RelatedPerson.telecom", description="The value in any kind of contact", type="token" )
+  public static final String SP_TELECOM = "telecom";
+  @SearchParamDefinition(name="gender", path="RelatedPerson.gender", description="Gender of the person", type="token" )
+  public static final String SP_GENDER = "gender";
+  @SearchParamDefinition(name="identifier", path="RelatedPerson.identifier", description="A patient Identifier", type="token" )
+  public static final String SP_IDENTIFIER = "identifier";
+
+}
+