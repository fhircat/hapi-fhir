package org.hl7.fhir.instance.model;

/*
  Copyright (c) 2011+, HL7, Inc.
  All rights reserved.
  
  Redistribution and use in source and binary forms, with or without modification, 
  are permitted provided that the following conditions are met:
  
   * Redistributions of source code must retain the above copyright notice, this 
     list of conditions and the following disclaimer.
   * Redistributions in binary form must reproduce the above copyright notice, 
     this list of conditions and the following disclaimer in the documentation 
     and/or other materials provided with the distribution.
   * Neither the name of HL7 nor the names of its contributors may be used to 
     endorse or promote products derived from this software without specific 
     prior written permission.
  
  THIS SOFTWARE IS PROVIDED BY THE COPYRIGHT HOLDERS AND CONTRIBUTORS "AS IS" AND 
  ANY EXPRESS OR IMPLIED WARRANTIES, INCLUDING, BUT NOT LIMITED TO, THE IMPLIED 
  WARRANTIES OF MERCHANTABILITY AND FITNESS FOR A PARTICULAR PURPOSE ARE DISCLAIMED. 
  IN NO EVENT SHALL THE COPYRIGHT HOLDER OR CONTRIBUTORS BE LIABLE FOR ANY DIRECT, 
  INDIRECT, INCIDENTAL, SPECIAL, EXEMPLARY, OR CONSEQUENTIAL DAMAGES (INCLUDING, BUT 
  NOT LIMITED TO, PROCUREMENT OF SUBSTITUTE GOODS OR SERVICES; LOSS OF USE, DATA, OR 
  PROFITS; OR BUSINESS INTERRUPTION) HOWEVER CAUSED AND ON ANY THEORY OF LIABILITY, 
  WHETHER IN CONTRACT, STRICT LIABILITY, OR TORT (INCLUDING NEGLIGENCE OR OTHERWISE) 
  ARISING IN ANY WAY OUT OF THE USE OF THIS SOFTWARE, EVEN IF ADVISED OF THE 
  POSSIBILITY OF SUCH DAMAGE.
  
*/

// Generated on Tue, May 5, 2015 16:13-0400 for FHIR v0.5.0

import java.util.*;

import org.hl7.fhir.utilities.Utilities;
import org.hl7.fhir.instance.model.annotations.ResourceDef;
import org.hl7.fhir.instance.model.annotations.SearchParamDefinition;
import org.hl7.fhir.instance.model.annotations.Child;
import org.hl7.fhir.instance.model.annotations.Description;
<<<<<<< HEAD
import org.hl7.fhir.instance.model.api.IBaseParameters;
=======
import org.hl7.fhir.instance.model.annotations.Block;
import org.hl7.fhir.instance.model.api.*;
>>>>>>> 3a5d2e89
/**
 * This special resource type is used to represent [operation](operations.html] request and response. It has no other use, and there is no RESTful end=point associated with it.
 */
@ResourceDef(name="Parameters", profile="http://hl7.org/fhir/Profile/Parameters")
public class Parameters extends Resource implements IBaseParameters {

    @Block()
    public static class ParametersParameterComponent extends BackboneElement implements IBaseBackboneElement {
        /**
         * The name of the parameter (reference to the operation definition).
         */
        @Child(name = "name", type = {StringType.class}, order=1, min=1, max=1)
        @Description(shortDefinition="Name from the definition", formalDefinition="The name of the parameter (reference to the operation definition)." )
        protected StringType name;

        /**
         * If the parameter is a data type.
         */
        @Child(name = "value", type = {}, order=2, min=0, max=1)
        @Description(shortDefinition="If parameter is a data type", formalDefinition="If the parameter is a data type." )
        protected org.hl7.fhir.instance.model.Type value;

        /**
         * If the parameter is a whole resource.
         */
        @Child(name = "resource", type = {Resource.class}, order=3, min=0, max=1)
        @Description(shortDefinition="If parameter is a whole resource", formalDefinition="If the parameter is a whole resource." )
        protected Resource resource;

        /**
         * A named part of a parameter. In many implementation context, a set of named parts is known as a "Tuple".
         */
        @Child(name = "part", type = {}, order=4, min=0, max=Child.MAX_UNLIMITED)
        @Description(shortDefinition="Named part of a parameter (e.g. Tuple)", formalDefinition="A named part of a parameter. In many implementation context, a set of named parts is known as a 'Tuple'." )
        protected List<ParametersParameterPartComponent> part;

        private static final long serialVersionUID = 2101270343L;

    /*
     * Constructor
     */
      public ParametersParameterComponent() {
        super();
      }

    /*
     * Constructor
     */
      public ParametersParameterComponent(StringType name) {
        super();
        this.name = name;
      }

        /**
         * @return {@link #name} (The name of the parameter (reference to the operation definition).). This is the underlying object with id, value and extensions. The accessor "getName" gives direct access to the value
         */
        public StringType getNameElement() { 
          if (this.name == null)
            if (Configuration.errorOnAutoCreate())
              throw new Error("Attempt to auto-create ParametersParameterComponent.name");
            else if (Configuration.doAutoCreate())
              this.name = new StringType(); // bb
          return this.name;
        }

        public boolean hasNameElement() { 
          return this.name != null && !this.name.isEmpty();
        }

        public boolean hasName() { 
          return this.name != null && !this.name.isEmpty();
        }

        /**
         * @param value {@link #name} (The name of the parameter (reference to the operation definition).). This is the underlying object with id, value and extensions. The accessor "getName" gives direct access to the value
         */
        public ParametersParameterComponent setNameElement(StringType value) { 
          this.name = value;
          return this;
        }

        /**
         * @return The name of the parameter (reference to the operation definition).
         */
        public String getName() { 
          return this.name == null ? null : this.name.getValue();
        }

        /**
         * @param value The name of the parameter (reference to the operation definition).
         */
        public ParametersParameterComponent setName(String value) { 
            if (this.name == null)
              this.name = new StringType();
            this.name.setValue(value);
          return this;
        }

        /**
         * @return {@link #value} (If the parameter is a data type.)
         */
        public org.hl7.fhir.instance.model.Type getValue() { 
          return this.value;
        }

        public boolean hasValue() { 
          return this.value != null && !this.value.isEmpty();
        }

        /**
         * @param value {@link #value} (If the parameter is a data type.)
         */
        public ParametersParameterComponent setValue(org.hl7.fhir.instance.model.Type value) { 
          this.value = value;
          return this;
        }

        /**
         * @return {@link #resource} (If the parameter is a whole resource.)
         */
        public Resource getResource() { 
          return this.resource;
        }

        public boolean hasResource() { 
          return this.resource != null && !this.resource.isEmpty();
        }

        /**
         * @param value {@link #resource} (If the parameter is a whole resource.)
         */
        public ParametersParameterComponent setResource(Resource value) { 
          this.resource = value;
          return this;
        }

        /**
         * @return {@link #part} (A named part of a parameter. In many implementation context, a set of named parts is known as a "Tuple".)
         */
        public List<ParametersParameterPartComponent> getPart() { 
          if (this.part == null)
            this.part = new ArrayList<ParametersParameterPartComponent>();
          return this.part;
        }

        public boolean hasPart() { 
          if (this.part == null)
            return false;
          for (ParametersParameterPartComponent item : this.part)
            if (!item.isEmpty())
              return true;
          return false;
        }

        /**
         * @return {@link #part} (A named part of a parameter. In many implementation context, a set of named parts is known as a "Tuple".)
         */
    // syntactic sugar
        public ParametersParameterPartComponent addPart() { //3
          ParametersParameterPartComponent t = new ParametersParameterPartComponent();
          if (this.part == null)
            this.part = new ArrayList<ParametersParameterPartComponent>();
          this.part.add(t);
          return t;
        }

    // syntactic sugar
        public ParametersParameterComponent addPart(ParametersParameterPartComponent t) { //3
          if (t == null)
            return this;
          if (this.part == null)
            this.part = new ArrayList<ParametersParameterPartComponent>();
          this.part.add(t);
          return this;
        }

        protected void listChildren(List<Property> childrenList) {
          super.listChildren(childrenList);
          childrenList.add(new Property("name", "string", "The name of the parameter (reference to the operation definition).", 0, java.lang.Integer.MAX_VALUE, name));
          childrenList.add(new Property("value[x]", "*", "If the parameter is a data type.", 0, java.lang.Integer.MAX_VALUE, value));
          childrenList.add(new Property("resource", "Resource", "If the parameter is a whole resource.", 0, java.lang.Integer.MAX_VALUE, resource));
          childrenList.add(new Property("part", "", "A named part of a parameter. In many implementation context, a set of named parts is known as a 'Tuple'.", 0, java.lang.Integer.MAX_VALUE, part));
        }

      public ParametersParameterComponent copy() {
        ParametersParameterComponent dst = new ParametersParameterComponent();
        copyValues(dst);
        dst.name = name == null ? null : name.copy();
        dst.value = value == null ? null : value.copy();
        dst.resource = resource == null ? null : resource.copy();
        if (part != null) {
          dst.part = new ArrayList<ParametersParameterPartComponent>();
          for (ParametersParameterPartComponent i : part)
            dst.part.add(i.copy());
        };
        return dst;
      }

      @Override
      public boolean equalsDeep(Base other) {
        if (!super.equalsDeep(other))
          return false;
        if (!(other instanceof ParametersParameterComponent))
          return false;
        ParametersParameterComponent o = (ParametersParameterComponent) other;
        return compareDeep(name, o.name, true) && compareDeep(value, o.value, true) && compareDeep(resource, o.resource, true)
           && compareDeep(part, o.part, true);
      }

      @Override
      public boolean equalsShallow(Base other) {
        if (!super.equalsShallow(other))
          return false;
        if (!(other instanceof ParametersParameterComponent))
          return false;
        ParametersParameterComponent o = (ParametersParameterComponent) other;
        return compareValues(name, o.name, true);
      }

      public boolean isEmpty() {
        return super.isEmpty() && (name == null || name.isEmpty()) && (value == null || value.isEmpty())
           && (resource == null || resource.isEmpty()) && (part == null || part.isEmpty());
      }

  }

    @Block()
    public static class ParametersParameterPartComponent extends BackboneElement implements IBaseBackboneElement {
        /**
         * The name of the parameter (reference to the operation definition).
         */
        @Child(name = "name", type = {StringType.class}, order=1, min=1, max=1)
        @Description(shortDefinition="Name from the definition", formalDefinition="The name of the parameter (reference to the operation definition)." )
        protected StringType name;

        /**
         * The value of the parameter.
         */
        @Child(name = "value", type = {}, order=2, min=0, max=1)
        @Description(shortDefinition="Value of the part", formalDefinition="The value of the parameter." )
        protected org.hl7.fhir.instance.model.Type value;

        /**
         * If the parameter is a whole resource.
         */
        @Child(name = "resource", type = {Resource.class}, order=3, min=0, max=1)
        @Description(shortDefinition="If part is a whole resource", formalDefinition="If the parameter is a whole resource." )
        protected Resource resource;

        private static final long serialVersionUID = 1120601371L;

    /*
     * Constructor
     */
      public ParametersParameterPartComponent() {
        super();
      }

    /*
     * Constructor
     */
      public ParametersParameterPartComponent(StringType name) {
        super();
        this.name = name;
      }

        /**
         * @return {@link #name} (The name of the parameter (reference to the operation definition).). This is the underlying object with id, value and extensions. The accessor "getName" gives direct access to the value
         */
        public StringType getNameElement() { 
          if (this.name == null)
            if (Configuration.errorOnAutoCreate())
              throw new Error("Attempt to auto-create ParametersParameterPartComponent.name");
            else if (Configuration.doAutoCreate())
              this.name = new StringType(); // bb
          return this.name;
        }

        public boolean hasNameElement() { 
          return this.name != null && !this.name.isEmpty();
        }

        public boolean hasName() { 
          return this.name != null && !this.name.isEmpty();
        }

        /**
         * @param value {@link #name} (The name of the parameter (reference to the operation definition).). This is the underlying object with id, value and extensions. The accessor "getName" gives direct access to the value
         */
        public ParametersParameterPartComponent setNameElement(StringType value) { 
          this.name = value;
          return this;
        }

        /**
         * @return The name of the parameter (reference to the operation definition).
         */
        public String getName() { 
          return this.name == null ? null : this.name.getValue();
        }

        /**
         * @param value The name of the parameter (reference to the operation definition).
         */
        public ParametersParameterPartComponent setName(String value) { 
            if (this.name == null)
              this.name = new StringType();
            this.name.setValue(value);
          return this;
        }

        /**
         * @return {@link #value} (The value of the parameter.)
         */
        public org.hl7.fhir.instance.model.Type getValue() { 
          return this.value;
        }

        public boolean hasValue() { 
          return this.value != null && !this.value.isEmpty();
        }

        /**
         * @param value {@link #value} (The value of the parameter.)
         */
        public ParametersParameterPartComponent setValue(org.hl7.fhir.instance.model.Type value) { 
          this.value = value;
          return this;
        }

        /**
         * @return {@link #resource} (If the parameter is a whole resource.)
         */
        public Resource getResource() { 
          return this.resource;
        }

        public boolean hasResource() { 
          return this.resource != null && !this.resource.isEmpty();
        }

        /**
         * @param value {@link #resource} (If the parameter is a whole resource.)
         */
        public ParametersParameterPartComponent setResource(Resource value) { 
          this.resource = value;
          return this;
        }

        protected void listChildren(List<Property> childrenList) {
          super.listChildren(childrenList);
          childrenList.add(new Property("name", "string", "The name of the parameter (reference to the operation definition).", 0, java.lang.Integer.MAX_VALUE, name));
          childrenList.add(new Property("value[x]", "*", "The value of the parameter.", 0, java.lang.Integer.MAX_VALUE, value));
          childrenList.add(new Property("resource", "Resource", "If the parameter is a whole resource.", 0, java.lang.Integer.MAX_VALUE, resource));
        }

      public ParametersParameterPartComponent copy() {
        ParametersParameterPartComponent dst = new ParametersParameterPartComponent();
        copyValues(dst);
        dst.name = name == null ? null : name.copy();
        dst.value = value == null ? null : value.copy();
        dst.resource = resource == null ? null : resource.copy();
        return dst;
      }

      @Override
      public boolean equalsDeep(Base other) {
        if (!super.equalsDeep(other))
          return false;
        if (!(other instanceof ParametersParameterPartComponent))
          return false;
        ParametersParameterPartComponent o = (ParametersParameterPartComponent) other;
        return compareDeep(name, o.name, true) && compareDeep(value, o.value, true) && compareDeep(resource, o.resource, true)
          ;
      }

      @Override
      public boolean equalsShallow(Base other) {
        if (!super.equalsShallow(other))
          return false;
        if (!(other instanceof ParametersParameterPartComponent))
          return false;
        ParametersParameterPartComponent o = (ParametersParameterPartComponent) other;
        return compareValues(name, o.name, true);
      }

      public boolean isEmpty() {
        return super.isEmpty() && (name == null || name.isEmpty()) && (value == null || value.isEmpty())
           && (resource == null || resource.isEmpty());
      }

  }

    /**
     * A parameter passed to or received from the operation.
     */
    @Child(name = "parameter", type = {}, order=0, min=0, max=Child.MAX_UNLIMITED)
    @Description(shortDefinition="Operation Parameter", formalDefinition="A parameter passed to or received from the operation." )
    protected List<ParametersParameterComponent> parameter;

    private static final long serialVersionUID = -1495940293L;

  /*
   * Constructor
   */
    public Parameters() {
      super();
    }

    /**
     * @return {@link #parameter} (A parameter passed to or received from the operation.)
     */
    public List<ParametersParameterComponent> getParameter() { 
      if (this.parameter == null)
        this.parameter = new ArrayList<ParametersParameterComponent>();
      return this.parameter;
    }

    public boolean hasParameter() { 
      if (this.parameter == null)
        return false;
      for (ParametersParameterComponent item : this.parameter)
        if (!item.isEmpty())
          return true;
      return false;
    }

    /**
     * @return {@link #parameter} (A parameter passed to or received from the operation.)
     */
    // syntactic sugar
    public ParametersParameterComponent addParameter() { //3
      ParametersParameterComponent t = new ParametersParameterComponent();
      if (this.parameter == null)
        this.parameter = new ArrayList<ParametersParameterComponent>();
      this.parameter.add(t);
      return t;
    }

    // syntactic sugar
    public Parameters addParameter(ParametersParameterComponent t) { //3
      if (t == null)
        return this;
      if (this.parameter == null)
        this.parameter = new ArrayList<ParametersParameterComponent>();
      this.parameter.add(t);
      return this;
    }

      protected void listChildren(List<Property> childrenList) {
        super.listChildren(childrenList);
        childrenList.add(new Property("parameter", "", "A parameter passed to or received from the operation.", 0, java.lang.Integer.MAX_VALUE, parameter));
      }

      public Parameters copy() {
        Parameters dst = new Parameters();
        copyValues(dst);
        if (parameter != null) {
          dst.parameter = new ArrayList<ParametersParameterComponent>();
          for (ParametersParameterComponent i : parameter)
            dst.parameter.add(i.copy());
        };
        return dst;
      }

      protected Parameters typedCopy() {
        return copy();
      }

      @Override
      public boolean equalsDeep(Base other) {
        if (!super.equalsDeep(other))
          return false;
        if (!(other instanceof Parameters))
          return false;
        Parameters o = (Parameters) other;
        return compareDeep(parameter, o.parameter, true);
      }

      @Override
      public boolean equalsShallow(Base other) {
        if (!super.equalsShallow(other))
          return false;
        if (!(other instanceof Parameters))
          return false;
        Parameters o = (Parameters) other;
        return true;
      }

      public boolean isEmpty() {
        return super.isEmpty() && (parameter == null || parameter.isEmpty());
      }

  @Override
  public ResourceType getResourceType() {
    return ResourceType.Parameters;
   }


}

<|MERGE_RESOLUTION|>--- conflicted
+++ resolved
@@ -1,547 +1,543 @@
-package org.hl7.fhir.instance.model;
-
-/*
-  Copyright (c) 2011+, HL7, Inc.
-  All rights reserved.
-  
-  Redistribution and use in source and binary forms, with or without modification, 
-  are permitted provided that the following conditions are met:
-  
-   * Redistributions of source code must retain the above copyright notice, this 
-     list of conditions and the following disclaimer.
-   * Redistributions in binary form must reproduce the above copyright notice, 
-     this list of conditions and the following disclaimer in the documentation 
-     and/or other materials provided with the distribution.
-   * Neither the name of HL7 nor the names of its contributors may be used to 
-     endorse or promote products derived from this software without specific 
-     prior written permission.
-  
-  THIS SOFTWARE IS PROVIDED BY THE COPYRIGHT HOLDERS AND CONTRIBUTORS "AS IS" AND 
-  ANY EXPRESS OR IMPLIED WARRANTIES, INCLUDING, BUT NOT LIMITED TO, THE IMPLIED 
-  WARRANTIES OF MERCHANTABILITY AND FITNESS FOR A PARTICULAR PURPOSE ARE DISCLAIMED. 
-  IN NO EVENT SHALL THE COPYRIGHT HOLDER OR CONTRIBUTORS BE LIABLE FOR ANY DIRECT, 
-  INDIRECT, INCIDENTAL, SPECIAL, EXEMPLARY, OR CONSEQUENTIAL DAMAGES (INCLUDING, BUT 
-  NOT LIMITED TO, PROCUREMENT OF SUBSTITUTE GOODS OR SERVICES; LOSS OF USE, DATA, OR 
-  PROFITS; OR BUSINESS INTERRUPTION) HOWEVER CAUSED AND ON ANY THEORY OF LIABILITY, 
-  WHETHER IN CONTRACT, STRICT LIABILITY, OR TORT (INCLUDING NEGLIGENCE OR OTHERWISE) 
-  ARISING IN ANY WAY OUT OF THE USE OF THIS SOFTWARE, EVEN IF ADVISED OF THE 
-  POSSIBILITY OF SUCH DAMAGE.
-  
-*/
-
-// Generated on Tue, May 5, 2015 16:13-0400 for FHIR v0.5.0
-
-import java.util.*;
-
-import org.hl7.fhir.utilities.Utilities;
-import org.hl7.fhir.instance.model.annotations.ResourceDef;
-import org.hl7.fhir.instance.model.annotations.SearchParamDefinition;
-import org.hl7.fhir.instance.model.annotations.Child;
-import org.hl7.fhir.instance.model.annotations.Description;
-<<<<<<< HEAD
-import org.hl7.fhir.instance.model.api.IBaseParameters;
-=======
-import org.hl7.fhir.instance.model.annotations.Block;
-import org.hl7.fhir.instance.model.api.*;
->>>>>>> 3a5d2e89
-/**
- * This special resource type is used to represent [operation](operations.html] request and response. It has no other use, and there is no RESTful end=point associated with it.
- */
-@ResourceDef(name="Parameters", profile="http://hl7.org/fhir/Profile/Parameters")
-public class Parameters extends Resource implements IBaseParameters {
-
-    @Block()
-    public static class ParametersParameterComponent extends BackboneElement implements IBaseBackboneElement {
-        /**
-         * The name of the parameter (reference to the operation definition).
-         */
-        @Child(name = "name", type = {StringType.class}, order=1, min=1, max=1)
-        @Description(shortDefinition="Name from the definition", formalDefinition="The name of the parameter (reference to the operation definition)." )
-        protected StringType name;
-
-        /**
-         * If the parameter is a data type.
-         */
-        @Child(name = "value", type = {}, order=2, min=0, max=1)
-        @Description(shortDefinition="If parameter is a data type", formalDefinition="If the parameter is a data type." )
-        protected org.hl7.fhir.instance.model.Type value;
-
-        /**
-         * If the parameter is a whole resource.
-         */
-        @Child(name = "resource", type = {Resource.class}, order=3, min=0, max=1)
-        @Description(shortDefinition="If parameter is a whole resource", formalDefinition="If the parameter is a whole resource." )
-        protected Resource resource;
-
-        /**
-         * A named part of a parameter. In many implementation context, a set of named parts is known as a "Tuple".
-         */
-        @Child(name = "part", type = {}, order=4, min=0, max=Child.MAX_UNLIMITED)
-        @Description(shortDefinition="Named part of a parameter (e.g. Tuple)", formalDefinition="A named part of a parameter. In many implementation context, a set of named parts is known as a 'Tuple'." )
-        protected List<ParametersParameterPartComponent> part;
-
-        private static final long serialVersionUID = 2101270343L;
-
-    /*
-     * Constructor
-     */
-      public ParametersParameterComponent() {
-        super();
-      }
-
-    /*
-     * Constructor
-     */
-      public ParametersParameterComponent(StringType name) {
-        super();
-        this.name = name;
-      }
-
-        /**
-         * @return {@link #name} (The name of the parameter (reference to the operation definition).). This is the underlying object with id, value and extensions. The accessor "getName" gives direct access to the value
-         */
-        public StringType getNameElement() { 
-          if (this.name == null)
-            if (Configuration.errorOnAutoCreate())
-              throw new Error("Attempt to auto-create ParametersParameterComponent.name");
-            else if (Configuration.doAutoCreate())
-              this.name = new StringType(); // bb
-          return this.name;
-        }
-
-        public boolean hasNameElement() { 
-          return this.name != null && !this.name.isEmpty();
-        }
-
-        public boolean hasName() { 
-          return this.name != null && !this.name.isEmpty();
-        }
-
-        /**
-         * @param value {@link #name} (The name of the parameter (reference to the operation definition).). This is the underlying object with id, value and extensions. The accessor "getName" gives direct access to the value
-         */
-        public ParametersParameterComponent setNameElement(StringType value) { 
-          this.name = value;
-          return this;
-        }
-
-        /**
-         * @return The name of the parameter (reference to the operation definition).
-         */
-        public String getName() { 
-          return this.name == null ? null : this.name.getValue();
-        }
-
-        /**
-         * @param value The name of the parameter (reference to the operation definition).
-         */
-        public ParametersParameterComponent setName(String value) { 
-            if (this.name == null)
-              this.name = new StringType();
-            this.name.setValue(value);
-          return this;
-        }
-
-        /**
-         * @return {@link #value} (If the parameter is a data type.)
-         */
-        public org.hl7.fhir.instance.model.Type getValue() { 
-          return this.value;
-        }
-
-        public boolean hasValue() { 
-          return this.value != null && !this.value.isEmpty();
-        }
-
-        /**
-         * @param value {@link #value} (If the parameter is a data type.)
-         */
-        public ParametersParameterComponent setValue(org.hl7.fhir.instance.model.Type value) { 
-          this.value = value;
-          return this;
-        }
-
-        /**
-         * @return {@link #resource} (If the parameter is a whole resource.)
-         */
-        public Resource getResource() { 
-          return this.resource;
-        }
-
-        public boolean hasResource() { 
-          return this.resource != null && !this.resource.isEmpty();
-        }
-
-        /**
-         * @param value {@link #resource} (If the parameter is a whole resource.)
-         */
-        public ParametersParameterComponent setResource(Resource value) { 
-          this.resource = value;
-          return this;
-        }
-
-        /**
-         * @return {@link #part} (A named part of a parameter. In many implementation context, a set of named parts is known as a "Tuple".)
-         */
-        public List<ParametersParameterPartComponent> getPart() { 
-          if (this.part == null)
-            this.part = new ArrayList<ParametersParameterPartComponent>();
-          return this.part;
-        }
-
-        public boolean hasPart() { 
-          if (this.part == null)
-            return false;
-          for (ParametersParameterPartComponent item : this.part)
-            if (!item.isEmpty())
-              return true;
-          return false;
-        }
-
-        /**
-         * @return {@link #part} (A named part of a parameter. In many implementation context, a set of named parts is known as a "Tuple".)
-         */
-    // syntactic sugar
-        public ParametersParameterPartComponent addPart() { //3
-          ParametersParameterPartComponent t = new ParametersParameterPartComponent();
-          if (this.part == null)
-            this.part = new ArrayList<ParametersParameterPartComponent>();
-          this.part.add(t);
-          return t;
-        }
-
-    // syntactic sugar
-        public ParametersParameterComponent addPart(ParametersParameterPartComponent t) { //3
-          if (t == null)
-            return this;
-          if (this.part == null)
-            this.part = new ArrayList<ParametersParameterPartComponent>();
-          this.part.add(t);
-          return this;
-        }
-
-        protected void listChildren(List<Property> childrenList) {
-          super.listChildren(childrenList);
-          childrenList.add(new Property("name", "string", "The name of the parameter (reference to the operation definition).", 0, java.lang.Integer.MAX_VALUE, name));
-          childrenList.add(new Property("value[x]", "*", "If the parameter is a data type.", 0, java.lang.Integer.MAX_VALUE, value));
-          childrenList.add(new Property("resource", "Resource", "If the parameter is a whole resource.", 0, java.lang.Integer.MAX_VALUE, resource));
-          childrenList.add(new Property("part", "", "A named part of a parameter. In many implementation context, a set of named parts is known as a 'Tuple'.", 0, java.lang.Integer.MAX_VALUE, part));
-        }
-
-      public ParametersParameterComponent copy() {
-        ParametersParameterComponent dst = new ParametersParameterComponent();
-        copyValues(dst);
-        dst.name = name == null ? null : name.copy();
-        dst.value = value == null ? null : value.copy();
-        dst.resource = resource == null ? null : resource.copy();
-        if (part != null) {
-          dst.part = new ArrayList<ParametersParameterPartComponent>();
-          for (ParametersParameterPartComponent i : part)
-            dst.part.add(i.copy());
-        };
-        return dst;
-      }
-
-      @Override
-      public boolean equalsDeep(Base other) {
-        if (!super.equalsDeep(other))
-          return false;
-        if (!(other instanceof ParametersParameterComponent))
-          return false;
-        ParametersParameterComponent o = (ParametersParameterComponent) other;
-        return compareDeep(name, o.name, true) && compareDeep(value, o.value, true) && compareDeep(resource, o.resource, true)
-           && compareDeep(part, o.part, true);
-      }
-
-      @Override
-      public boolean equalsShallow(Base other) {
-        if (!super.equalsShallow(other))
-          return false;
-        if (!(other instanceof ParametersParameterComponent))
-          return false;
-        ParametersParameterComponent o = (ParametersParameterComponent) other;
-        return compareValues(name, o.name, true);
-      }
-
-      public boolean isEmpty() {
-        return super.isEmpty() && (name == null || name.isEmpty()) && (value == null || value.isEmpty())
-           && (resource == null || resource.isEmpty()) && (part == null || part.isEmpty());
-      }
-
-  }
-
-    @Block()
-    public static class ParametersParameterPartComponent extends BackboneElement implements IBaseBackboneElement {
-        /**
-         * The name of the parameter (reference to the operation definition).
-         */
-        @Child(name = "name", type = {StringType.class}, order=1, min=1, max=1)
-        @Description(shortDefinition="Name from the definition", formalDefinition="The name of the parameter (reference to the operation definition)." )
-        protected StringType name;
-
-        /**
-         * The value of the parameter.
-         */
-        @Child(name = "value", type = {}, order=2, min=0, max=1)
-        @Description(shortDefinition="Value of the part", formalDefinition="The value of the parameter." )
-        protected org.hl7.fhir.instance.model.Type value;
-
-        /**
-         * If the parameter is a whole resource.
-         */
-        @Child(name = "resource", type = {Resource.class}, order=3, min=0, max=1)
-        @Description(shortDefinition="If part is a whole resource", formalDefinition="If the parameter is a whole resource." )
-        protected Resource resource;
-
-        private static final long serialVersionUID = 1120601371L;
-
-    /*
-     * Constructor
-     */
-      public ParametersParameterPartComponent() {
-        super();
-      }
-
-    /*
-     * Constructor
-     */
-      public ParametersParameterPartComponent(StringType name) {
-        super();
-        this.name = name;
-      }
-
-        /**
-         * @return {@link #name} (The name of the parameter (reference to the operation definition).). This is the underlying object with id, value and extensions. The accessor "getName" gives direct access to the value
-         */
-        public StringType getNameElement() { 
-          if (this.name == null)
-            if (Configuration.errorOnAutoCreate())
-              throw new Error("Attempt to auto-create ParametersParameterPartComponent.name");
-            else if (Configuration.doAutoCreate())
-              this.name = new StringType(); // bb
-          return this.name;
-        }
-
-        public boolean hasNameElement() { 
-          return this.name != null && !this.name.isEmpty();
-        }
-
-        public boolean hasName() { 
-          return this.name != null && !this.name.isEmpty();
-        }
-
-        /**
-         * @param value {@link #name} (The name of the parameter (reference to the operation definition).). This is the underlying object with id, value and extensions. The accessor "getName" gives direct access to the value
-         */
-        public ParametersParameterPartComponent setNameElement(StringType value) { 
-          this.name = value;
-          return this;
-        }
-
-        /**
-         * @return The name of the parameter (reference to the operation definition).
-         */
-        public String getName() { 
-          return this.name == null ? null : this.name.getValue();
-        }
-
-        /**
-         * @param value The name of the parameter (reference to the operation definition).
-         */
-        public ParametersParameterPartComponent setName(String value) { 
-            if (this.name == null)
-              this.name = new StringType();
-            this.name.setValue(value);
-          return this;
-        }
-
-        /**
-         * @return {@link #value} (The value of the parameter.)
-         */
-        public org.hl7.fhir.instance.model.Type getValue() { 
-          return this.value;
-        }
-
-        public boolean hasValue() { 
-          return this.value != null && !this.value.isEmpty();
-        }
-
-        /**
-         * @param value {@link #value} (The value of the parameter.)
-         */
-        public ParametersParameterPartComponent setValue(org.hl7.fhir.instance.model.Type value) { 
-          this.value = value;
-          return this;
-        }
-
-        /**
-         * @return {@link #resource} (If the parameter is a whole resource.)
-         */
-        public Resource getResource() { 
-          return this.resource;
-        }
-
-        public boolean hasResource() { 
-          return this.resource != null && !this.resource.isEmpty();
-        }
-
-        /**
-         * @param value {@link #resource} (If the parameter is a whole resource.)
-         */
-        public ParametersParameterPartComponent setResource(Resource value) { 
-          this.resource = value;
-          return this;
-        }
-
-        protected void listChildren(List<Property> childrenList) {
-          super.listChildren(childrenList);
-          childrenList.add(new Property("name", "string", "The name of the parameter (reference to the operation definition).", 0, java.lang.Integer.MAX_VALUE, name));
-          childrenList.add(new Property("value[x]", "*", "The value of the parameter.", 0, java.lang.Integer.MAX_VALUE, value));
-          childrenList.add(new Property("resource", "Resource", "If the parameter is a whole resource.", 0, java.lang.Integer.MAX_VALUE, resource));
-        }
-
-      public ParametersParameterPartComponent copy() {
-        ParametersParameterPartComponent dst = new ParametersParameterPartComponent();
-        copyValues(dst);
-        dst.name = name == null ? null : name.copy();
-        dst.value = value == null ? null : value.copy();
-        dst.resource = resource == null ? null : resource.copy();
-        return dst;
-      }
-
-      @Override
-      public boolean equalsDeep(Base other) {
-        if (!super.equalsDeep(other))
-          return false;
-        if (!(other instanceof ParametersParameterPartComponent))
-          return false;
-        ParametersParameterPartComponent o = (ParametersParameterPartComponent) other;
-        return compareDeep(name, o.name, true) && compareDeep(value, o.value, true) && compareDeep(resource, o.resource, true)
-          ;
-      }
-
-      @Override
-      public boolean equalsShallow(Base other) {
-        if (!super.equalsShallow(other))
-          return false;
-        if (!(other instanceof ParametersParameterPartComponent))
-          return false;
-        ParametersParameterPartComponent o = (ParametersParameterPartComponent) other;
-        return compareValues(name, o.name, true);
-      }
-
-      public boolean isEmpty() {
-        return super.isEmpty() && (name == null || name.isEmpty()) && (value == null || value.isEmpty())
-           && (resource == null || resource.isEmpty());
-      }
-
-  }
-
-    /**
-     * A parameter passed to or received from the operation.
-     */
-    @Child(name = "parameter", type = {}, order=0, min=0, max=Child.MAX_UNLIMITED)
-    @Description(shortDefinition="Operation Parameter", formalDefinition="A parameter passed to or received from the operation." )
-    protected List<ParametersParameterComponent> parameter;
-
-    private static final long serialVersionUID = -1495940293L;
-
-  /*
-   * Constructor
-   */
-    public Parameters() {
-      super();
-    }
-
-    /**
-     * @return {@link #parameter} (A parameter passed to or received from the operation.)
-     */
-    public List<ParametersParameterComponent> getParameter() { 
-      if (this.parameter == null)
-        this.parameter = new ArrayList<ParametersParameterComponent>();
-      return this.parameter;
-    }
-
-    public boolean hasParameter() { 
-      if (this.parameter == null)
-        return false;
-      for (ParametersParameterComponent item : this.parameter)
-        if (!item.isEmpty())
-          return true;
-      return false;
-    }
-
-    /**
-     * @return {@link #parameter} (A parameter passed to or received from the operation.)
-     */
-    // syntactic sugar
-    public ParametersParameterComponent addParameter() { //3
-      ParametersParameterComponent t = new ParametersParameterComponent();
-      if (this.parameter == null)
-        this.parameter = new ArrayList<ParametersParameterComponent>();
-      this.parameter.add(t);
-      return t;
-    }
-
-    // syntactic sugar
-    public Parameters addParameter(ParametersParameterComponent t) { //3
-      if (t == null)
-        return this;
-      if (this.parameter == null)
-        this.parameter = new ArrayList<ParametersParameterComponent>();
-      this.parameter.add(t);
-      return this;
-    }
-
-      protected void listChildren(List<Property> childrenList) {
-        super.listChildren(childrenList);
-        childrenList.add(new Property("parameter", "", "A parameter passed to or received from the operation.", 0, java.lang.Integer.MAX_VALUE, parameter));
-      }
-
-      public Parameters copy() {
-        Parameters dst = new Parameters();
-        copyValues(dst);
-        if (parameter != null) {
-          dst.parameter = new ArrayList<ParametersParameterComponent>();
-          for (ParametersParameterComponent i : parameter)
-            dst.parameter.add(i.copy());
-        };
-        return dst;
-      }
-
-      protected Parameters typedCopy() {
-        return copy();
-      }
-
-      @Override
-      public boolean equalsDeep(Base other) {
-        if (!super.equalsDeep(other))
-          return false;
-        if (!(other instanceof Parameters))
-          return false;
-        Parameters o = (Parameters) other;
-        return compareDeep(parameter, o.parameter, true);
-      }
-
-      @Override
-      public boolean equalsShallow(Base other) {
-        if (!super.equalsShallow(other))
-          return false;
-        if (!(other instanceof Parameters))
-          return false;
-        Parameters o = (Parameters) other;
-        return true;
-      }
-
-      public boolean isEmpty() {
-        return super.isEmpty() && (parameter == null || parameter.isEmpty());
-      }
-
-  @Override
-  public ResourceType getResourceType() {
-    return ResourceType.Parameters;
-   }
-
-
-}
-
+package org.hl7.fhir.instance.model;
+
+/*
+  Copyright (c) 2011+, HL7, Inc.
+  All rights reserved.
+  
+  Redistribution and use in source and binary forms, with or without modification, 
+  are permitted provided that the following conditions are met:
+  
+   * Redistributions of source code must retain the above copyright notice, this 
+     list of conditions and the following disclaimer.
+   * Redistributions in binary form must reproduce the above copyright notice, 
+     this list of conditions and the following disclaimer in the documentation 
+     and/or other materials provided with the distribution.
+   * Neither the name of HL7 nor the names of its contributors may be used to 
+     endorse or promote products derived from this software without specific 
+     prior written permission.
+  
+  THIS SOFTWARE IS PROVIDED BY THE COPYRIGHT HOLDERS AND CONTRIBUTORS "AS IS" AND 
+  ANY EXPRESS OR IMPLIED WARRANTIES, INCLUDING, BUT NOT LIMITED TO, THE IMPLIED 
+  WARRANTIES OF MERCHANTABILITY AND FITNESS FOR A PARTICULAR PURPOSE ARE DISCLAIMED. 
+  IN NO EVENT SHALL THE COPYRIGHT HOLDER OR CONTRIBUTORS BE LIABLE FOR ANY DIRECT, 
+  INDIRECT, INCIDENTAL, SPECIAL, EXEMPLARY, OR CONSEQUENTIAL DAMAGES (INCLUDING, BUT 
+  NOT LIMITED TO, PROCUREMENT OF SUBSTITUTE GOODS OR SERVICES; LOSS OF USE, DATA, OR 
+  PROFITS; OR BUSINESS INTERRUPTION) HOWEVER CAUSED AND ON ANY THEORY OF LIABILITY, 
+  WHETHER IN CONTRACT, STRICT LIABILITY, OR TORT (INCLUDING NEGLIGENCE OR OTHERWISE) 
+  ARISING IN ANY WAY OUT OF THE USE OF THIS SOFTWARE, EVEN IF ADVISED OF THE 
+  POSSIBILITY OF SUCH DAMAGE.
+  
+*/
+
+// Generated on Tue, May 5, 2015 16:13-0400 for FHIR v0.5.0
+
+import java.util.*;
+
+import org.hl7.fhir.utilities.Utilities;
+import org.hl7.fhir.instance.model.annotations.ResourceDef;
+import org.hl7.fhir.instance.model.annotations.SearchParamDefinition;
+import org.hl7.fhir.instance.model.annotations.Child;
+import org.hl7.fhir.instance.model.annotations.Description;
+import org.hl7.fhir.instance.model.annotations.Block;
+import org.hl7.fhir.instance.model.api.*;
+/**
+ * This special resource type is used to represent [operation](operations.html] request and response. It has no other use, and there is no RESTful end=point associated with it.
+ */
+@ResourceDef(name="Parameters", profile="http://hl7.org/fhir/Profile/Parameters")
+public class Parameters extends Resource implements IBaseParameters {
+
+    @Block()
+    public static class ParametersParameterComponent extends BackboneElement implements IBaseBackboneElement {
+        /**
+         * The name of the parameter (reference to the operation definition).
+         */
+        @Child(name = "name", type = {StringType.class}, order=1, min=1, max=1)
+        @Description(shortDefinition="Name from the definition", formalDefinition="The name of the parameter (reference to the operation definition)." )
+        protected StringType name;
+
+        /**
+         * If the parameter is a data type.
+         */
+        @Child(name = "value", type = {}, order=2, min=0, max=1)
+        @Description(shortDefinition="If parameter is a data type", formalDefinition="If the parameter is a data type." )
+        protected org.hl7.fhir.instance.model.Type value;
+
+        /**
+         * If the parameter is a whole resource.
+         */
+        @Child(name = "resource", type = {Resource.class}, order=3, min=0, max=1)
+        @Description(shortDefinition="If parameter is a whole resource", formalDefinition="If the parameter is a whole resource." )
+        protected Resource resource;
+
+        /**
+         * A named part of a parameter. In many implementation context, a set of named parts is known as a "Tuple".
+         */
+        @Child(name = "part", type = {}, order=4, min=0, max=Child.MAX_UNLIMITED)
+        @Description(shortDefinition="Named part of a parameter (e.g. Tuple)", formalDefinition="A named part of a parameter. In many implementation context, a set of named parts is known as a 'Tuple'." )
+        protected List<ParametersParameterPartComponent> part;
+
+        private static final long serialVersionUID = 2101270343L;
+
+    /*
+     * Constructor
+     */
+      public ParametersParameterComponent() {
+        super();
+      }
+
+    /*
+     * Constructor
+     */
+      public ParametersParameterComponent(StringType name) {
+        super();
+        this.name = name;
+      }
+
+        /**
+         * @return {@link #name} (The name of the parameter (reference to the operation definition).). This is the underlying object with id, value and extensions. The accessor "getName" gives direct access to the value
+         */
+        public StringType getNameElement() { 
+          if (this.name == null)
+            if (Configuration.errorOnAutoCreate())
+              throw new Error("Attempt to auto-create ParametersParameterComponent.name");
+            else if (Configuration.doAutoCreate())
+              this.name = new StringType(); // bb
+          return this.name;
+        }
+
+        public boolean hasNameElement() { 
+          return this.name != null && !this.name.isEmpty();
+        }
+
+        public boolean hasName() { 
+          return this.name != null && !this.name.isEmpty();
+        }
+
+        /**
+         * @param value {@link #name} (The name of the parameter (reference to the operation definition).). This is the underlying object with id, value and extensions. The accessor "getName" gives direct access to the value
+         */
+        public ParametersParameterComponent setNameElement(StringType value) { 
+          this.name = value;
+          return this;
+        }
+
+        /**
+         * @return The name of the parameter (reference to the operation definition).
+         */
+        public String getName() { 
+          return this.name == null ? null : this.name.getValue();
+        }
+
+        /**
+         * @param value The name of the parameter (reference to the operation definition).
+         */
+        public ParametersParameterComponent setName(String value) { 
+            if (this.name == null)
+              this.name = new StringType();
+            this.name.setValue(value);
+          return this;
+        }
+
+        /**
+         * @return {@link #value} (If the parameter is a data type.)
+         */
+        public org.hl7.fhir.instance.model.Type getValue() { 
+          return this.value;
+        }
+
+        public boolean hasValue() { 
+          return this.value != null && !this.value.isEmpty();
+        }
+
+        /**
+         * @param value {@link #value} (If the parameter is a data type.)
+         */
+        public ParametersParameterComponent setValue(org.hl7.fhir.instance.model.Type value) { 
+          this.value = value;
+          return this;
+        }
+
+        /**
+         * @return {@link #resource} (If the parameter is a whole resource.)
+         */
+        public Resource getResource() { 
+          return this.resource;
+        }
+
+        public boolean hasResource() { 
+          return this.resource != null && !this.resource.isEmpty();
+        }
+
+        /**
+         * @param value {@link #resource} (If the parameter is a whole resource.)
+         */
+        public ParametersParameterComponent setResource(Resource value) { 
+          this.resource = value;
+          return this;
+        }
+
+        /**
+         * @return {@link #part} (A named part of a parameter. In many implementation context, a set of named parts is known as a "Tuple".)
+         */
+        public List<ParametersParameterPartComponent> getPart() { 
+          if (this.part == null)
+            this.part = new ArrayList<ParametersParameterPartComponent>();
+          return this.part;
+        }
+
+        public boolean hasPart() { 
+          if (this.part == null)
+            return false;
+          for (ParametersParameterPartComponent item : this.part)
+            if (!item.isEmpty())
+              return true;
+          return false;
+        }
+
+        /**
+         * @return {@link #part} (A named part of a parameter. In many implementation context, a set of named parts is known as a "Tuple".)
+         */
+    // syntactic sugar
+        public ParametersParameterPartComponent addPart() { //3
+          ParametersParameterPartComponent t = new ParametersParameterPartComponent();
+          if (this.part == null)
+            this.part = new ArrayList<ParametersParameterPartComponent>();
+          this.part.add(t);
+          return t;
+        }
+
+    // syntactic sugar
+        public ParametersParameterComponent addPart(ParametersParameterPartComponent t) { //3
+          if (t == null)
+            return this;
+          if (this.part == null)
+            this.part = new ArrayList<ParametersParameterPartComponent>();
+          this.part.add(t);
+          return this;
+        }
+
+        protected void listChildren(List<Property> childrenList) {
+          super.listChildren(childrenList);
+          childrenList.add(new Property("name", "string", "The name of the parameter (reference to the operation definition).", 0, java.lang.Integer.MAX_VALUE, name));
+          childrenList.add(new Property("value[x]", "*", "If the parameter is a data type.", 0, java.lang.Integer.MAX_VALUE, value));
+          childrenList.add(new Property("resource", "Resource", "If the parameter is a whole resource.", 0, java.lang.Integer.MAX_VALUE, resource));
+          childrenList.add(new Property("part", "", "A named part of a parameter. In many implementation context, a set of named parts is known as a 'Tuple'.", 0, java.lang.Integer.MAX_VALUE, part));
+        }
+
+      public ParametersParameterComponent copy() {
+        ParametersParameterComponent dst = new ParametersParameterComponent();
+        copyValues(dst);
+        dst.name = name == null ? null : name.copy();
+        dst.value = value == null ? null : value.copy();
+        dst.resource = resource == null ? null : resource.copy();
+        if (part != null) {
+          dst.part = new ArrayList<ParametersParameterPartComponent>();
+          for (ParametersParameterPartComponent i : part)
+            dst.part.add(i.copy());
+        };
+        return dst;
+      }
+
+      @Override
+      public boolean equalsDeep(Base other) {
+        if (!super.equalsDeep(other))
+          return false;
+        if (!(other instanceof ParametersParameterComponent))
+          return false;
+        ParametersParameterComponent o = (ParametersParameterComponent) other;
+        return compareDeep(name, o.name, true) && compareDeep(value, o.value, true) && compareDeep(resource, o.resource, true)
+           && compareDeep(part, o.part, true);
+      }
+
+      @Override
+      public boolean equalsShallow(Base other) {
+        if (!super.equalsShallow(other))
+          return false;
+        if (!(other instanceof ParametersParameterComponent))
+          return false;
+        ParametersParameterComponent o = (ParametersParameterComponent) other;
+        return compareValues(name, o.name, true);
+      }
+
+      public boolean isEmpty() {
+        return super.isEmpty() && (name == null || name.isEmpty()) && (value == null || value.isEmpty())
+           && (resource == null || resource.isEmpty()) && (part == null || part.isEmpty());
+      }
+
+  }
+
+    @Block()
+    public static class ParametersParameterPartComponent extends BackboneElement implements IBaseBackboneElement {
+        /**
+         * The name of the parameter (reference to the operation definition).
+         */
+        @Child(name = "name", type = {StringType.class}, order=1, min=1, max=1)
+        @Description(shortDefinition="Name from the definition", formalDefinition="The name of the parameter (reference to the operation definition)." )
+        protected StringType name;
+
+        /**
+         * The value of the parameter.
+         */
+        @Child(name = "value", type = {}, order=2, min=0, max=1)
+        @Description(shortDefinition="Value of the part", formalDefinition="The value of the parameter." )
+        protected org.hl7.fhir.instance.model.Type value;
+
+        /**
+         * If the parameter is a whole resource.
+         */
+        @Child(name = "resource", type = {Resource.class}, order=3, min=0, max=1)
+        @Description(shortDefinition="If part is a whole resource", formalDefinition="If the parameter is a whole resource." )
+        protected Resource resource;
+
+        private static final long serialVersionUID = 1120601371L;
+
+    /*
+     * Constructor
+     */
+      public ParametersParameterPartComponent() {
+        super();
+      }
+
+    /*
+     * Constructor
+     */
+      public ParametersParameterPartComponent(StringType name) {
+        super();
+        this.name = name;
+      }
+
+        /**
+         * @return {@link #name} (The name of the parameter (reference to the operation definition).). This is the underlying object with id, value and extensions. The accessor "getName" gives direct access to the value
+         */
+        public StringType getNameElement() { 
+          if (this.name == null)
+            if (Configuration.errorOnAutoCreate())
+              throw new Error("Attempt to auto-create ParametersParameterPartComponent.name");
+            else if (Configuration.doAutoCreate())
+              this.name = new StringType(); // bb
+          return this.name;
+        }
+
+        public boolean hasNameElement() { 
+          return this.name != null && !this.name.isEmpty();
+        }
+
+        public boolean hasName() { 
+          return this.name != null && !this.name.isEmpty();
+        }
+
+        /**
+         * @param value {@link #name} (The name of the parameter (reference to the operation definition).). This is the underlying object with id, value and extensions. The accessor "getName" gives direct access to the value
+         */
+        public ParametersParameterPartComponent setNameElement(StringType value) { 
+          this.name = value;
+          return this;
+        }
+
+        /**
+         * @return The name of the parameter (reference to the operation definition).
+         */
+        public String getName() { 
+          return this.name == null ? null : this.name.getValue();
+        }
+
+        /**
+         * @param value The name of the parameter (reference to the operation definition).
+         */
+        public ParametersParameterPartComponent setName(String value) { 
+            if (this.name == null)
+              this.name = new StringType();
+            this.name.setValue(value);
+          return this;
+        }
+
+        /**
+         * @return {@link #value} (The value of the parameter.)
+         */
+        public org.hl7.fhir.instance.model.Type getValue() { 
+          return this.value;
+        }
+
+        public boolean hasValue() { 
+          return this.value != null && !this.value.isEmpty();
+        }
+
+        /**
+         * @param value {@link #value} (The value of the parameter.)
+         */
+        public ParametersParameterPartComponent setValue(org.hl7.fhir.instance.model.Type value) { 
+          this.value = value;
+          return this;
+        }
+
+        /**
+         * @return {@link #resource} (If the parameter is a whole resource.)
+         */
+        public Resource getResource() { 
+          return this.resource;
+        }
+
+        public boolean hasResource() { 
+          return this.resource != null && !this.resource.isEmpty();
+        }
+
+        /**
+         * @param value {@link #resource} (If the parameter is a whole resource.)
+         */
+        public ParametersParameterPartComponent setResource(Resource value) { 
+          this.resource = value;
+          return this;
+        }
+
+        protected void listChildren(List<Property> childrenList) {
+          super.listChildren(childrenList);
+          childrenList.add(new Property("name", "string", "The name of the parameter (reference to the operation definition).", 0, java.lang.Integer.MAX_VALUE, name));
+          childrenList.add(new Property("value[x]", "*", "The value of the parameter.", 0, java.lang.Integer.MAX_VALUE, value));
+          childrenList.add(new Property("resource", "Resource", "If the parameter is a whole resource.", 0, java.lang.Integer.MAX_VALUE, resource));
+        }
+
+      public ParametersParameterPartComponent copy() {
+        ParametersParameterPartComponent dst = new ParametersParameterPartComponent();
+        copyValues(dst);
+        dst.name = name == null ? null : name.copy();
+        dst.value = value == null ? null : value.copy();
+        dst.resource = resource == null ? null : resource.copy();
+        return dst;
+      }
+
+      @Override
+      public boolean equalsDeep(Base other) {
+        if (!super.equalsDeep(other))
+          return false;
+        if (!(other instanceof ParametersParameterPartComponent))
+          return false;
+        ParametersParameterPartComponent o = (ParametersParameterPartComponent) other;
+        return compareDeep(name, o.name, true) && compareDeep(value, o.value, true) && compareDeep(resource, o.resource, true)
+          ;
+      }
+
+      @Override
+      public boolean equalsShallow(Base other) {
+        if (!super.equalsShallow(other))
+          return false;
+        if (!(other instanceof ParametersParameterPartComponent))
+          return false;
+        ParametersParameterPartComponent o = (ParametersParameterPartComponent) other;
+        return compareValues(name, o.name, true);
+      }
+
+      public boolean isEmpty() {
+        return super.isEmpty() && (name == null || name.isEmpty()) && (value == null || value.isEmpty())
+           && (resource == null || resource.isEmpty());
+      }
+
+  }
+
+    /**
+     * A parameter passed to or received from the operation.
+     */
+    @Child(name = "parameter", type = {}, order=0, min=0, max=Child.MAX_UNLIMITED)
+    @Description(shortDefinition="Operation Parameter", formalDefinition="A parameter passed to or received from the operation." )
+    protected List<ParametersParameterComponent> parameter;
+
+    private static final long serialVersionUID = -1495940293L;
+
+  /*
+   * Constructor
+   */
+    public Parameters() {
+      super();
+    }
+
+    /**
+     * @return {@link #parameter} (A parameter passed to or received from the operation.)
+     */
+    public List<ParametersParameterComponent> getParameter() { 
+      if (this.parameter == null)
+        this.parameter = new ArrayList<ParametersParameterComponent>();
+      return this.parameter;
+    }
+
+    public boolean hasParameter() { 
+      if (this.parameter == null)
+        return false;
+      for (ParametersParameterComponent item : this.parameter)
+        if (!item.isEmpty())
+          return true;
+      return false;
+    }
+
+    /**
+     * @return {@link #parameter} (A parameter passed to or received from the operation.)
+     */
+    // syntactic sugar
+    public ParametersParameterComponent addParameter() { //3
+      ParametersParameterComponent t = new ParametersParameterComponent();
+      if (this.parameter == null)
+        this.parameter = new ArrayList<ParametersParameterComponent>();
+      this.parameter.add(t);
+      return t;
+    }
+
+    // syntactic sugar
+    public Parameters addParameter(ParametersParameterComponent t) { //3
+      if (t == null)
+        return this;
+      if (this.parameter == null)
+        this.parameter = new ArrayList<ParametersParameterComponent>();
+      this.parameter.add(t);
+      return this;
+    }
+
+      protected void listChildren(List<Property> childrenList) {
+        super.listChildren(childrenList);
+        childrenList.add(new Property("parameter", "", "A parameter passed to or received from the operation.", 0, java.lang.Integer.MAX_VALUE, parameter));
+      }
+
+      public Parameters copy() {
+        Parameters dst = new Parameters();
+        copyValues(dst);
+        if (parameter != null) {
+          dst.parameter = new ArrayList<ParametersParameterComponent>();
+          for (ParametersParameterComponent i : parameter)
+            dst.parameter.add(i.copy());
+        };
+        return dst;
+      }
+
+      protected Parameters typedCopy() {
+        return copy();
+      }
+
+      @Override
+      public boolean equalsDeep(Base other) {
+        if (!super.equalsDeep(other))
+          return false;
+        if (!(other instanceof Parameters))
+          return false;
+        Parameters o = (Parameters) other;
+        return compareDeep(parameter, o.parameter, true);
+      }
+
+      @Override
+      public boolean equalsShallow(Base other) {
+        if (!super.equalsShallow(other))
+          return false;
+        if (!(other instanceof Parameters))
+          return false;
+        Parameters o = (Parameters) other;
+        return true;
+      }
+
+      public boolean isEmpty() {
+        return super.isEmpty() && (parameter == null || parameter.isEmpty());
+      }
+
+  @Override
+  public ResourceType getResourceType() {
+    return ResourceType.Parameters;
+   }
+
+
+}
+