--- conflicted
+++ resolved
@@ -2220,106 +2220,6 @@
 	}
 
 	/**
-<<<<<<< HEAD
-	 * If this is enabled (this is the default), this server will attempt to activate and run <b>Bulk Import</b>
-	 * batch jobs. Otherwise, this server will not.
-	 *
-	 * @since 5.5.0
-	 */
-	public boolean isEnableTaskBulkImportJobExecution() {
-		return myEnableTaskBulkImportJobExecution;
-	}
-
-	/**
-	 * If this is enabled (this is the default), this server will attempt to activate and run <b>Bulk Import</b>
-	 * batch jobs. Otherwise, this server will not.
-	 *
-	 * @since 5.5.0
-	 */
-	public void setEnableTaskBulkImportJobExecution(boolean theEnableTaskBulkImportJobExecution) {
-		myEnableTaskBulkImportJobExecution = theEnableTaskBulkImportJobExecution;
-	}
-
-	/**
-	 * If this is enabled (this is the default), this server will attempt to activate and run <b>Bulk Export</b>
-	 * batch jobs. Otherwise, this server will not.
-	 *
-	 * @since 5.5.0
-	 */
-	public void setEnableTaskBulkExportJobExecution(boolean theEnableTaskBulkExportJobExecution) {
-		myEnableTaskBulkExportJobExecution = theEnableTaskBulkExportJobExecution;
-	}
-
-	/**
-	 * If this is enabled (this is the default), this server will attempt to activate and run <b>Bulk Export</b>
-	 * batch jobs. Otherwise, this server will not.
-	 *
-	 * @since 5.5.0
-	 */
-	public boolean isEnableTaskBulkExportJobExecution() {
-		return myEnableTaskBulkExportJobExecution;
-	}
-
-
-	/**
-	 * If this is enabled (this is the default), this server will attempt to pre-expand any ValueSets that
-	 * have been uploaded and are not yet pre-expanded. Otherwise, this server will not.
-	 *
-	 * @since 5.5.0
-	 */
-	public boolean isEnableTaskPreExpandValueSets() {
-		return myEnableTaskPreExpandValueSets;
-	}
-
-	/**
-	 * If this is enabled (this is the default), this server will attempt to pre-expand any ValueSets that
-	 * have been uploaded and are not yet pre-expanded. Otherwise, this server will not.
-	 *
-	 * @since 5.5.0
-	 */
-	public void setEnableTaskPreExpandValueSets(boolean theEnableTaskPreExpandValueSets) {
-		myEnableTaskPreExpandValueSets = theEnableTaskPreExpandValueSets;
-	}
-
-	/**
-	 * If this is enabled (this is the default), this server will periodically scan for and try to delete
-	 * stale searches in the database. Otherwise, this server will not.
-	 *
-	 * @since 5.5.0
-	 */
-	public boolean isEnableTaskStaleSearchCleanup() {
-		return myEnableTaskStaleSearchCleanup;
-	}
-
-	/**
-	 * If this is enabled (this is the default), this server will periodically scan for and try to delete
-	 * stale searches in the database. Otherwise, this server will not.
-	 *
-	 * @since 5.5.0
-	 */
-	public void setEnableTaskStaleSearchCleanup(boolean theEnableTaskStaleSearchCleanup) {
-		myEnableTaskStaleSearchCleanup = theEnableTaskStaleSearchCleanup;
-	}
-
-	/**
-	 * If this is enabled (this is the default), this server will attempt to run resource reindexing jobs.
-	 * Otherwise, this server will not.
-	 *
-	 * @since 5.5.0
-	 */
-	public void setEnableTaskResourceReindexing(boolean theEnableTaskResourceReindexing) {
-		myEnableTaskResourceReindexing = theEnableTaskResourceReindexing;
-	}
-
-	/**
-	 * If this is enabled (this is the default), this server will attempt to run resource reindexing jobs.
-	 * Otherwise, this server will not.
-	 *
-	 * @since 5.5.0
-	 */
-	public boolean isEnableTaskResourceReindexing() {
-		return myEnableTaskResourceReindexing;
-=======
 	 * <p>
 	 *    This determines the internal search size that is run synchronously during operations such as:
 	 *    1. Delete with _expunge parameter.
@@ -2341,7 +2241,108 @@
 	 */
 	public void setInternalSynchronousSearchSize(Integer theInternalSynchronousSearchSize) {
 		myInternalSynchronousSearchSize = theInternalSynchronousSearchSize;
->>>>>>> 57bb1179
+	}
+
+
+	/**
+	 * If this is enabled (this is the default), this server will attempt to activate and run <b>Bulk Import</b>
+	 * batch jobs. Otherwise, this server will not.
+	 *
+	 * @since 5.5.0
+	 */
+	public boolean isEnableTaskBulkImportJobExecution() {
+		return myEnableTaskBulkImportJobExecution;
+	}
+
+	/**
+	 * If this is enabled (this is the default), this server will attempt to activate and run <b>Bulk Import</b>
+	 * batch jobs. Otherwise, this server will not.
+	 *
+	 * @since 5.5.0
+	 */
+	public void setEnableTaskBulkImportJobExecution(boolean theEnableTaskBulkImportJobExecution) {
+		myEnableTaskBulkImportJobExecution = theEnableTaskBulkImportJobExecution;
+	}
+
+	/**
+	 * If this is enabled (this is the default), this server will attempt to activate and run <b>Bulk Export</b>
+	 * batch jobs. Otherwise, this server will not.
+	 *
+	 * @since 5.5.0
+	 */
+	public void setEnableTaskBulkExportJobExecution(boolean theEnableTaskBulkExportJobExecution) {
+		myEnableTaskBulkExportJobExecution = theEnableTaskBulkExportJobExecution;
+	}
+
+	/**
+	 * If this is enabled (this is the default), this server will attempt to activate and run <b>Bulk Export</b>
+	 * batch jobs. Otherwise, this server will not.
+	 *
+	 * @since 5.5.0
+	 */
+	public boolean isEnableTaskBulkExportJobExecution() {
+		return myEnableTaskBulkExportJobExecution;
+	}
+
+
+	/**
+	 * If this is enabled (this is the default), this server will attempt to pre-expand any ValueSets that
+	 * have been uploaded and are not yet pre-expanded. Otherwise, this server will not.
+	 *
+	 * @since 5.5.0
+	 */
+	public boolean isEnableTaskPreExpandValueSets() {
+		return myEnableTaskPreExpandValueSets;
+	}
+
+	/**
+	 * If this is enabled (this is the default), this server will attempt to pre-expand any ValueSets that
+	 * have been uploaded and are not yet pre-expanded. Otherwise, this server will not.
+	 *
+	 * @since 5.5.0
+	 */
+	public void setEnableTaskPreExpandValueSets(boolean theEnableTaskPreExpandValueSets) {
+		myEnableTaskPreExpandValueSets = theEnableTaskPreExpandValueSets;
+	}
+
+	/**
+	 * If this is enabled (this is the default), this server will periodically scan for and try to delete
+	 * stale searches in the database. Otherwise, this server will not.
+	 *
+	 * @since 5.5.0
+	 */
+	public boolean isEnableTaskStaleSearchCleanup() {
+		return myEnableTaskStaleSearchCleanup;
+	}
+
+	/**
+	 * If this is enabled (this is the default), this server will periodically scan for and try to delete
+	 * stale searches in the database. Otherwise, this server will not.
+	 *
+	 * @since 5.5.0
+	 */
+	public void setEnableTaskStaleSearchCleanup(boolean theEnableTaskStaleSearchCleanup) {
+		myEnableTaskStaleSearchCleanup = theEnableTaskStaleSearchCleanup;
+	}
+
+	/**
+	 * If this is enabled (this is the default), this server will attempt to run resource reindexing jobs.
+	 * Otherwise, this server will not.
+	 *
+	 * @since 5.5.0
+	 */
+	public void setEnableTaskResourceReindexing(boolean theEnableTaskResourceReindexing) {
+		myEnableTaskResourceReindexing = theEnableTaskResourceReindexing;
+	}
+
+	/**
+	 * If this is enabled (this is the default), this server will attempt to run resource reindexing jobs.
+	 * Otherwise, this server will not.
+	 *
+	 * @since 5.5.0
+	 */
+	public boolean isEnableTaskResourceReindexing() {
+		return myEnableTaskResourceReindexing;
 	}
 
 	public enum StoreMetaSourceInformationEnum {
