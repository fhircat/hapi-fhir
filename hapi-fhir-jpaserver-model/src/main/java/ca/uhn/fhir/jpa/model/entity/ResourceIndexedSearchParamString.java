package ca.uhn.fhir.jpa.model.entity;

/*
 * #%L
 * HAPI FHIR Model
 * %%
 * Copyright (C) 2014 - 2020 University Health Network
 * %%
 * Licensed under the Apache License, Version 2.0 (the "License");
 * you may not use this file except in compliance with the License.
 * You may obtain a copy of the License at
 *
 *      http://www.apache.org/licenses/LICENSE-2.0
 *
 * Unless required by applicable law or agreed to in writing, software
 * distributed under the License is distributed on an "AS IS" BASIS,
 * WITHOUT WARRANTIES OR CONDITIONS OF ANY KIND, either express or implied.
 * See the License for the specific language governing permissions and
 * limitations under the License.
 * #L%
 */

import ca.uhn.fhir.interceptor.model.RequestPartitionId;
import ca.uhn.fhir.jpa.model.config.PartitionSettings;
import ca.uhn.fhir.jpa.model.util.StringNormalizer;
import ca.uhn.fhir.model.api.IQueryParameterType;
import ca.uhn.fhir.rest.param.StringParam;
import org.apache.commons.lang3.builder.EqualsBuilder;
import org.apache.commons.lang3.builder.HashCodeBuilder;
import org.apache.commons.lang3.builder.ToStringBuilder;
import org.apache.commons.lang3.builder.ToStringStyle;
import org.hibernate.search.annotations.Analyze;
import org.hibernate.search.annotations.Analyzer;
import org.hibernate.search.annotations.ContainedIn;
import org.hibernate.search.annotations.Field;
import org.hibernate.search.annotations.Fields;
import org.hibernate.search.annotations.Indexed;
import org.hibernate.search.annotations.Store;

import javax.persistence.*;

import static org.apache.commons.lang3.StringUtils.defaultString;
import static org.apache.commons.lang3.StringUtils.left;

//@formatter:off
@Embeddable
@Entity
@Table(name = "HFJ_SPIDX_STRING", indexes = {
	/*
	 * Note: We previously had indexes with the following names,
	 * do not reuse these names:
	 * IDX_SP_STRING
	 */

	// This is used for sorting, and for :contains queries currently
	@Index(name = "IDX_SP_STRING_HASH_IDENT", columnList = "HASH_IDENTITY"),

	@Index(name = "IDX_SP_STRING_HASH_NRM", columnList = "HASH_NORM_PREFIX,SP_VALUE_NORMALIZED"),
	@Index(name = "IDX_SP_STRING_HASH_EXCT", columnList = "HASH_EXACT"),

	@Index(name = "IDX_SP_STRING_UPDATED", columnList = "SP_UPDATED"),
	@Index(name = "IDX_SP_STRING_RESID", columnList = "RES_ID")
})
@Indexed()
public class ResourceIndexedSearchParamString extends BaseResourceIndexedSearchParam {

	/*
	 * Note that MYSQL chokes on unique indexes for lengths > 255 so be careful here
	 */
	public static final int MAX_LENGTH = 200;
	public static final int HASH_PREFIX_LENGTH = 1;
	private static final long serialVersionUID = 1L;
	@Id
	@SequenceGenerator(name = "SEQ_SPIDX_STRING", sequenceName = "SEQ_SPIDX_STRING")
	@GeneratedValue(strategy = GenerationType.AUTO, generator = "SEQ_SPIDX_STRING")
	@Column(name = "SP_ID")
	private Long myId;

	@ManyToOne(optional = false)
	@JoinColumn(name = "RES_ID", referencedColumnName = "RES_ID", insertable = false, updatable = false, foreignKey = @ForeignKey(name = "FK_SPIDXSTR_RESOURCE"))
	@ContainedIn
	private ResourceTable myResourceTable;

	@Column(name = "SP_VALUE_EXACT", length = MAX_LENGTH, nullable = true)
	@Fields({
		@Field(name = "myValueText", index = org.hibernate.search.annotations.Index.YES, store = Store.YES, analyze = Analyze.YES, analyzer = @Analyzer(definition = "standardAnalyzer")),
		@Field(name = "myValueTextEdgeNGram", index = org.hibernate.search.annotations.Index.YES, store = Store.NO, analyze = Analyze.YES, analyzer = @Analyzer(definition = "autocompleteEdgeAnalyzer")),
		@Field(name = "myValueTextNGram", index = org.hibernate.search.annotations.Index.YES, store = Store.NO, analyze = Analyze.YES, analyzer = @Analyzer(definition = "autocompleteNGramAnalyzer")),
		@Field(name = "myValueTextPhonetic", index = org.hibernate.search.annotations.Index.YES, store = Store.NO, analyze = Analyze.YES, analyzer = @Analyzer(definition = "autocompletePhoneticAnalyzer"))
	})
	private String myValueExact;

	@Column(name = "SP_VALUE_NORMALIZED", length = MAX_LENGTH, nullable = true)
	private String myValueNormalized;
	/**
	 * @since 3.4.0 - At some point this should be made not-null
	 */
	@Column(name = "HASH_NORM_PREFIX", nullable = true)
	private Long myHashNormalizedPrefix;
	/**
	 * @since 3.6.0 - At some point this should be made not-null
	 */
	@Column(name = "HASH_IDENTITY", nullable = true)
	private Long myHashIdentity;
	/**
	 * @since 3.4.0 - At some point this should be made not-null
	 */
	@Column(name = "HASH_EXACT", nullable = true)
	private Long myHashExact;
	@Transient
	private transient ModelConfig myModelConfig;

	public ResourceIndexedSearchParamString() {
		super();
	}

	public ResourceIndexedSearchParamString(PartitionSettings thePartitionSettings, ModelConfig theModelConfig, String theResourceType, String theParamName, String theValueNormalized, String theValueExact) {
		setPartitionSettings(thePartitionSettings);
		setModelConfig(theModelConfig);
		setResourceType(theResourceType);
		setParamName(theParamName);
		setValueNormalized(theValueNormalized);
		setValueExact(theValueExact);
	}

	@Override
	public <T extends BaseResourceIndex> void copyMutableValuesFrom(T theSource) {
		super.copyMutableValuesFrom(theSource);
		ResourceIndexedSearchParamString source = (ResourceIndexedSearchParamString) theSource;
		myValueExact = source.myValueExact;
		myValueNormalized = source.myValueNormalized;
		myHashExact = source.myHashExact;
		myHashIdentity = source.myHashIdentity;
		myHashNormalizedPrefix = source.myHashNormalizedPrefix;
	}

	@Override
	@PrePersist
	@PreUpdate
	public void calculateHashes() {
		if ((myHashIdentity == null || myHashNormalizedPrefix == null || myHashExact == null) && getParamName() != null) {
			String resourceType = getResourceType();
			String paramName = getParamName();
			String valueNormalized = getValueNormalized();
			String valueExact = getValueExact();
			setHashNormalizedPrefix(calculateHashNormalized(getPartitionSettings(), getPartitionId(), myModelConfig, resourceType, paramName, valueNormalized));
			setHashExact(calculateHashExact(getPartitionSettings(), getPartitionId(), resourceType, paramName, valueExact));
			setHashIdentity(calculateHashIdentity(getPartitionSettings(), getPartitionId(), resourceType, paramName));
		}
	}

	@Override
	protected void clearHashes() {
		myHashNormalizedPrefix = null;
		myHashExact = null;
		myHashIdentity = null;
	}

	@Override
	public boolean equals(Object theObj) {
		if (this == theObj) {
			return true;
		}
		if (theObj == null) {
			return false;
		}
		if (!(theObj instanceof ResourceIndexedSearchParamString)) {
			return false;
		}
		ResourceIndexedSearchParamString obj = (ResourceIndexedSearchParamString) theObj;
		EqualsBuilder b = new EqualsBuilder();
		b.append(getResourceType(), obj.getResourceType());
		b.append(getParamName(), obj.getParamName());
		b.append(getValueExact(), obj.getValueExact());
		b.append(getHashIdentity(), obj.getHashIdentity());
		b.append(getHashExact(), obj.getHashExact());
		b.append(getHashNormalizedPrefix(), obj.getHashNormalizedPrefix());
		return b.isEquals();
	}

	private Long getHashIdentity() {
		calculateHashes();
		return myHashIdentity;
	}

	public void setHashIdentity(Long theHashIdentity) {
		myHashIdentity = theHashIdentity;
	}

	public Long getHashExact() {
		calculateHashes();
		return myHashExact;
	}

	public void setHashExact(Long theHashExact) {
		myHashExact = theHashExact;
	}

	public Long getHashNormalizedPrefix() {
		calculateHashes();
		return myHashNormalizedPrefix;
	}

	public void setHashNormalizedPrefix(Long theHashNormalizedPrefix) {
		myHashNormalizedPrefix = theHashNormalizedPrefix;
	}

	@Override
	public Long getId() {
		return myId;
	}

	@Override
	public void setId(Long theId) {
		myId = theId;
	}


	public String getValueExact() {
		return myValueExact;
	}

	public ResourceIndexedSearchParamString setValueExact(String theValueExact) {
		if (defaultString(theValueExact).length() > MAX_LENGTH) {
			throw new IllegalArgumentException("Value is too long: " + theValueExact.length());
		}
		myValueExact = theValueExact;
		return this;
	}

	public String getValueNormalized() {
		return myValueNormalized;
	}

	public ResourceIndexedSearchParamString setValueNormalized(String theValueNormalized) {
		if (defaultString(theValueNormalized).length() > MAX_LENGTH) {
			throw new IllegalArgumentException("Value is too long: " + theValueNormalized.length());
		}
		myValueNormalized = theValueNormalized;
		return this;
	}

	@Override
	public int hashCode() {
		HashCodeBuilder b = new HashCodeBuilder();
		b.append(getResourceType());
		b.append(getParamName());
		b.append(getValueExact());
		return b.toHashCode();
	}

	public BaseResourceIndexedSearchParam setModelConfig(ModelConfig theModelConfig) {
		myModelConfig = theModelConfig;
		return this;
	}

	@Override
	public IQueryParameterType toQueryParameterType() {
		return new StringParam(getValueExact());
	}

	@Override
	public String toString() {
		ToStringBuilder b = new ToStringBuilder(this, ToStringStyle.SHORT_PREFIX_STYLE);
		b.append("paramName", getParamName());
		b.append("resourceId", getResourcePid());
		b.append("hashNormalizedPrefix", getHashNormalizedPrefix());
		b.append("valueNormalized", getValueNormalized());
		return b.build();
	}

	@Override
	public boolean matches(IQueryParameterType theParam) {
		if (!(theParam instanceof StringParam)) {
			return false;
		}
		StringParam string = (StringParam) theParam;
		String normalizedString = StringNormalizer.normalizeString(defaultString(string.getValue()));
		return defaultString(getValueNormalized()).startsWith(normalizedString);
	}

	public static long calculateHashExact(PartitionSettings thePartitionSettings, RequestPartitionId theRequestPartitionId, String theResourceType, String theParamName, String theValueExact) {
		return hash(thePartitionSettings, theRequestPartitionId, theResourceType, theParamName, theValueExact);
	}

	public static long calculateHashNormalized(PartitionSettings thePartitionSettings, RequestPartitionId theRequestPartitionId, ModelConfig theModelConfig, String theResourceType, String theParamName, String theValueNormalized) {
		/*
		 * If we're not allowing contained searches, we'll add the first
		 * bit of the normalized value to the hash. This helps to
		 * make the hash even more unique, which will be good for
		 * performance.
		 */
		int hashPrefixLength = HASH_PREFIX_LENGTH;
		if (theModelConfig.isAllowContainsSearches()) {
			hashPrefixLength = 0;
		}

<<<<<<< HEAD
		long hash = hash(theResourceType, theParamName, left(theValueNormalized, hashPrefixLength));
		return hash;
	}

	@Override
	public boolean matches(IQueryParameterType theParam, boolean theUseOrdinalDatesForDayComparison) {
		if (!(theParam instanceof StringParam)) {
			return false;
		}
		StringParam string = (StringParam)theParam;
		String normalizedString = StringNormalizer.normalizeString(defaultString(string.getValue()));
		return defaultString(getValueNormalized()).startsWith(normalizedString);
=======
		return hash(thePartitionSettings, theRequestPartitionId, theResourceType, theParamName, left(theValueNormalized, hashPrefixLength));
>>>>>>> e439891e
	}
}<|MERGE_RESOLUTION|>--- conflicted
+++ resolved
@@ -270,7 +270,7 @@
 	}
 
 	@Override
-	public boolean matches(IQueryParameterType theParam) {
+	public boolean matches(IQueryParameterType theParam, boolean theUseOrdinalDatesForDayComparison) {
 		if (!(theParam instanceof StringParam)) {
 			return false;
 		}
@@ -295,21 +295,6 @@
 			hashPrefixLength = 0;
 		}
 
-<<<<<<< HEAD
-		long hash = hash(theResourceType, theParamName, left(theValueNormalized, hashPrefixLength));
-		return hash;
-	}
-
-	@Override
-	public boolean matches(IQueryParameterType theParam, boolean theUseOrdinalDatesForDayComparison) {
-		if (!(theParam instanceof StringParam)) {
-			return false;
-		}
-		StringParam string = (StringParam)theParam;
-		String normalizedString = StringNormalizer.normalizeString(defaultString(string.getValue()));
-		return defaultString(getValueNormalized()).startsWith(normalizedString);
-=======
 		return hash(thePartitionSettings, theRequestPartitionId, theResourceType, theParamName, left(theValueNormalized, hashPrefixLength));
->>>>>>> e439891e
 	}
 }