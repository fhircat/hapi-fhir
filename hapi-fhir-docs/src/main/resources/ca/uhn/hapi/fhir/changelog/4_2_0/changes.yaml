---
- item:
    type: "add"
    title: "The version of a few dependencies have been bumped to the latest versions
    (dependent HAPI modules listed in brackets):
    <ul>
    <li>Jetty (CLI): 9.4.14.v20181114 -&gt; 9.4.23.v20191118</li>
    <li>Spring (JPA, Testpage): 5.2.1 -&gt; 5.2.3 (addresses CVE-2020-5398 and CVE-2020-5397)</li>
    </ul>"
- item:
    issue: "1583"
    type: "fix"
    title: "As of FHIR R4, some fields that were previously of type reference are now of type canonical. One example is QuestionnaireResponse.questionnaire. Technically this means that this field should no longer contain a relative reference, but as they are sometimes used that way, HAPI FHIR will now try to be permissive and will index relative link canonical fields such as (Questionnaire/123) as though it actually was a local relative link. Thanks to Dean Atchley for reporting and providing a test case!"
- item:
    type: "fix"
    title: "ValueSet PreCalculation did not successfully expand valuesets when Lucene was not enabled in the JPA server. This has been corrected."
- item:
    type: "change"
    title: "When parsing Bundle resources containing other resources, XML/JSON parsers have an option called \"override resource ID with bundle entry fullUrl\". This option previously caused any value found in Bundle.entry.fullUrl to override any value found in Bundle.entry.resource.id (meaning that the parsed resource would take its ID from the fullUrl even if that ID disagreed with the ID found in the resource itself. As of HAPI FHIR 4.1.0 the value in Bundle.entry.fullUrl will only be used to set the parsed resource ID if the resource has no ID present."
- item:
    type: "add"
    title: "Chained searches using the _has search parameter as the chain value are now supported by the JPA server."
- item:
    type: "change"
    title: "Changed database migration to use flyway. This adds a new table called FLY_HFJ_MIGRATION that records all database migration tasks that have already been applied. The hapi-fhir-cli migrate tool has been changed to use flyway. Learn more about flyway here: https://flywaydb.org/."
- item:
    issue: "1613"
    type: "fix"
    title: "ValueSet Precalculation sometimes failed on Oracle DBs due to an invalid SQL function. This has been corrected."
- item:
    type: "fix"
    title: "A ConcurrentModificationException was sometimes thrown when performing a cascading delete. This has been corrected."
- item:
    issue: "1624"
    type: "fix"
    title: "The constructor for Verdict.java was inadvertantly made private, preventing custom rules from being written. Thanks to Jafer Khan for the pull request!"
- item:
    type: "change"
    title: "The <code>IRestfulClient#registerInterceptor</code> and <code>IRestfulClient#unregisterInterceptor</code> methods now take Object as an argument instead of IClientInterceptor, allowing client interceptors to now be migrated to the new interceptor framework."
- item:
    issue: "1610"
    type: "fix"
    title: "A missing mandatory was added to the SNOMED CT CodeSystem that is uploaded when SCT is uploaded to the JPA server. Thanks to Anders Havn for the pull request!"
- item:
   issue: "1643"
   type: "fix"
   title: "When validating resources containing custom valuesets defined in PrePopulatedValidationSupport
      outside of the JPA server, sometimes code systems could not be found resulting in false negative
      errors."
- item:
   issue: "1588"
   type: "add"
   title: "Support for several new operators has been added to the `_filter` support in the JPA server. Thanks
      to Anthony Sute for the Pull Request!"
- item:
   issue: "1650"
   type: "fix"
   title: "Several misleading comments in documentation code snippets were fixed. Thanks to
      Jafer Khan for the pull request!"
- item:
   issue: "1603"
   type: "fix"
   title: "The client threw a NullPointerException in some circumstances when it received an HTTP 201 No Content response from the server. This has been corrected. Thanks to Petro Mykhailysyn for the pull request!"
- item:
   issue: "1649"
   type: "add"
   title: "Support for LOINC 2.67 file format changes has been added to the JPA Server LOINC uploader. Thanks to Dan Vreeman for reporting!"
- item:
   issue: "1660"
   type: "perf"
   title: "A significant performance improvement was added to the Json and XML parsers when parsing large Bundle
      resources. Throughput for parsing these resources has been improved by roughly 50%. Thanks to Rok Bertoncelj
      and Bogdan Solga for providing analysis and insight that triggered this change."
- item:
   issue: "1658"
   type: "fix"
   title: "When parsing HTML Narratives, the `lang` attribute was stripped from the outer DIV tag if present. Thanks to
Sean McIlvenna for reporting!"
- item:
   issue: "1655"
   type: "fix"
   title: "When using a custom structure that changes the cardinality from 0..* to 0..1, the Parser was encoding
       a plain field instead of an array (as required by the FHIR specification). Thanks to 
       Petro Mykhailysyn for the pull request!"
- item:
<<<<<<< HEAD
     type: "add"
     title: "Searching Location.position by latitude, longitude and distance for DSTU3, R4 and R5 is now supported using a simple 'box' search.
     Locations falling within a box with length and width of 2 * distance, centred on specified latitude,longitude are matched.  If no distance
     is provided, the coordinates must match exactly."
=======
   type: "fix"
   title: "A meomery leak was resolved in the JPA terminology service delta upload operations."
>>>>>>> ba0048aa
<|MERGE_RESOLUTION|>--- conflicted
+++ resolved
@@ -83,12 +83,10 @@
        a plain field instead of an array (as required by the FHIR specification). Thanks to 
        Petro Mykhailysyn for the pull request!"
 - item:
-<<<<<<< HEAD
+   type: "fix"
+   title: "A meomery leak was resolved in the JPA terminology service delta upload operations."
+- item:
      type: "add"
      title: "Searching Location.position by latitude, longitude and distance for DSTU3, R4 and R5 is now supported using a simple 'box' search.
      Locations falling within a box with length and width of 2 * distance, centred on specified latitude,longitude are matched.  If no distance
-     is provided, the coordinates must match exactly."
-=======
-   type: "fix"
-   title: "A meomery leak was resolved in the JPA terminology service delta upload operations."
->>>>>>> ba0048aa
+     is provided, the coordinates must match exactly."