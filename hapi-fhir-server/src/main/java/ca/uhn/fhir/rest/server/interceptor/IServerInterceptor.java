package ca.uhn.fhir.rest.server.interceptor;

/*
 * #%L
 * HAPI FHIR - Server Framework
 * %%
 * Copyright (C) 2014 - 2019 University Health Network
 * %%
 * Licensed under the Apache License, Version 2.0 (the "License");
 * you may not use this file except in compliance with the License.
 * You may obtain a copy of the License at
 *
 * http://www.apache.org/licenses/LICENSE-2.0
 *
 * Unless required by applicable law or agreed to in writing, software
 * distributed under the License is distributed on an "AS IS" BASIS,
 * WITHOUT WARRANTIES OR CONDITIONS OF ANY KIND, either express or implied.
 * See the License for the specific language governing permissions and
 * limitations under the License.
 * #L%
 */

import ca.uhn.fhir.context.FhirContext;
import ca.uhn.fhir.interceptor.api.Hook;
import ca.uhn.fhir.interceptor.api.HookParams;
import ca.uhn.fhir.interceptor.api.IInterceptorService;
import ca.uhn.fhir.interceptor.api.Pointcut;
import ca.uhn.fhir.model.api.TagList;
import ca.uhn.fhir.model.base.resource.BaseOperationOutcome;
import ca.uhn.fhir.rest.annotation.Read;
import ca.uhn.fhir.rest.annotation.ResourceParam;
import ca.uhn.fhir.rest.annotation.Search;
import ca.uhn.fhir.rest.api.RestOperationTypeEnum;
import ca.uhn.fhir.rest.api.server.RequestDetails;
import ca.uhn.fhir.rest.api.server.ResponseDetails;
import ca.uhn.fhir.rest.server.IRestfulServerDefaults;
import ca.uhn.fhir.rest.server.exceptions.AuthenticationException;
import ca.uhn.fhir.rest.server.exceptions.BaseServerResponseException;
import ca.uhn.fhir.rest.server.servlet.ServletRequestDetails;
import org.apache.commons.lang3.builder.ToStringBuilder;
import org.apache.commons.lang3.builder.ToStringStyle;
import org.hl7.fhir.instance.model.api.IBaseResource;
import org.hl7.fhir.instance.model.api.IIdType;

import javax.servlet.ServletException;
import javax.servlet.http.HttpServletRequest;
import javax.servlet.http.HttpServletResponse;
import java.io.IOException;
import java.util.Collections;
import java.util.Map;

import static org.apache.commons.lang3.StringUtils.isBlank;

/**
 * Provides methods to intercept requests and responses. Note that implementations of this interface may wish to use
 * {@link InterceptorAdapter} in order to not need to implement every method.
 * <p>
 * <b>See:</b> See the <a href="http://jamesagnew.github.io/hapi-fhir/doc_rest_server_interceptor.html">server
 * interceptor documentation</a> for more information on how to use this class.
 * </p>
 * Note that unless otherwise stated, it is possible to throw any subclass of
 * {@link BaseServerResponseException} from any interceptor method.
 */
public interface IServerInterceptor {

	/**
	 * This method is called upon any exception being thrown within the server's request processing code. This includes
	 * any exceptions thrown within resource provider methods (e.g. {@link Search} and {@link Read} methods) as well as
	 * any runtime exceptions thrown by the server itself. This also includes any {@link AuthenticationException}s
	 * thrown.
	 * <p>
	 * Implementations of this method may choose to ignore/log/count/etc exceptions, and return <code>true</code>. In
	 * this case, processing will continue, and the server will automatically generate an {@link BaseOperationOutcome
	 * OperationOutcome}. Implementations may also choose to provide their own response to the client. In this case, they
	 * should return <code>false</code>, to indicate that they have handled the request and processing should stop.
	 * </p>
	 *
	 * @param theRequestDetails  A bean containing details about the request that is about to be processed, including details such as the
	 *                           resource type and logical ID (if any) and other FHIR-specific aspects of the request which have been
	 *                           pulled out of the {@link javax.servlet.http.HttpServletRequest servlet request}. Note that the bean
	 *                           properties are not all guaranteed to be populated, depending on how early during processing the
	 *                           exception occurred.
	 * @param theServletRequest  The incoming request
	 * @param theServletResponse The response. Note that interceptors may choose to provide a response (i.e. by calling
	 *                           {@link javax.servlet.http.HttpServletResponse#getWriter()}) but in that case it is important to return
	 *                           <code>false</code> to indicate that the server itself should not also provide a response.
	 * @return Return <code>true</code> if processing should continue normally. This is generally the right thing to do.
	 * If your interceptor is providing a response rather than letting HAPI handle the response normally, you
	 * must return <code>false</code>. In this case, no further processing will occur and no further interceptors
	 * will be called.
	 * @throws ServletException If this exception is thrown, it will be re-thrown up to the container for handling.
	 * @throws IOException      If this exception is thrown, it will be re-thrown up to the container for handling.
	 */
	@Hook(Pointcut.SERVER_HANDLE_EXCEPTION)
	boolean handleException(RequestDetails theRequestDetails, BaseServerResponseException theException, HttpServletRequest theServletRequest, HttpServletResponse theServletResponse)
		throws ServletException, IOException;

	/**
	 * This method is called just before the actual implementing server method is invoked.
	 *
	 * @param theRequestDetails A bean containing details about the request that is about to be processed, including details such as the
	 *                          resource type and logical ID (if any) and other FHIR-specific aspects of the request which have been
	 *                          pulled out of the {@link HttpServletRequest servlet request}.
	 * @param theRequest        The incoming request
	 * @param theResponse       The response. Note that interceptors may choose to provide a response (i.e. by calling
	 *                          {@link HttpServletResponse#getWriter()}) but in that case it is important to return <code>false</code>
	 *                          to indicate that the server itself should not also provide a response.
	 * @return Return <code>true</code> if processing should continue normally. This is generally the right thing to do.
	 * If your interceptor is providing a response rather than letting HAPI handle the response normally, you
	 * must return <code>false</code>. In this case, no further processing will occur and no further interceptors
	 * will be called.
	 * @throws AuthenticationException This exception may be thrown to indicate that the interceptor has detected an unauthorized access
	 *                                 attempt. If thrown, processing will stop and an HTTP 401 will be returned to the client.
	 */
	@Hook(Pointcut.SERVER_INCOMING_REQUEST_POST_PROCESSED)
	boolean incomingRequestPostProcessed(RequestDetails theRequestDetails, HttpServletRequest theRequest, HttpServletResponse theResponse) throws AuthenticationException;

	/**
	 * Invoked before an incoming request is processed. Note that this method is called
	 * after the server has begin preparing the response to the incoming client request.
	 * As such, it is not able to supply a response to the incoming request in the way that
	 * {@link #incomingRequestPreHandled(RestOperationTypeEnum, ActionRequestDetails)} and
	 * {@link #incomingRequestPostProcessed(RequestDetails, HttpServletRequest, HttpServletResponse)}
	 * are.
	 * <p>
	 * This method may however throw a subclass of {@link BaseServerResponseException}, and processing
	 * will be aborted with an appropriate error returned to the client.
	 * </p>
	 *
	 * @param theOperation        The type of operation that the FHIR server has determined that the client is trying to invoke
	 * @param theProcessedRequest An object which will be populated with the details which were extracted from the raw request by the
	 *                            server, e.g. the FHIR operation type and the parsed resource body (if any).
	 */
	@Hook(Pointcut.SERVER_INCOMING_REQUEST_PRE_HANDLED)
	void incomingRequestPreHandled(RestOperationTypeEnum theOperation, ActionRequestDetails theProcessedRequest);

	/**
	 * This method is called before any other processing takes place for each incoming request. It may be used to provide
	 * alternate handling for some requests, or to screen requests before they are handled, etc.
	 * <p>
	 * Note that any exceptions thrown by this method will not be trapped by HAPI (they will be passed up to the server)
	 * </p>
	 *
	 * @param theRequest  The incoming request
	 * @param theResponse The response. Note that interceptors may choose to provide a response (i.e. by calling
	 *                    {@link HttpServletResponse#getWriter()}) but in that case it is important to return <code>false</code>
	 *                    to indicate that the server itself should not also provide a response.
	 * @return Return <code>true</code> if processing should continue normally. This is generally the right thing to do.
	 * If your interceptor is providing a response rather than letting HAPI handle the response normally, you
	 * must return <code>false</code>. In this case, no further processing will occur and no further interceptors
	 * will be called.
	 */
	@Hook(Pointcut.SERVER_INCOMING_REQUEST_PRE_PROCESSED)
	boolean incomingRequestPreProcessed(HttpServletRequest theRequest, HttpServletResponse theResponse);

	/**
	 * Use {@link #outgoingResponse(RequestDetails, IBaseResource, HttpServletRequest, HttpServletResponse)} instead
	 *
	 * @deprecated As of HAPI FHIR 3.2.0, this method is deprecated and will be removed in a future version of HAPI FHIR.
	 */
	@Deprecated
	@Hook(Pointcut.SERVER_OUTGOING_RESPONSE)
	boolean outgoingResponse(RequestDetails theRequestDetails);

	/**
	 * Use {@link #outgoingResponse(RequestDetails, IBaseResource, HttpServletRequest, HttpServletResponse)} instead
	 *
	 * @deprecated As of HAPI FHIR 3.2.0, this method is deprecated and will be removed in a future version of HAPI FHIR.
	 */
	@Deprecated
	@Hook(Pointcut.SERVER_OUTGOING_RESPONSE)
	boolean outgoingResponse(RequestDetails theRequestDetails, HttpServletRequest theServletRequest, HttpServletResponse theServletResponse) throws AuthenticationException;

	/**
	 * Use {@link #outgoingResponse(RequestDetails, IBaseResource, HttpServletRequest, HttpServletResponse)} instead
	 *
	 * @deprecated As of HAPI FHIR 3.2.0, this method is deprecated and will be removed in a future version of HAPI FHIR.
	 */
	@Deprecated
	@Hook(Pointcut.SERVER_OUTGOING_RESPONSE)
	boolean outgoingResponse(RequestDetails theRequestDetails, IBaseResource theResponseObject);

	/**
	 * This method is called after the server implementation method has been called, but before any attempt to stream the
	 * response back to the client.
	 *
	 * @param theRequestDetails  A bean containing details about the request that is about to be processed, including details such as the
	 *                           resource type and logical ID (if any) and other FHIR-specific aspects of the request which have been
	 *                           pulled out of the {@link HttpServletRequest servlet request}.
	 * @param theResponseObject  The actual object which is being streamed to the client as a response. This may be
	 *                           <code>null</code> if the response does not include a resource.
	 * @param theServletRequest  The incoming request
	 * @param theServletResponse The response. Note that interceptors may choose to provide a response (i.e. by calling
	 *                           {@link HttpServletResponse#getWriter()}) but in that case it is important to return <code>false</code>
	 *                           to indicate that the server itself should not also provide a response.
	 * @return Return <code>true</code> if processing should continue normally. This is generally the right thing to do.
	 * If your interceptor is providing a response rather than letting HAPI handle the response normally, you
	 * must return <code>false</code>. In this case, no further processing will occur and no further interceptors
	 * will be called.
	 * @throws AuthenticationException This exception may be thrown to indicate that the interceptor has detected an unauthorized access
	 *                                 attempt. If thrown, processing will stop and an HTTP 401 will be returned to the client.
	 * @deprecated As of HAPI FHIR 3.3.0, this method has been deprecated in
	 * favour of {@link #outgoingResponse(RequestDetails, ResponseDetails, HttpServletRequest, HttpServletResponse)}
	 * and will be removed in a future version of HAPI FHIR.
	 */
<<<<<<< HEAD
	@Deprecated
=======
	@Hook(Pointcut.SERVER_OUTGOING_RESPONSE)
>>>>>>> 8734af84
	boolean outgoingResponse(RequestDetails theRequestDetails, IBaseResource theResponseObject, HttpServletRequest theServletRequest, HttpServletResponse theServletResponse)
		throws AuthenticationException;

	/**
	 * This method is called after the server implementation method has been called, but before any attempt to stream the
	 * response back to the client.
	 *
	 * @param theRequestDetails  A bean containing details about the request that is about to be processed, including details such as the
	 *                           resource type and logical ID (if any) and other FHIR-specific aspects of the request which have been
	 *                           pulled out of the {@link HttpServletRequest servlet request}.
	 * @param theResponseDetails This object contains details about the response, including
	 *                           the actual payload that will be returned
	 * @param theServletRequest  The incoming request
	 * @param theServletResponse The response. Note that interceptors may choose to provide a response (i.e. by calling
	 *                           {@link HttpServletResponse#getWriter()}) but in that case it is important to return <code>false</code>
	 *                           to indicate that the server itself should not also provide a response.
	 * @return Return <code>true</code> if processing should continue normally. This is generally the right thing to do.
	 * If your interceptor is providing a response rather than letting HAPI handle the response normally, you
	 * must return <code>false</code>. In this case, no further processing will occur and no further interceptors
	 * will be called.
	 * @throws AuthenticationException This exception may be thrown to indicate that the interceptor has detected an unauthorized access
	 *                                 attempt. If thrown, processing will stop and an HTTP 401 will be returned to the client.
	 */
	@Hook(Pointcut.SERVER_OUTGOING_RESPONSE)
	boolean outgoingResponse(RequestDetails theRequestDetails, ResponseDetails theResponseDetails, HttpServletRequest theServletRequest, HttpServletResponse theServletResponse)
		throws AuthenticationException;


	/**
	 * Use {@link #outgoingResponse(RequestDetails, IBaseResource, HttpServletRequest, HttpServletResponse)} instead
	 *
	 * @deprecated As of HAPI FHIR 3.2.0, this method is deprecated and will be removed in a future version of HAPI FHIR.
	 */
	@Deprecated
	boolean outgoingResponse(RequestDetails theRequestDetails, TagList theResponseObject);

	/**
	 * Use {@link #outgoingResponse(RequestDetails, IBaseResource, HttpServletRequest, HttpServletResponse)} instead
	 *
	 * @deprecated As of HAPI FHIR 3.2.0, this method is deprecated and will be removed in a future version of HAPI FHIR.
	 */
	@Deprecated
	boolean outgoingResponse(RequestDetails theRequestDetails, TagList theResponseObject, HttpServletRequest theServletRequest, HttpServletResponse theServletResponse) throws AuthenticationException;

	/**
	 * This method is called upon any exception being thrown within the server's request processing code. This includes
	 * any exceptions thrown within resource provider methods (e.g. {@link Search} and {@link Read} methods) as well as
	 * any runtime exceptions thrown by the server itself. This method is invoked for each interceptor (until one of them
	 * returns a non-<code>null</code> response or the end of the list is reached), after which
	 * {@link #handleException(RequestDetails, BaseServerResponseException, HttpServletRequest, HttpServletResponse)} is
	 * called for each interceptor.
	 * <p>
	 * This may be used to add an OperationOutcome to a response, or to convert between exception types for any reason.
	 * </p>
	 * <p>
	 * Implementations of this method may choose to ignore/log/count/etc exceptions, and return <code>null</code>. In
	 * this case, processing will continue, and the server will automatically generate an {@link BaseOperationOutcome
	 * OperationOutcome}. Implementations may also choose to provide their own response to the client. In this case, they
	 * should return a non-<code>null</code>, to indicate that they have handled the request and processing should stop.
	 * </p>
	 *
	 * @return Returns the new exception to use for processing, or <code>null</code> if this interceptor is not trying to
	 * modify the exception. For example, if this interceptor has nothing to do with exception processing, it
	 * should always return <code>null</code>. If this interceptor adds an OperationOutcome to the exception, it
	 * should return an exception.
	 */
	@Hook(Pointcut.SERVER_PRE_PROCESS_OUTGOING_EXCEPTION)
	BaseServerResponseException preProcessOutgoingException(RequestDetails theRequestDetails, Throwable theException, HttpServletRequest theServletRequest) throws ServletException;

	/**
	 * This method is called after all processing is completed for a request, but only if the
	 * request completes normally (i.e. no exception is thrown).
	 * <p>
	 * This method should not throw any exceptions. Any exception that is thrown by this
	 * method will be logged, but otherwise not acted upon.
	 * </p>
	 * <p>
	 * Note that this individual interceptors will have this method called in the reverse order from the order in
	 * which the interceptors were registered with the server.
	 * </p>
	 *
	 * @param theRequestDetails The request itself
	 */
	@Hook(Pointcut.SERVER_PROCESSING_COMPLETED_NORMALLY)
	void processingCompletedNormally(ServletRequestDetails theRequestDetails);

	class ActionRequestDetails {
		private final FhirContext myContext;
		private final IIdType myId;
		private final String myResourceType;
		private RequestDetails myRequestDetails;
		private IBaseResource myResource;

		public ActionRequestDetails(RequestDetails theRequestDetails) {
			myId = theRequestDetails.getId();
			myResourceType = theRequestDetails.getResourceName();
			myContext = theRequestDetails.getServer().getFhirContext();
			myRequestDetails = theRequestDetails;
		}

		public ActionRequestDetails(RequestDetails theRequestDetails, FhirContext theContext, IBaseResource theResource) {
			this(theRequestDetails, theContext, theContext.getResourceDefinition(theResource).getName(), theResource.getIdElement());
			myResource = theResource;
		}

		public ActionRequestDetails(RequestDetails theRequestDetails, FhirContext theContext, String theResourceType, IIdType theId) {
			if (theId != null && isBlank(theId.getValue())) {
				myId = null;
			} else {
				myId = theId;
			}
			myResourceType = theResourceType;
			myContext = theContext;
			myRequestDetails = theRequestDetails;
		}

		public ActionRequestDetails(RequestDetails theRequestDetails, IBaseResource theResource) {
			this(theRequestDetails, theRequestDetails.getServer().getFhirContext().getResourceDefinition(theResource).getName(), theResource.getIdElement());
			myResource = theResource;
		}

		public ActionRequestDetails(RequestDetails theRequestDetails, IBaseResource theResource, String theResourceType, IIdType theId) {
			this(theRequestDetails, theResourceType, theId);
			myResource = theResource;
		}

		/**
		 * Constructor
		 *
		 * @param theRequestDetails The request details to wrap
		 * @param theId             The ID of the resource being created (note that the ID should have the resource type populated)
		 */
		public ActionRequestDetails(RequestDetails theRequestDetails, IIdType theId) {
			this(theRequestDetails, theId.getResourceType(), theId);
		}

		public ActionRequestDetails(RequestDetails theRequestDetails, String theResourceType, IIdType theId) {
			this(theRequestDetails, theRequestDetails.getServer().getFhirContext(), theResourceType, theId);
		}

		public FhirContext getContext() {
			return myContext;
		}

		/**
		 * Returns the ID of the incoming request (typically this is from the request URL)
		 */
		public IIdType getId() {
			return myId;
		}

		/**
		 * Returns the request details associated with this request
		 */
		public RequestDetails getRequestDetails() {
			return myRequestDetails;
		}

		/**
		 * For requests where a resource is passed from the client to the server (e.g. create, update, etc.) this method
		 * will return the resource which was provided by the client. Otherwise, this method will return <code>null</code>
		 * .
		 * <p>
		 * Note that this method is currently only populated if the handling method has a parameter annotated with the
		 * {@link ResourceParam} annotation.
		 * </p>
		 */
		public IBaseResource getResource() {
			return myResource;
		}

		/**
		 * This method should not be called by client code
		 */
		public void setResource(IBaseResource theObject) {
			myResource = theObject;
		}

		/**
		 * Returns the resource type this request pertains to, or <code>null</code> if this request is not type specific
		 * (e.g. server-history)
		 */
		public String getResourceType() {
			return myResourceType;
		}

		@Override
		public String toString() {
			return new ToStringBuilder(this, ToStringStyle.SHORT_PREFIX_STYLE)
				.append("id", myId)
				.append("resourceType", myResourceType)
				.append("resource", myResource)
				.toString();
		}

		/**
		 * Returns the same map which was
		 */
		public Map<Object, Object> getUserData() {
			if (myRequestDetails == null) {
				/*
				 * Technically this shouldn't happen.. But some of the unit tests use old IXXXDao methods that don't
				 * take in a RequestDetails object. Eventually I guess we should clean that up.
				 */
				return Collections.emptyMap();
			}
			return myRequestDetails.getUserData();
		}

		/**
		 * This method may be invoked by user code to notify interceptors that a nested
		 * operation is being invoked which is denoted by this request details.
		 */
		public void notifyIncomingRequestPreHandled(RestOperationTypeEnum theOperationType) {
			RequestDetails requestDetails = getRequestDetails();
			if (requestDetails == null) {
				return;
			}
			IRestfulServerDefaults server = requestDetails.getServer();
			if (server == null) {
				return;
			}

			IInterceptorService interceptorService = server.getInterceptorService();

			HookParams params = new HookParams();
			params.add(RestOperationTypeEnum.class, theOperationType);
			params.add(this);
			interceptorService.callHooks(Pointcut.SERVER_INCOMING_REQUEST_PRE_HANDLED, params);

		}

	}

}<|MERGE_RESOLUTION|>--- conflicted
+++ resolved
@@ -203,11 +203,8 @@
 	 * favour of {@link #outgoingResponse(RequestDetails, ResponseDetails, HttpServletRequest, HttpServletResponse)}
 	 * and will be removed in a future version of HAPI FHIR.
 	 */
-<<<<<<< HEAD
-	@Deprecated
-=======
+	@Deprecated
 	@Hook(Pointcut.SERVER_OUTGOING_RESPONSE)
->>>>>>> 8734af84
 	boolean outgoingResponse(RequestDetails theRequestDetails, IBaseResource theResponseObject, HttpServletRequest theServletRequest, HttpServletResponse theServletResponse)
 		throws AuthenticationException;
 
