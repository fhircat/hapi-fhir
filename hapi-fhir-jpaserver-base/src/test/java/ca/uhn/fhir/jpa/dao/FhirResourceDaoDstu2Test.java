--- conflicted
+++ resolved
@@ -330,11 +330,7 @@
 			myPatientDao.create(p);
 			fail();
 		} catch (InvalidRequestException e) {
-<<<<<<< HEAD
-			assertThat(e.getMessage(), containsString("Resource type is unknown"));
-=======
 			assertThat(e.getMessage(), containsString("Invalid resource reference"));
->>>>>>> 517222d1
 		}
 	}
 
