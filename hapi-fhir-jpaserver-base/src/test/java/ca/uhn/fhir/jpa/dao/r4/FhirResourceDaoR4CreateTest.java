package ca.uhn.fhir.jpa.dao.r4;

import ca.uhn.fhir.i18n.Msg;
import ca.uhn.fhir.jpa.api.config.DaoConfig;
import ca.uhn.fhir.jpa.api.model.DaoMethodOutcome;
import ca.uhn.fhir.jpa.config.TestR4Config;
import ca.uhn.fhir.jpa.model.entity.ModelConfig;
import ca.uhn.fhir.jpa.model.entity.NormalizedQuantitySearchLevel;
import ca.uhn.fhir.jpa.model.entity.ResourceHistoryTable;
import ca.uhn.fhir.jpa.model.entity.ResourceIndexedSearchParamQuantity;
import ca.uhn.fhir.jpa.model.entity.ResourceIndexedSearchParamQuantityNormalized;
import ca.uhn.fhir.jpa.model.entity.ResourceIndexedSearchParamString;
import ca.uhn.fhir.jpa.model.entity.ResourceLink;
import ca.uhn.fhir.jpa.model.entity.ResourceTable;
import ca.uhn.fhir.jpa.model.util.UcumServiceUtil;
import ca.uhn.fhir.jpa.partition.SystemRequestDetails;
import ca.uhn.fhir.jpa.searchparam.SearchParameterMap;
import ca.uhn.fhir.rest.api.server.IBundleProvider;
import ca.uhn.fhir.rest.param.QuantityParam;
import ca.uhn.fhir.rest.param.StringParam;
import ca.uhn.fhir.rest.server.exceptions.InvalidRequestException;
import ca.uhn.fhir.rest.server.exceptions.ResourceNotFoundException;
import ca.uhn.fhir.rest.server.exceptions.ResourceVersionConflictException;
import ca.uhn.fhir.rest.server.exceptions.UnprocessableEntityException;
import ca.uhn.fhir.util.BundleBuilder;
import org.apache.commons.lang3.StringUtils;
import org.apache.commons.lang3.time.DateUtils;
import org.hl7.fhir.instance.model.api.IBaseResource;
import org.hl7.fhir.instance.model.api.IIdType;
import org.hl7.fhir.r4.model.Bundle;
import org.hl7.fhir.r4.model.Coding;
import org.hl7.fhir.r4.model.DateType;
import org.hl7.fhir.r4.model.DecimalType;
import org.hl7.fhir.r4.model.Encounter;
import org.hl7.fhir.r4.model.Enumerations;
import org.hl7.fhir.r4.model.IdType;
import org.hl7.fhir.r4.model.Observation;
import org.hl7.fhir.r4.model.Organization;
import org.hl7.fhir.r4.model.Patient;
import org.hl7.fhir.r4.model.Quantity;
import org.hl7.fhir.r4.model.Reference;
import org.hl7.fhir.r4.model.SampledData;
import org.hl7.fhir.r4.model.SearchParameter;
import org.hl7.fhir.r4.model.StructureDefinition;
import org.junit.jupiter.api.AfterEach;
import org.junit.jupiter.api.Test;
import org.slf4j.Logger;
import org.slf4j.LoggerFactory;
import org.springframework.data.domain.PageRequest;

import java.io.IOException;
import java.math.BigDecimal;
import java.util.ArrayList;
import java.util.Date;
import java.util.List;
import java.util.Optional;
import java.util.concurrent.ExecutionException;
import java.util.concurrent.ExecutorService;
import java.util.concurrent.Executors;
import java.util.concurrent.Future;
import java.util.stream.Collectors;

import static org.hamcrest.MatcherAssert.assertThat;
import static org.hamcrest.Matchers.*;
import static org.junit.jupiter.api.Assertions.assertEquals;
import static org.junit.jupiter.api.Assertions.assertFalse;
import static org.junit.jupiter.api.Assertions.assertNull;
import static org.junit.jupiter.api.Assertions.assertTrue;
import static org.junit.jupiter.api.Assertions.fail;

public class FhirResourceDaoR4CreateTest extends BaseJpaR4Test {
	private static final Logger ourLog = LoggerFactory.getLogger(FhirResourceDaoR4CreateTest.class);

	@AfterEach
	public void afterResetDao() {
		myDaoConfig.setResourceServerIdStrategy(new DaoConfig().getResourceServerIdStrategy());
		myDaoConfig.setResourceClientIdStrategy(new DaoConfig().getResourceClientIdStrategy());
		myDaoConfig.setDefaultSearchParamsCanBeOverridden(new DaoConfig().isDefaultSearchParamsCanBeOverridden());
		myModelConfig.setNormalizedQuantitySearchLevel(NormalizedQuantitySearchLevel.NORMALIZED_QUANTITY_SEARCH_NOT_SUPPORTED);
		myModelConfig.setIndexOnContainedResources(new ModelConfig().isIndexOnContainedResources());
		myModelConfig.setIndexOnContainedResourcesRecursively(new ModelConfig().isIndexOnContainedResourcesRecursively());
		myDaoConfig.setInlineResourceTextBelowSize(new DaoConfig().getInlineResourceTextBelowSize());
	}


	@Test
	public void testCreateLinkCreatesAppropriatePaths() {
		Patient p = new Patient();
		p.setId("Patient/A");
		p.setActive(true);
		myPatientDao.update(p, mySrd);

		Observation obs = new Observation();
		obs.setSubject(new Reference("Patient/A"));
		myObservationDao.create(obs, mySrd);

		runInTransaction(() -> {
			List<ResourceLink> allLinks = myResourceLinkDao.findAll();
			List<String> paths = allLinks
				.stream()
				.map(ResourceLink::getSourcePath)
				.sorted()
				.collect(Collectors.toList());
			assertThat(paths.toString(), paths, contains("Observation.subject", "Observation.subject.where(resolve() is Patient)"));
		});
	}

	@Test
	public void testCreateLinkCreatesAppropriatePaths_ContainedResource() {
		myModelConfig.setIndexOnContainedResources(true);

		Patient p = new Patient();
		p.setId("Patient/A");
		p.setActive(true);
		myPatientDao.update(p, mySrd);

		Observation containedObs = new Observation();
		containedObs.setId("#cont");
		containedObs.setSubject(new Reference("Patient/A"));

		Encounter enc = new Encounter();
		enc.getContained().add(containedObs);
		enc.addReasonReference(new Reference("#cont"));
		myEncounterDao.create(enc, mySrd);

		runInTransaction(() -> {
			List<ResourceLink> allLinks = myResourceLinkDao.findAll();
			Optional<ResourceLink> link = allLinks
				.stream()
				.filter(t -> "Encounter.reasonReference.subject".equals(t.getSourcePath()))
				.findFirst();
			assertTrue(link.isPresent());
			assertEquals("Patient", link.get().getTargetResourceType());
			assertEquals("A", link.get().getTargetResourceId());
		});
	}

	@Test
	public void testCreateLinkCreatesAppropriatePaths_ContainedResourceRecursive() {
		myModelConfig.setIndexOnContainedResources(true);
		myModelConfig.setIndexOnContainedResourcesRecursively(true);

		Patient p = new Patient();
		p.setId("pat");
		p.setActive(true);
		p.getNameFirstRep().setFamily("Smith");

		Observation containedObs = new Observation();
		containedObs.setId("obs");
		containedObs.setSubject(new Reference("#pat"));

		Encounter enc = new Encounter();
		enc.getContained().add(containedObs);
		enc.getContained().add(p);
		enc.addReasonReference(new Reference("#obs"));
		myEncounterDao.create(enc, mySrd);

		runInTransaction(() -> {
			List<ResourceIndexedSearchParamString> allParams = myResourceIndexedSearchParamStringDao.findAll();
			Optional<ResourceIndexedSearchParamString> link = allParams
				.stream()
				.filter(t -> "reason-reference.subject.family".equals(t.getParamName()))
				.findFirst();
			assertTrue(link.isPresent());
			assertEquals("Smith", link.get().getValueExact());
		});
	}


	@Test
	public void testCreateLinkCreatesAppropriatePaths_ContainedResourceRecursive_DoesNotLoop() {
		myModelConfig.setIndexOnContainedResources(true);
		myModelConfig.setIndexOnContainedResourcesRecursively(true);

		Organization org1 = new Organization();
		org1.setId("org1");
		org1.setName("EscherCorp");
		org1.setPartOf(new Reference("#org2"));

		Organization org2 = new Organization();
		org2.setId("org2");
		org2.setName("M.C.Escher Unlimited");
		org2.setPartOf(new Reference("#org1"));

		Observation containedObs = new Observation();
		containedObs.setId("obs");
		containedObs.addPerformer(new Reference("#org1"));

		Encounter enc = new Encounter();
		enc.getContained().add(containedObs);
		enc.getContained().add(org1);
		enc.getContained().add(org2);
		enc.addReasonReference(new Reference("#obs"));
		myEncounterDao.create(enc, mySrd);

		runInTransaction(() -> {
			List<ResourceIndexedSearchParamString> allParams = myResourceIndexedSearchParamStringDao.findAll();
			Optional<ResourceIndexedSearchParamString> firstOrg = allParams
				.stream()
				.filter(t -> "reason-reference.performer.name".equals(t.getParamName()))
				.findFirst();
			assertTrue(firstOrg.isPresent());
			assertEquals("EscherCorp", firstOrg.get().getValueExact());

			Optional<ResourceIndexedSearchParamString> secondOrg = allParams
				.stream()
				.filter(t -> "reason-reference.performer.partof.name".equals(t.getParamName()))
				.findFirst();
			assertTrue(secondOrg.isPresent());
			assertEquals("M.C.Escher Unlimited", secondOrg.get().getValueExact());

			Optional<ResourceIndexedSearchParamString> thirdOrg = allParams
				.stream()
				.filter(t -> "reason-reference.performer.partof.partof.name".equals(t.getParamName()))
				.findFirst();
			assertFalse(thirdOrg.isPresent());
		});
	}

	@Test
	public void testCreateLinkCreatesAppropriatePaths_ContainedResourceRecursive_ToOutboundReference() {
		myModelConfig.setIndexOnContainedResources(true);
		myModelConfig.setIndexOnContainedResourcesRecursively(true);

		Organization org = new Organization();
		org.setId("Organization/ABC");
		myOrganizationDao.update(org);

		Patient p = new Patient();
		p.setId("pat");
		p.setActive(true);
		p.setManagingOrganization(new Reference("Organization/ABC"));

		Observation containedObs = new Observation();
		containedObs.setId("#cont");
		containedObs.setSubject(new Reference("#pat"));

		Encounter enc = new Encounter();
		enc.getContained().add(p);
		enc.getContained().add(containedObs);
		enc.addReasonReference(new Reference("#cont"));
		myEncounterDao.create(enc, mySrd);

		runInTransaction(() -> {
			List<ResourceLink> allLinks = myResourceLinkDao.findAll();
			Optional<ResourceLink> link = allLinks
				.stream()
				.filter(t -> "Encounter.reasonReference.subject.managingOrganization".equals(t.getSourcePath()))
				.findFirst();
			assertTrue(link.isPresent());
			assertEquals("Organization", link.get().getTargetResourceType());
			assertEquals("ABC", link.get().getTargetResourceId());
		});
	}

	@Test
	public void testCreateLinkCreatesAppropriatePaths_ContainedResourceRecursive_ToOutboundReference_NoLoops() {
		myModelConfig.setIndexOnContainedResources(true);
		myModelConfig.setIndexOnContainedResourcesRecursively(true);

		Organization org = new Organization();
		org.setId("Organization/ABC");
		myOrganizationDao.update(org);

		Patient p = new Patient();
		p.setId("pat");
		p.setActive(true);
		p.setManagingOrganization(new Reference("Organization/ABC"));

		Observation obs1 = new Observation();
		obs1.setId("obs1");
		obs1.setSubject(new Reference("#pat"));
		obs1.addPartOf(new Reference("#obs2"));

		Observation obs2 = new Observation();
		obs2.setId("obs2");
		obs2.addPartOf(new Reference("#obs1"));

		Encounter enc = new Encounter();
		enc.getContained().add(p);
		enc.getContained().add(obs1);
		enc.getContained().add(obs2);
		enc.addReasonReference(new Reference("#obs2"));
		myEncounterDao.create(enc, mySrd);

		runInTransaction(() -> {
			List<ResourceLink> allLinks = myResourceLinkDao.findAll();
			Optional<ResourceLink> link = allLinks
				.stream()
				.filter(t -> "Encounter.reasonReference.partOf.subject.managingOrganization".equals(t.getSourcePath()))
				.findFirst();
			assertTrue(link.isPresent());
			assertEquals("Organization", link.get().getTargetResourceType());
			assertEquals("ABC", link.get().getTargetResourceId());

			Optional<ResourceLink> noLink = allLinks
				.stream()
				.filter(t -> "Encounter.reasonReference.partOf.partOf.partOf.subject.managingOrganization".equals(t.getSourcePath()))
				.findFirst();
			assertFalse(noLink.isPresent());
		});
	}

	@Test
	public void testConditionalCreateWithPlusInUrl() {
		Observation obs = new Observation();
		obs.addIdentifier().setValue("20210427133226.444+0800");
		DaoMethodOutcome outcome = myObservationDao.create(obs, "identifier=20210427133226.444+0800", new SystemRequestDetails());
		assertTrue(outcome.getCreated());

		logAllTokenIndexes();
		myCaptureQueriesListener.clear();
		obs = new Observation();
		obs.addIdentifier().setValue("20210427133226.444+0800");
		outcome = myObservationDao.create(obs, "identifier=20210427133226.444+0800", new SystemRequestDetails());
		myCaptureQueriesListener.logSelectQueriesForCurrentThread();
		assertFalse(outcome.getCreated());
	}

	/**
	 * Simulate a client error: Identifier has a "+" but URL has an escaped space character
	 */
	@Test
	public void testConditionalCreateFailsIfMatchUrlDoesntMatch() {
		Observation obs = new Observation();
		obs.addIdentifier().setValue("A+B");
		try {
			myObservationDao.create(obs, "identifier=A%20B", new SystemRequestDetails());
			fail();
		} catch (InvalidRequestException e) {
			assertEquals(Msg.code(929) + "Failed to process conditional create. The supplied resource did not satisfy the conditional URL.", e.getMessage());
		}
	}

	/**
	 * Simulate a client error: Identifier has a "+" but URL has an escaped space character
	 */
	@Test
	public void testConditionalCreateFailsIfMatchUrlDoesntMatch_InTransaction() {
		BundleBuilder bb = new BundleBuilder(myFhirCtx);

		Patient patient = new Patient();
		patient.setId(IdType.newRandomUuid());
		patient.setActive(true);
		bb.addTransactionCreateEntry(patient);

		Observation obs = new Observation();
		obs.getSubject().setReference(patient.getId());
		obs.addIdentifier().setValue("A+B");
		bb.addTransactionCreateEntry(obs).conditional("identifier=A%20B");

		try {
			mySystemDao.transaction(new SystemRequestDetails(), (Bundle) bb.getBundle());
			fail();
		} catch (InvalidRequestException e) {
			assertEquals(Msg.code(929) + "Failed to process conditional create. The supplied resource did not satisfy the conditional URL.", e.getMessage());
		}
	}

	@Test
	public void testCreateResourceWithKoreanText() throws IOException {
		String input = loadClasspath("/r4/bug832-korean-text.xml");
		Patient p = myFhirCtx.newXmlParser().parseResource(Patient.class, input);
		String id = myPatientDao.create(p).getId().toUnqualifiedVersionless().getValue();

		SearchParameterMap map = new SearchParameterMap();
		map.setLoadSynchronous(true);
		map.add(Patient.SP_FAMILY, new StringParam("김"));
		assertThat(toUnqualifiedVersionlessIdValues(myPatientDao.search(map)), contains(id));

		map = new SearchParameterMap();
		map.setLoadSynchronous(true);
		map.add(Patient.SP_GIVEN, new StringParam("준"));
		assertThat(toUnqualifiedVersionlessIdValues(myPatientDao.search(map)), contains(id));

		map = new SearchParameterMap();
		map.setLoadSynchronous(true);
		map.add(Patient.SP_GIVEN, new StringParam("준수"));
		assertThat(toUnqualifiedVersionlessIdValues(myPatientDao.search(map)), contains(id));

		map = new SearchParameterMap();
		map.setLoadSynchronous(true);
		map.add(Patient.SP_GIVEN, new StringParam("수")); // rightmost character only
		assertThat(toUnqualifiedVersionlessIdValues(myPatientDao.search(map)), empty());
	}

	@Test
	public void testCreateWithUuidServerResourceStrategy() {
		myDaoConfig.setResourceServerIdStrategy(DaoConfig.IdStrategyEnum.UUID);

		Patient p = new Patient();
		p.addName().setFamily("FAM");
		IIdType id = myPatientDao.create(p).getId().toUnqualified();

		assertThat(id.getIdPart(), matchesPattern("[a-z0-9]{8}-.*"));

		p = myPatientDao.read(id);
		assertEquals("FAM", p.getNameFirstRep().getFamily());

	}

	@Test
	public void testCreateWithUuidServerResourceStrategy_ClientIdNotAllowed() {
		myDaoConfig.setResourceServerIdStrategy(DaoConfig.IdStrategyEnum.UUID);
		myDaoConfig.setResourceClientIdStrategy(DaoConfig.ClientIdStrategyEnum.NOT_ALLOWED);

		Patient p = new Patient();
		p.addName().setFamily("FAM");
		IIdType id = myPatientDao.create(p).getId().toUnqualified();

		assertThat(id.getIdPart(), matchesPattern("[a-z0-9]{8}-.*"));

		p = myPatientDao.read(id);
		assertEquals("FAM", p.getNameFirstRep().getFamily());

	}

	/**
	 * See #1352
	 */
	@Test
	public void testCreateWithSampledDataInObservation() {
		Observation o = new Observation();
		o.setStatus(Observation.ObservationStatus.FINAL);
		SampledData sampledData = new SampledData();
		sampledData.setData("2 3 4 5 6");
		o.setValue(sampledData);
		assertTrue(myObservationDao.create(o).getCreated());
	}

	@Test
	public void testCreateWithClientAssignedIdDisallowed() {
		myDaoConfig.setResourceClientIdStrategy(DaoConfig.ClientIdStrategyEnum.NOT_ALLOWED);

		Patient p = new Patient();
		p.setId("AAA");
		p.addName().setFamily("FAM");
		try {
			myPatientDao.update(p);
			fail();
		} catch (ResourceNotFoundException e) {
			assertEquals(Msg.code(959) + "No resource exists on this server resource with ID[AAA], and client-assigned IDs are not enabled.", e.getMessage());
		}
	}

	@Test
	public void testCreateWithClientAssignedIdPureNumeric() {
		myDaoConfig.setResourceServerIdStrategy(DaoConfig.IdStrategyEnum.SEQUENTIAL_NUMERIC);
		myDaoConfig.setResourceClientIdStrategy(DaoConfig.ClientIdStrategyEnum.ANY);

		// Create a server assigned ID
		Patient p = new Patient();
		p.setActive(true);
		IIdType id0 = myPatientDao.create(p).getId();
		long firstClientAssignedId = id0.getIdPartAsLong();
		long newId = firstClientAssignedId + 2L;

		// Read it back
		p = myPatientDao.read(new IdType("Patient/" + firstClientAssignedId));
		assertTrue(p.getActive());

		// Now create a client assigned numeric ID
		p = new Patient();
		p.setId("Patient/" + newId);
		p.addName().setFamily("FAM");
		IIdType id1 = myPatientDao.update(p).getId();

		assertEquals(Long.toString(newId), id1.getIdPart());
		assertEquals("1", id1.getVersionIdPart());

		p = myPatientDao.read(id1);
		assertEquals("FAM", p.getNameFirstRep().getFamily());

		// Update it
		p = new Patient();
		p.setId("Patient/" + newId);
		p.addName().setFamily("FAM2");
		id1 = myPatientDao.update(p).getId();

		assertEquals(Long.toString(newId), id1.getIdPart());
		assertEquals("2", id1.getVersionIdPart());

		p = myPatientDao.read(id1);
		assertEquals("FAM2", p.getNameFirstRep().getFamily());

		// Try to create another server-assigned. This should fail since we have a
		// a conflict.
		p = new Patient();
		p.setActive(false);
		try {
			myPatientDao.create(p);
			fail();
		} catch (ResourceVersionConflictException e) {
			// good
		}

		ourLog.info("ID0: {}", id0);
		ourLog.info("ID1: {}", id1);
	}

	@Test
	public void testCreateWithClientAssignedIdPureNumericServerIdUuid() {
		myDaoConfig.setResourceServerIdStrategy(DaoConfig.IdStrategyEnum.UUID);
		myDaoConfig.setResourceClientIdStrategy(DaoConfig.ClientIdStrategyEnum.ANY);

		// Create a server assigned ID
		Patient p = new Patient();
		p.setActive(true);
		IIdType id0 = myPatientDao.create(p).getId();

		// Read it back
		p = myPatientDao.read(id0.toUnqualifiedVersionless());
		assertTrue(p.getActive());

		// Pick an ID that was already used as an internal PID
		Long newId = runInTransaction(() -> myResourceTableDao.findIdsOfResourcesWithinUpdatedRangeOrderedFromNewest(
			PageRequest.of(0, 1),
			DateUtils.addDays(new Date(), -1),
			DateUtils.addDays(new Date(), 1)
		).getContent().get(0));

		// Not create a client assigned numeric ID
		p = new Patient();
		p.setId("Patient/" + newId);
		p.addName().setFamily("FAM");
		IIdType id1 = myPatientDao.update(p).getId();

		assertEquals(Long.toString(newId), id1.getIdPart());
		assertEquals("1", id1.getVersionIdPart());

		// Read it back
		p = myPatientDao.read(id1);
		assertEquals("FAM", p.getNameFirstRep().getFamily());

		// Update it
		p = new Patient();
		p.setId("Patient/" + newId);
		p.addName().setFamily("FAM2");
		id1 = myPatientDao.update(p).getId();

		assertEquals(Long.toString(newId), id1.getIdPart());
		assertEquals("2", id1.getVersionIdPart());

		p = myPatientDao.read(id1);
		assertEquals("FAM2", p.getNameFirstRep().getFamily());

		// Try to create another server-assigned. This should fail since we have a
		// a conflict.
		p = new Patient();
		p.setActive(false);
		IIdType id2 = myPatientDao.create(p).getId();

		ourLog.info("ID0: {}", id0);
		ourLog.info("ID1: {}", id1);
		ourLog.info("ID2: {}", id2);
	}

	@Test
	public void testCreateAndSearchWithUuidResourceStrategy() {
		myDaoConfig.setResourceServerIdStrategy(DaoConfig.IdStrategyEnum.UUID);
		myDaoConfig.setResourceClientIdStrategy(DaoConfig.ClientIdStrategyEnum.ANY);

		StructureDefinition sd = new StructureDefinition();
		sd.setUrl("http://foo.com");
		DaoMethodOutcome result = myStructureDefinitionDao.create(sd);
		assertTrue(result.getCreated());
		StructureDefinition readSd = myStructureDefinitionDao.read(result.getId());
		assertEquals("http://foo.com", readSd.getUrl());

		logAllResources();
		logAllResourceVersions();

		runInTransaction(()->{
			List<ResourceTable> resources = myResourceTableDao.findAll();
			assertEquals(1, resources.size());
			assertEquals(1, resources.get(0).getVersion());

			List<ResourceHistoryTable> resourceVersions = myResourceHistoryTableDao.findAll();
			assertEquals(1, resourceVersions.size());
			assertEquals(1, resourceVersions.get(0).getVersion());
		});

		SearchParameterMap map = SearchParameterMap.newSynchronous();

		myCaptureQueriesListener.clear();
		IBundleProvider bundle = myStructureDefinitionDao.search(map);
		myCaptureQueriesListener.logSelectQueriesForCurrentThread();
		assertEquals(1, bundle.size());
	}

	@Test
	public void testTransactionCreateWithUuidResourceStrategy() {
		myDaoConfig.setResourceServerIdStrategy(DaoConfig.IdStrategyEnum.UUID);

		Organization org = new Organization();
		org.setId(IdType.newRandomUuid());
		org.setName("ORG");

		Patient p = new Patient();
		p.setId(IdType.newRandomUuid());
		p.addName().setFamily("FAM");
		p.setActive(true);
		p.setBirthDateElement(new DateType("2011-01-01"));
		p.getManagingOrganization().setReference(org.getId());

		Bundle input = new Bundle();
		input.setType(Bundle.BundleType.TRANSACTION);
		input.addEntry()
			.setResource(org)
			.setFullUrl(org.getId())
			.getRequest()
			.setMethod(Bundle.HTTPVerb.POST);
		input.addEntry()
			.setResource(p)
			.setFullUrl(p.getId())
			.getRequest()
			.setMethod(Bundle.HTTPVerb.POST);

		ourLog.info(myFhirCtx.newXmlParser().setPrettyPrint(true).encodeResourceToString(input));

		Bundle output = mySystemDao.transaction(mySrd, input);

		ourLog.info(myFhirCtx.newXmlParser().setPrettyPrint(true).encodeResourceToString(output));

		assertThat(output.getEntry().get(0).getResponse().getLocation(), matchesPattern("Organization/[a-z0-9]{8}-.*"));
		assertThat(output.getEntry().get(1).getResponse().getLocation(), matchesPattern("Patient/[a-z0-9]{8}-.*"));


	}

	@Test
	public void testTagsInContainedResourcesPreserved() {
		Patient p = new Patient();
		p.setActive(true);

		Organization o = new Organization();
		o.getMeta().addTag("http://foo", "bar", "FOOBAR");
		p.getManagingOrganization().setResource(o);

		String encoded = myFhirCtx.newJsonParser().setPrettyPrint(true).encodeResourceToString(p);
		ourLog.info("Input: {}", encoded);
		assertThat(encoded, containsString("#1"));

		IIdType id = myPatientDao.create(p).getId().toUnqualifiedVersionless();

		p = myPatientDao.read(id);

		encoded = myFhirCtx.newJsonParser().setPrettyPrint(true).encodeResourceToString(p);
		ourLog.info("Output: {}", encoded);
		assertThat(encoded, containsString("#1"));

		Organization org = (Organization) p.getManagingOrganization().getResource();
		assertEquals("#1", org.getId());
		assertEquals(1, org.getMeta().getTag().size());

	}

	@Test
	public void testOverrideBuiltInSearchParamFailsIfDisabled() {
		myModelConfig.setDefaultSearchParamsCanBeOverridden(false);

		SearchParameter sp = new SearchParameter();
		sp.setId("SearchParameter/patient-birthdate");
		sp.setType(Enumerations.SearchParamType.DATE);
		sp.setCode("birthdate");
		sp.setExpression("Patient.birthDate");
		sp.setStatus(Enumerations.PublicationStatus.ACTIVE);
		sp.addBase("Patient");
		try {
			mySearchParameterDao.update(sp);
			fail();
		} catch (UnprocessableEntityException e) {
			assertEquals(Msg.code(1111) + "Can not override built-in search parameter Patient:birthdate because overriding is disabled on this server", e.getMessage());
		}

	}

	@Test
	public void testCreateWithNormalizedQuantitySearchSupported_AlreadyCanonicalUnit() {

		myModelConfig.setNormalizedQuantitySearchLevel(NormalizedQuantitySearchLevel.NORMALIZED_QUANTITY_SEARCH_SUPPORTED);
		Observation obs = new Observation();
		obs.setStatus(Observation.ObservationStatus.FINAL);
		Quantity q = new Quantity();
		q.setValueElement(new DecimalType(1.2));
		q.setUnit("CM");
		q.setSystem("http://unitsofmeasure.org");
		q.setCode("cm");
		obs.setValue(q);

		ourLog.info("Observation1: \n" + myFhirCtx.newJsonParser().setPrettyPrint(true).encodeResourceToString(obs));

		assertTrue(myObservationDao.create(obs).getCreated());

		// Same value should be placed in both quantity tables
		runInTransaction(() -> {
			List<ResourceIndexedSearchParamQuantity> quantityIndexes = myResourceIndexedSearchParamQuantityDao.findAll().stream().filter(t -> t.getParamName().equals("value-quantity")).collect(Collectors.toList());
			assertEquals(1, quantityIndexes.size());
			assertEquals("1.2", Double.toString(quantityIndexes.get(0).getValue().doubleValue()));
			assertEquals("http://unitsofmeasure.org", quantityIndexes.get(0).getSystem());
			assertEquals("cm", quantityIndexes.get(0).getUnits());

			List<ResourceIndexedSearchParamQuantityNormalized> normalizedQuantityIndexes = myResourceIndexedSearchParamQuantityNormalizedDao.findAll().stream().filter(t -> t.getParamName().equals("value-quantity")).collect(Collectors.toList());
			assertEquals(1, normalizedQuantityIndexes.size());
			assertEquals("0.012", Double.toString(normalizedQuantityIndexes.get(0).getValue()));
			assertEquals("http://unitsofmeasure.org", normalizedQuantityIndexes.get(0).getSystem());
			assertEquals("m", normalizedQuantityIndexes.get(0).getUnits());
		});

		SearchParameterMap map = SearchParameterMap.newSynchronous(Observation.SP_VALUE_QUANTITY, new QuantityParam()
			.setSystem(UcumServiceUtil.UCUM_CODESYSTEM_URL)
			.setValue(new BigDecimal("0.012"))
			.setUnits("m")
		);
		assertEquals(1, toUnqualifiedVersionlessIdValues(myObservationDao.search(map)).size());
	}

	@Test
	public void testCreateWithNormalizedQuantitySearchSupported_SmallerThanCanonicalUnit() {

		myModelConfig.setNormalizedQuantitySearchLevel(NormalizedQuantitySearchLevel.NORMALIZED_QUANTITY_SEARCH_SUPPORTED);
		Observation obs = new Observation();
		obs.setStatus(Observation.ObservationStatus.FINAL);
		Quantity q = new Quantity();
		q.setValueElement(new DecimalType(0.0000012));
		q.setUnit("MM");
		q.setSystem("http://unitsofmeasure.org");
		q.setCode("mm");
		obs.setValue(q);

		ourLog.info("Observation1: \n" + myFhirCtx.newJsonParser().setPrettyPrint(true).encodeResourceToString(obs));

		myCaptureQueriesListener.clear();
		assertTrue(myObservationDao.create(obs).getCreated());
		myCaptureQueriesListener.logInsertQueries();

		// Original value should be in Quantity index, normalized should be in normalized table
		runInTransaction(() -> {
			List<ResourceIndexedSearchParamQuantity> quantityIndexes = myResourceIndexedSearchParamQuantityDao.findAll().stream().filter(t -> t.getParamName().equals("value-quantity")).collect(Collectors.toList());
			assertEquals(1, quantityIndexes.size());
			double d = quantityIndexes.get(0).getValue().doubleValue();
			assertEquals("1.2E-6", Double.toString(d));
			assertEquals("http://unitsofmeasure.org", quantityIndexes.get(0).getSystem());
			assertEquals("mm", quantityIndexes.get(0).getUnits());

			List<ResourceIndexedSearchParamQuantityNormalized> normalizedQuantityIndexes = myResourceIndexedSearchParamQuantityNormalizedDao.findAll().stream().filter(t -> t.getParamName().equals("value-quantity")).collect(Collectors.toList());
			assertEquals(1, normalizedQuantityIndexes.size());
			assertEquals("1.2E-9", Double.toString(normalizedQuantityIndexes.get(0).getValue()));
			assertEquals("http://unitsofmeasure.org", normalizedQuantityIndexes.get(0).getSystem());
			assertEquals("m", normalizedQuantityIndexes.get(0).getUnits());
		});

		String searchSql;
		SearchParameterMap map;
		List<String> ids;

		// Try with normalized value
		myCaptureQueriesListener.clear();
		map = SearchParameterMap.newSynchronous(Observation.SP_VALUE_QUANTITY, new QuantityParam()
			.setSystem(UcumServiceUtil.UCUM_CODESYSTEM_URL)
			.setValue(new BigDecimal("0.0000000012"))
			.setUnits("m")
		);
		ids = toUnqualifiedVersionlessIdValues(myObservationDao.search(map));
		searchSql = myCaptureQueriesListener.getSelectQueriesForCurrentThread().get(0).getSql(true, true);
		assertThat(searchSql, containsString("HFJ_SPIDX_QUANTITY_NRML t0"));
		assertThat(searchSql, containsString("t0.SP_VALUE = '1.2E-9'"));
		assertEquals(1, ids.size());

		// Try with non-normalized value
		myCaptureQueriesListener.clear();
		map = SearchParameterMap.newSynchronous(Observation.SP_VALUE_QUANTITY, new QuantityParam()
			.setSystem(UcumServiceUtil.UCUM_CODESYSTEM_URL)
			.setValue(new BigDecimal("0.0000012"))
			.setUnits("mm")
		);
		ids = toUnqualifiedVersionlessIdValues(myObservationDao.search(map));
		searchSql = myCaptureQueriesListener.getSelectQueriesForCurrentThread().get(0).getSql(true, true);
		assertThat(searchSql, containsString("HFJ_SPIDX_QUANTITY_NRML t0"));
		assertThat(searchSql, containsString("t0.SP_VALUE = '1.2E-9'"));
		assertEquals(1, ids.size());

		// Try with no units value
		myCaptureQueriesListener.clear();
		map = SearchParameterMap.newSynchronous(Observation.SP_VALUE_QUANTITY, new QuantityParam()
			.setValue(new BigDecimal("0.0000012"))
		);
		ids = toUnqualifiedVersionlessIdValues(myObservationDao.search(map));
		searchSql = myCaptureQueriesListener.getSelectQueriesForCurrentThread().get(0).getSql(true, true);
		assertThat(searchSql, containsString("HFJ_SPIDX_QUANTITY t0"));
		assertThat(searchSql, containsString("t0.SP_VALUE = '0.0000012'"));
		assertEquals(1, ids.size());
	}

	@Test
	public void testCreateWithNormalizedQuantitySearchSupported_SmallerThanCanonicalUnit2() {

		myModelConfig.setNormalizedQuantitySearchLevel(NormalizedQuantitySearchLevel.NORMALIZED_QUANTITY_SEARCH_SUPPORTED);
		Observation obs = new Observation();
		obs.setStatus(Observation.ObservationStatus.FINAL);
		Quantity q = new Quantity();
		q.setValueElement(new DecimalType("149597.870691"));
		q.setUnit("MM");
		q.setSystem("http://unitsofmeasure.org");
		q.setCode("mm");
		obs.setValue(q);

		ourLog.info("Observation1: \n" + myFhirCtx.newJsonParser().setPrettyPrint(true).encodeResourceToString(obs));

		assertTrue(myObservationDao.create(obs).getCreated());

		// Original value should be in Quantity index, normalized should be in normalized table
		runInTransaction(() -> {
			List<ResourceIndexedSearchParamQuantity> quantityIndexes = myResourceIndexedSearchParamQuantityDao.findAll().stream().filter(t -> t.getParamName().equals("value-quantity")).collect(Collectors.toList());
			assertEquals(1, quantityIndexes.size());
			assertEquals("149597.870691", Double.toString(quantityIndexes.get(0).getValue().doubleValue()));
			assertEquals("http://unitsofmeasure.org", quantityIndexes.get(0).getSystem());
			assertEquals("mm", quantityIndexes.get(0).getUnits());

			List<ResourceIndexedSearchParamQuantityNormalized> normalizedQuantityIndexes = myResourceIndexedSearchParamQuantityNormalizedDao.findAll().stream().filter(t -> t.getParamName().equals("value-quantity")).collect(Collectors.toList());
			assertEquals(1, normalizedQuantityIndexes.size());
			assertEquals("149.597870691", Double.toString(normalizedQuantityIndexes.get(0).getValue()));
			assertEquals("http://unitsofmeasure.org", normalizedQuantityIndexes.get(0).getSystem());
			assertEquals("m", normalizedQuantityIndexes.get(0).getUnits());
		});

		SearchParameterMap map = new SearchParameterMap();
		map.setLoadSynchronous(true);
		QuantityParam qp = new QuantityParam();
		qp.setSystem(UcumServiceUtil.UCUM_CODESYSTEM_URL);
		qp.setValue(new BigDecimal("149.597870691"));
		qp.setUnits("m");

		map.add(Observation.SP_VALUE_QUANTITY, qp);

		IBundleProvider found = myObservationDao.search(map);
		List<String> ids = toUnqualifiedVersionlessIdValues(found);

		List<IBaseResource> resources = found.getResources(0, found.sizeOrThrowNpe());

		assertEquals(1, ids.size());

		ourLog.info("Observation2: \n" + myFhirCtx.newJsonParser().setPrettyPrint(true).encodeResourceToString(resources.get(0)));

	}

	@Test
	public void testCreateWithNormalizedQuantitySearchSupported_LargerThanCanonicalUnit() {

		myModelConfig.setNormalizedQuantitySearchLevel(NormalizedQuantitySearchLevel.NORMALIZED_QUANTITY_SEARCH_SUPPORTED);
		Observation obs = new Observation();
		obs.setStatus(Observation.ObservationStatus.FINAL);
		Quantity q = new Quantity();
		q.setValueElement(new DecimalType("95.7412345"));
		q.setUnit("kg/dL");
		q.setSystem("http://unitsofmeasure.org");
		q.setCode("kg/dL");
		obs.setValue(q);

		ourLog.info("Observation1: \n" + myFhirCtx.newJsonParser().setPrettyPrint(true).encodeResourceToString(obs));

		assertTrue(myObservationDao.create(obs).getCreated());

		// Original value should be in Quantity index, normalized should be in normalized table
		runInTransaction(() -> {
			List<ResourceIndexedSearchParamQuantity> quantityIndexes = myResourceIndexedSearchParamQuantityDao.findAll().stream().filter(t -> t.getParamName().equals("value-quantity")).collect(Collectors.toList());
			assertEquals(1, quantityIndexes.size());
			assertEquals("95.7412345", Double.toString(quantityIndexes.get(0).getValue().doubleValue()));
			assertEquals("http://unitsofmeasure.org", quantityIndexes.get(0).getSystem());
			assertEquals("kg/dL", quantityIndexes.get(0).getUnits());

			List<ResourceIndexedSearchParamQuantityNormalized> normalizedQuantityIndexes = myResourceIndexedSearchParamQuantityNormalizedDao.findAll().stream().filter(t -> t.getParamName().equals("value-quantity")).collect(Collectors.toList());
			assertEquals(1, normalizedQuantityIndexes.size());
			assertEquals("9.57412345E8", Double.toString(normalizedQuantityIndexes.get(0).getValue()));
			assertEquals("http://unitsofmeasure.org", normalizedQuantityIndexes.get(0).getSystem());
			assertEquals("g.m-3", normalizedQuantityIndexes.get(0).getUnits());
		});

		SearchParameterMap map = SearchParameterMap.newSynchronous(Observation.SP_VALUE_QUANTITY, new QuantityParam()
			.setSystem(UcumServiceUtil.UCUM_CODESYSTEM_URL)
			.setValue(new BigDecimal("957412345"))
			.setUnits("g.m-3")
		);
		assertEquals(1, toUnqualifiedVersionlessIdValues(myObservationDao.search(map)).size());
	}

	@Test
	public void testCreateWithNormalizedQuantitySearchSupported_NonCanonicalUnit() {

		myModelConfig.setNormalizedQuantitySearchLevel(NormalizedQuantitySearchLevel.NORMALIZED_QUANTITY_SEARCH_SUPPORTED);
		Observation obs = new Observation();
		obs.setStatus(Observation.ObservationStatus.FINAL);
		Quantity q = new Quantity();
		q.setValueElement(new DecimalType(95.7412345));
		q.setUnit("kg/dL");
		q.setSystem("http://example.com");
		q.setCode("kg/dL");
		obs.setValue(q);

		ourLog.info("Observation1: \n" + myFhirCtx.newJsonParser().setPrettyPrint(true).encodeResourceToString(obs));

		assertTrue(myObservationDao.create(obs).getCreated());

		// The Quantity can't be normalized, it should be stored in the non normalized quantity table only
		runInTransaction(() -> {
			List<ResourceIndexedSearchParamQuantity> quantityIndexes = myResourceIndexedSearchParamQuantityDao.findAll().stream().filter(t -> t.getParamName().equals("value-quantity")).collect(Collectors.toList());
			assertEquals(1, quantityIndexes.size());
			assertEquals("95.7412345", Double.toString(quantityIndexes.get(0).getValue().doubleValue()));
			assertEquals("http://example.com", quantityIndexes.get(0).getSystem());
			assertEquals("kg/dL", quantityIndexes.get(0).getUnits());

			List<ResourceIndexedSearchParamQuantityNormalized> normalizedQuantityIndexes = myResourceIndexedSearchParamQuantityNormalizedDao.findAll().stream().filter(t -> t.getParamName().equals("value-quantity")).collect(Collectors.toList());
			assertEquals(0, normalizedQuantityIndexes.size());
		});

		List<String> ids;

		// Search should succeed using non-normalized table
		myCaptureQueriesListener.clear();
		SearchParameterMap map = SearchParameterMap.newSynchronous(Observation.SP_VALUE_QUANTITY, new QuantityParam()
			.setSystem("http://example.com")
			.setValue(95.7412345)
			.setUnits("kg/dL")
		);
		ids = toUnqualifiedVersionlessIdValues(myObservationDao.search(map));
		String searchSql = myCaptureQueriesListener.getSelectQueriesForCurrentThread().get(0).getSql(true, true);
		assertThat(searchSql, containsString("HFJ_SPIDX_QUANTITY t0"));
		assertThat(searchSql, containsString("t0.SP_VALUE = '95.7412345'"));
		assertEquals(1, ids.size());

	}


	@Test
	public void testCreateWithNormalizedQuantityStorageSupported_SmallerThanCanonicalUnit() {

		myModelConfig.setNormalizedQuantitySearchLevel(NormalizedQuantitySearchLevel.NORMALIZED_QUANTITY_STORAGE_SUPPORTED);
		Observation obs = new Observation();
		obs.setStatus(Observation.ObservationStatus.FINAL);
		Quantity q = new Quantity();
		q.setValueElement(new DecimalType(0.0000012));
		q.setUnit("MM");
		q.setSystem("http://unitsofmeasure.org");
		q.setCode("mm");
		obs.setValue(q);

		ourLog.info("Observation1: \n" + myFhirCtx.newJsonParser().setPrettyPrint(true).encodeResourceToString(obs));

		myCaptureQueriesListener.clear();
		assertTrue(myObservationDao.create(obs).getCreated());
		myCaptureQueriesListener.logInsertQueries();

		// Original value should be in Quantity index, normalized should be in normalized table
		runInTransaction(() -> {
			List<ResourceIndexedSearchParamQuantity> quantityIndexes = myResourceIndexedSearchParamQuantityDao.findAll().stream().filter(t -> t.getParamName().equals("value-quantity")).collect(Collectors.toList());
			assertEquals(1, quantityIndexes.size());
			double d = quantityIndexes.get(0).getValue().doubleValue();
			assertEquals("1.2E-6", Double.toString(d));
			assertEquals("http://unitsofmeasure.org", quantityIndexes.get(0).getSystem());
			assertEquals("mm", quantityIndexes.get(0).getUnits());

			List<ResourceIndexedSearchParamQuantityNormalized> normalizedQuantityIndexes = myResourceIndexedSearchParamQuantityNormalizedDao.findAll().stream().filter(t -> t.getParamName().equals("value-quantity")).collect(Collectors.toList());
			assertEquals(1, normalizedQuantityIndexes.size());
			assertEquals("1.2E-9", Double.toString(normalizedQuantityIndexes.get(0).getValue()));
			assertEquals("http://unitsofmeasure.org", normalizedQuantityIndexes.get(0).getSystem());
			assertEquals("m", normalizedQuantityIndexes.get(0).getUnits());
		});

		String searchSql;
		SearchParameterMap map;
		List<String> ids;

		// Try with normalized value
		myCaptureQueriesListener.clear();
		map = SearchParameterMap.newSynchronous(Observation.SP_VALUE_QUANTITY, new QuantityParam()
			.setSystem(UcumServiceUtil.UCUM_CODESYSTEM_URL)
			.setValue(new BigDecimal("0.0000000012"))
			.setUnits("m")
		);
		ids = toUnqualifiedVersionlessIdValues(myObservationDao.search(map));
		searchSql = myCaptureQueriesListener.getSelectQueriesForCurrentThread().get(0).getSql(true, true);
		assertThat(searchSql, containsString("HFJ_SPIDX_QUANTITY t0"));
		assertThat(searchSql, containsString("t0.SP_VALUE = '1.2E-9'"));
		assertEquals(0, ids.size());

		// Try with non-normalized value
		myCaptureQueriesListener.clear();
		map = SearchParameterMap.newSynchronous(Observation.SP_VALUE_QUANTITY, new QuantityParam()
			.setSystem(UcumServiceUtil.UCUM_CODESYSTEM_URL)
			.setValue(new BigDecimal("0.0000012"))
			.setUnits("mm")
		);
		ids = toUnqualifiedVersionlessIdValues(myObservationDao.search(map));
		searchSql = myCaptureQueriesListener.getSelectQueriesForCurrentThread().get(0).getSql(true, true);
		assertThat(searchSql, containsString("HFJ_SPIDX_QUANTITY t0"));
		assertThat(searchSql, containsString("t0.SP_VALUE = '0.0000012'"));
		assertEquals(1, ids.size());

		// Try with no units value
		myCaptureQueriesListener.clear();
		map = SearchParameterMap.newSynchronous(Observation.SP_VALUE_QUANTITY, new QuantityParam()
			.setValue(new BigDecimal("0.0000012"))
		);
		ids = toUnqualifiedVersionlessIdValues(myObservationDao.search(map));
		searchSql = myCaptureQueriesListener.getSelectQueriesForCurrentThread().get(0).getSql(true, true);
		assertThat(searchSql, containsString("HFJ_SPIDX_QUANTITY t0"));
		assertThat(searchSql, containsString("t0.SP_VALUE = '0.0000012'"));
		assertEquals(1, ids.size());
	}

	@Test
	public void testResourceWithTagCreationNoFailures() throws ExecutionException, InterruptedException {
<<<<<<< HEAD
		// this was 5, but our random connection pool runs as small as 3, and this solution needs a spare connection to be safe.
		ExecutorService pool = Executors.newFixedThreadPool(2);
=======
		// we need to leave at least one free thread
		// due to a REQUIRED_NEW transaction internally
		int maxThreadsUsed = TestR4Config.ourMaxThreads - 1;
		ExecutorService pool = Executors.newFixedThreadPool(Math.min(maxThreadsUsed, 5));
>>>>>>> f6181fb6
		try {
			Coding tag = new Coding();
			tag.setCode("code123");
			tag.setDisplay("Display Name");
			tag.setSystem("System123");

			Patient p = new Patient();
			IIdType id = myPatientDao.create(p).getId();

			List<Future<String>> futures = new ArrayList<>();
			for (int i = 0; i < 50; i++) {
				Patient updatePatient = new Patient();
				updatePatient.setId(id.toUnqualifiedVersionless());
				updatePatient.addIdentifier().setSystem("" + i);
				updatePatient.setActive(true);
				updatePatient.getMeta().addTag(tag);

				int finalI = i;
				Future<String> future = pool.submit(() -> {
					ourLog.info("Starting update {}", finalI);
					try {
						try {
							myPatientDao.update(updatePatient);
						} catch (ResourceVersionConflictException e) {
<<<<<<< HEAD
							assertThat(e.getMessage(), startsWith(Msg.code(550) + Msg.code(823)));
=======
							assertTrue(e.getMessage().contains(
								"The operation has failed with a version constraint failure. This generally means that two clients/threads were trying to update the same resource at the same time, and this request was chosen as the failing request."
							));
>>>>>>> f6181fb6
						}
					} catch (Exception e) {
						ourLog.error("Failure", e);
						return e.toString();
					}
					ourLog.info("Finished update {}", finalI);
					return null;
				});
				futures.add(future);
			}

			for (Future<String> next : futures) {
				String nextError = next.get();
				if (StringUtils.isNotBlank(nextError)) {
					fail(nextError);
				}
			}

		} finally {
			pool.shutdown();
		}
	}

	@Test
	public void testCreateWithNormalizedQuantitySearchNotSupported_SmallerThanCanonicalUnit() {

		myModelConfig.setNormalizedQuantitySearchLevel(NormalizedQuantitySearchLevel.NORMALIZED_QUANTITY_SEARCH_NOT_SUPPORTED);
		Observation obs = new Observation();
		obs.setStatus(Observation.ObservationStatus.FINAL);
		Quantity q = new Quantity();
		q.setValueElement(new DecimalType(0.0000012));
		q.setUnit("MM");
		q.setSystem("http://unitsofmeasure.org");
		q.setCode("mm");
		obs.setValue(q);

		ourLog.info("Observation1: \n" + myFhirCtx.newJsonParser().setPrettyPrint(true).encodeResourceToString(obs));

		myCaptureQueriesListener.clear();
		assertTrue(myObservationDao.create(obs).getCreated());
		myCaptureQueriesListener.logInsertQueries();

		// Original value should be in Quantity index, no normalized should be in normalized table
		runInTransaction(() -> {
			List<ResourceIndexedSearchParamQuantity> quantityIndexes = myResourceIndexedSearchParamQuantityDao.findAll().stream().filter(t -> t.getParamName().equals("value-quantity")).collect(Collectors.toList());
			assertEquals(1, quantityIndexes.size());
			double d = quantityIndexes.get(0).getValue().doubleValue();
			assertEquals("1.2E-6", Double.toString(d));
			assertEquals("http://unitsofmeasure.org", quantityIndexes.get(0).getSystem());
			assertEquals("mm", quantityIndexes.get(0).getUnits());

			List<ResourceIndexedSearchParamQuantityNormalized> normalizedQuantityIndexes = myResourceIndexedSearchParamQuantityNormalizedDao.findAll().stream().filter(t -> t.getParamName().equals("value-quantity")).collect(Collectors.toList());
			assertEquals(0, normalizedQuantityIndexes.size());
		});

		String searchSql;
		SearchParameterMap map;
		List<String> ids;

		// Try with normalized value
		myCaptureQueriesListener.clear();
		map = SearchParameterMap.newSynchronous(Observation.SP_VALUE_QUANTITY, new QuantityParam()
			.setSystem(UcumServiceUtil.UCUM_CODESYSTEM_URL)
			.setValue(new BigDecimal("0.0000000012"))
			.setUnits("m")
		);
		ids = toUnqualifiedVersionlessIdValues(myObservationDao.search(map));
		searchSql = myCaptureQueriesListener.getSelectQueriesForCurrentThread().get(0).getSql(true, true);
		assertThat(searchSql, containsString("HFJ_SPIDX_QUANTITY t0"));
		assertThat(searchSql, containsString("t0.SP_VALUE = '1.2E-9'"));
		assertEquals(0, ids.size());

		// Try with non-normalized value
		myCaptureQueriesListener.clear();
		map = SearchParameterMap.newSynchronous(Observation.SP_VALUE_QUANTITY, new QuantityParam()
			.setSystem(UcumServiceUtil.UCUM_CODESYSTEM_URL)
			.setValue(new BigDecimal("0.0000012"))
			.setUnits("mm")
		);
		ids = toUnqualifiedVersionlessIdValues(myObservationDao.search(map));
		searchSql = myCaptureQueriesListener.getSelectQueriesForCurrentThread().get(0).getSql(true, true);
		assertThat(searchSql, containsString("HFJ_SPIDX_QUANTITY t0"));
		assertThat(searchSql, containsString("t0.SP_VALUE = '0.0000012'"));
		assertEquals(1, ids.size());

		// Try with no units value
		myCaptureQueriesListener.clear();
		map = SearchParameterMap.newSynchronous(Observation.SP_VALUE_QUANTITY, new QuantityParam()
			.setValue(new BigDecimal("0.0000012"))
		);
		ids = toUnqualifiedVersionlessIdValues(myObservationDao.search(map));
		searchSql = myCaptureQueriesListener.getSelectQueriesForCurrentThread().get(0).getSql(true, true);
		assertThat(searchSql, containsString("HFJ_SPIDX_QUANTITY t0"));
		assertThat(searchSql, containsString("t0.SP_VALUE = '0.0000012'"));
		assertEquals(1, ids.size());
	}

}<|MERGE_RESOLUTION|>--- conflicted
+++ resolved
@@ -61,7 +61,10 @@
 import java.util.stream.Collectors;
 
 import static org.hamcrest.MatcherAssert.assertThat;
-import static org.hamcrest.Matchers.*;
+import static org.hamcrest.Matchers.contains;
+import static org.hamcrest.Matchers.containsString;
+import static org.hamcrest.Matchers.empty;
+import static org.hamcrest.Matchers.matchesPattern;
 import static org.junit.jupiter.api.Assertions.assertEquals;
 import static org.junit.jupiter.api.Assertions.assertFalse;
 import static org.junit.jupiter.api.Assertions.assertNull;
@@ -1010,15 +1013,10 @@
 
 	@Test
 	public void testResourceWithTagCreationNoFailures() throws ExecutionException, InterruptedException {
-<<<<<<< HEAD
-		// this was 5, but our random connection pool runs as small as 3, and this solution needs a spare connection to be safe.
-		ExecutorService pool = Executors.newFixedThreadPool(2);
-=======
 		// we need to leave at least one free thread
 		// due to a REQUIRED_NEW transaction internally
 		int maxThreadsUsed = TestR4Config.ourMaxThreads - 1;
 		ExecutorService pool = Executors.newFixedThreadPool(Math.min(maxThreadsUsed, 5));
->>>>>>> f6181fb6
 		try {
 			Coding tag = new Coding();
 			tag.setCode("code123");
@@ -1043,13 +1041,9 @@
 						try {
 							myPatientDao.update(updatePatient);
 						} catch (ResourceVersionConflictException e) {
-<<<<<<< HEAD
-							assertThat(e.getMessage(), startsWith(Msg.code(550) + Msg.code(823)));
-=======
 							assertTrue(e.getMessage().contains(
 								"The operation has failed with a version constraint failure. This generally means that two clients/threads were trying to update the same resource at the same time, and this request was chosen as the failing request."
 							));
->>>>>>> f6181fb6
 						}
 					} catch (Exception e) {
 						ourLog.error("Failure", e);
