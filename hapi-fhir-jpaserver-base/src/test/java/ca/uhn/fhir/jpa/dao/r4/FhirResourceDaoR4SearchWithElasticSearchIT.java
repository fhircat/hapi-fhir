--- conflicted
+++ resolved
@@ -129,12 +129,9 @@
 	private IBulkDataExportSvc myBulkDataExportSvc;
 	@Autowired
 	private ITermCodeSystemStorageSvc myTermCodeSystemStorageSvc;
-<<<<<<< HEAD
 	@Autowired
 	private DaoRegistry myDaoRegistry;
 	private boolean myContainsSettings;
-=======
->>>>>>> 3531d9b4
 
 	@BeforeEach
 	public void beforePurgeDatabase() {
@@ -558,7 +555,7 @@
 		}
 	}
 
-	
+
 
 	@Test
 	public void testExpandWithIsAInExternalValueSet() {
