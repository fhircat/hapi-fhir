package ca.uhn.fhir.jpa.term;

/*
 * #%L
 * HAPI FHIR JPA Server
 * %%
 * Copyright (C) 2014 - 2021 Smile CDR, Inc.
 * %%
 * Licensed under the Apache License, Version 2.0 (the "License");
 * you may not use this file except in compliance with the License.
 * You may obtain a copy of the License at
 *
 * http://www.apache.org/licenses/LICENSE-2.0
 *
 * Unless required by applicable law or agreed to in writing, software
 * distributed under the License is distributed on an "AS IS" BASIS,
 * WITHOUT WARRANTIES OR CONDITIONS OF ANY KIND, either express or implied.
 * See the License for the specific language governing permissions and
 * limitations under the License.
 * #L%
 */

import ca.uhn.fhir.context.FhirContext;
import ca.uhn.fhir.context.support.ConceptValidationOptions;
import ca.uhn.fhir.context.support.IValidationSupport;
import ca.uhn.fhir.context.support.ValidationSupportContext;
import ca.uhn.fhir.context.support.ValueSetExpansionOptions;
import ca.uhn.fhir.jpa.api.config.DaoConfig;
import ca.uhn.fhir.jpa.api.dao.DaoRegistry;
import ca.uhn.fhir.jpa.api.dao.IDao;
import ca.uhn.fhir.jpa.api.dao.IFhirResourceDaoCodeSystem;
import ca.uhn.fhir.jpa.config.HibernatePropertiesProvider;
import ca.uhn.fhir.jpa.dao.IFulltextSearchSvc;
import ca.uhn.fhir.jpa.dao.data.ITermCodeSystemDao;
import ca.uhn.fhir.jpa.dao.data.ITermCodeSystemVersionDao;
import ca.uhn.fhir.jpa.dao.data.ITermConceptDao;
import ca.uhn.fhir.jpa.dao.data.ITermConceptDesignationDao;
import ca.uhn.fhir.jpa.dao.data.ITermConceptPropertyDao;
import ca.uhn.fhir.jpa.dao.data.ITermValueSetConceptDao;
import ca.uhn.fhir.jpa.dao.data.ITermValueSetConceptDesignationDao;
import ca.uhn.fhir.jpa.dao.data.ITermValueSetConceptViewDao;
import ca.uhn.fhir.jpa.dao.data.ITermValueSetConceptViewOracleDao;
import ca.uhn.fhir.jpa.dao.data.ITermValueSetDao;
import ca.uhn.fhir.jpa.entity.ITermValueSetConceptView;
import ca.uhn.fhir.jpa.entity.TermCodeSystem;
import ca.uhn.fhir.jpa.entity.TermCodeSystemVersion;
import ca.uhn.fhir.jpa.entity.TermConcept;
import ca.uhn.fhir.jpa.entity.TermConceptDesignation;
import ca.uhn.fhir.jpa.entity.TermConceptParentChildLink;
import ca.uhn.fhir.jpa.entity.TermConceptParentChildLink.RelationshipTypeEnum;
import ca.uhn.fhir.jpa.entity.TermConceptProperty;
import ca.uhn.fhir.jpa.entity.TermConceptPropertyBinder;
import ca.uhn.fhir.jpa.entity.TermConceptPropertyTypeEnum;
import ca.uhn.fhir.jpa.entity.TermValueSet;
import ca.uhn.fhir.jpa.entity.TermValueSetConcept;
import ca.uhn.fhir.jpa.entity.TermValueSetPreExpansionStatusEnum;
import ca.uhn.fhir.jpa.model.entity.ResourceTable;
import ca.uhn.fhir.jpa.model.sched.HapiJob;
import ca.uhn.fhir.jpa.model.sched.ISchedulerService;
import ca.uhn.fhir.jpa.model.sched.ScheduledJobDefinition;
import ca.uhn.fhir.jpa.model.util.JpaConstants;
import ca.uhn.fhir.jpa.search.builder.SearchBuilder;
import ca.uhn.fhir.jpa.term.api.ITermCodeSystemStorageSvc;
import ca.uhn.fhir.jpa.term.api.ITermConceptMappingSvc;
import ca.uhn.fhir.jpa.term.api.ITermDeferredStorageSvc;
import ca.uhn.fhir.jpa.term.api.ITermLoaderSvc;
import ca.uhn.fhir.jpa.term.api.ITermReadSvc;
import ca.uhn.fhir.jpa.term.ex.ExpansionTooCostlyException;
import ca.uhn.fhir.jpa.util.LogicUtil;
import ca.uhn.fhir.rest.api.Constants;
import ca.uhn.fhir.rest.api.server.RequestDetails;
import ca.uhn.fhir.rest.api.server.storage.ResourcePersistentId;
import ca.uhn.fhir.rest.server.exceptions.InternalErrorException;
import ca.uhn.fhir.rest.server.exceptions.InvalidRequestException;
import ca.uhn.fhir.rest.server.exceptions.PreconditionFailedException;
import ca.uhn.fhir.rest.server.exceptions.ResourceNotFoundException;
import ca.uhn.fhir.rest.server.exceptions.UnprocessableEntityException;
import ca.uhn.fhir.util.CoverageIgnore;
import ca.uhn.fhir.util.FhirVersionIndependentConcept;
import ca.uhn.fhir.util.HapiExtensions;
import ca.uhn.fhir.util.StopWatch;
import ca.uhn.fhir.util.UrlUtil;
import ca.uhn.fhir.util.ValidateUtil;
import com.github.benmanes.caffeine.cache.Cache;
import com.github.benmanes.caffeine.cache.Caffeine;
import com.google.common.annotations.VisibleForTesting;
import com.google.common.base.Stopwatch;
import com.google.common.collect.ArrayListMultimap;
import org.apache.commons.lang3.ObjectUtils;
import org.apache.commons.lang3.StringUtils;
import org.apache.commons.lang3.Validate;
import org.apache.commons.lang3.time.DateUtils;
import org.apache.lucene.index.Term;
import org.apache.lucene.search.RegexpQuery;
import org.hibernate.search.backend.elasticsearch.ElasticsearchExtension;
import org.hibernate.search.backend.lucene.LuceneExtension;
import org.hibernate.search.engine.search.predicate.dsl.BooleanPredicateClausesStep;
import org.hibernate.search.engine.search.predicate.dsl.PredicateFinalStep;
import org.hibernate.search.engine.search.predicate.dsl.SearchPredicateFactory;
import org.hibernate.search.engine.search.query.SearchQuery;
import org.hibernate.search.mapper.orm.Search;
import org.hibernate.search.mapper.orm.session.SearchSession;
import org.hl7.fhir.common.hapi.validation.support.CommonCodeSystemsTerminologyService;
import org.hl7.fhir.common.hapi.validation.support.InMemoryTerminologyServerValidationSupport;
import org.hl7.fhir.instance.model.api.IAnyResource;
import org.hl7.fhir.instance.model.api.IBaseCoding;
import org.hl7.fhir.instance.model.api.IBaseDatatype;
import org.hl7.fhir.instance.model.api.IBaseResource;
import org.hl7.fhir.instance.model.api.IIdType;
import org.hl7.fhir.instance.model.api.IPrimitiveType;
import org.hl7.fhir.r4.model.BooleanType;
import org.hl7.fhir.r4.model.CanonicalType;
import org.hl7.fhir.r4.model.CodeSystem;
import org.hl7.fhir.r4.model.CodeableConcept;
import org.hl7.fhir.r4.model.Coding;
import org.hl7.fhir.r4.model.DomainResource;
import org.hl7.fhir.r4.model.Enumerations;
import org.hl7.fhir.r4.model.Extension;
import org.hl7.fhir.r4.model.IntegerType;
import org.hl7.fhir.r4.model.StringType;
import org.hl7.fhir.r4.model.UriType;
import org.hl7.fhir.r4.model.ValueSet;
import org.hl7.fhir.r4.model.codesystems.ConceptSubsumptionOutcome;
import org.quartz.JobExecutionContext;
import org.springframework.beans.factory.annotation.Autowired;
import org.springframework.context.ApplicationContext;
import org.springframework.data.domain.PageRequest;
import org.springframework.data.domain.Slice;
import org.springframework.transaction.PlatformTransactionManager;
import org.springframework.transaction.TransactionDefinition;
import org.springframework.transaction.annotation.Propagation;
import org.springframework.transaction.annotation.Transactional;
import org.springframework.transaction.interceptor.NoRollbackRuleAttribute;
import org.springframework.transaction.interceptor.RuleBasedTransactionAttribute;
import org.springframework.transaction.support.TransactionSynchronizationManager;
import org.springframework.transaction.support.TransactionTemplate;
import org.springframework.util.comparator.Comparators;

import javax.annotation.Nonnull;
import javax.annotation.Nullable;
import javax.annotation.PostConstruct;
import javax.persistence.EntityManager;
import javax.persistence.PersistenceContext;
import javax.persistence.PersistenceContextType;
import javax.persistence.TypedQuery;
import javax.persistence.criteria.CriteriaBuilder;
import javax.persistence.criteria.CriteriaQuery;
import javax.persistence.criteria.Fetch;
import javax.persistence.criteria.Join;
import javax.persistence.criteria.JoinType;
import javax.persistence.criteria.Predicate;
import javax.persistence.criteria.Root;
import javax.validation.constraints.NotNull;
import java.util.ArrayList;
import java.util.Collection;
import java.util.Collections;
import java.util.Date;
import java.util.HashMap;
import java.util.HashSet;
import java.util.LinkedHashMap;
import java.util.List;
import java.util.Map;
import java.util.Objects;
import java.util.Optional;
import java.util.Set;
import java.util.StringTokenizer;
import java.util.UUID;
import java.util.concurrent.TimeUnit;
import java.util.concurrent.atomic.AtomicInteger;
import java.util.function.Supplier;
import java.util.stream.Collectors;

import static org.apache.commons.lang3.ObjectUtils.defaultIfNull;
import static org.apache.commons.lang3.StringUtils.defaultString;
import static org.apache.commons.lang3.StringUtils.isBlank;
import static org.apache.commons.lang3.StringUtils.isEmpty;
import static org.apache.commons.lang3.StringUtils.isNoneBlank;
import static org.apache.commons.lang3.StringUtils.isNotBlank;
import static org.apache.commons.lang3.StringUtils.lowerCase;
import static org.apache.commons.lang3.StringUtils.startsWithIgnoreCase;

public abstract class BaseTermReadSvcImpl implements ITermReadSvc {
	public static final int DEFAULT_FETCH_SIZE = 250;
	private static final int SINGLE_FETCH_SIZE = 1;
	private static final org.slf4j.Logger ourLog = org.slf4j.LoggerFactory.getLogger(BaseTermReadSvcImpl.class);
	private static final ValueSetExpansionOptions DEFAULT_EXPANSION_OPTIONS = new ValueSetExpansionOptions();
	private static final TermCodeSystemVersion NO_CURRENT_VERSION = new TermCodeSystemVersion().setId(-1L);
	private static Runnable myInvokeOnNextCallForUnitTest;
	private final Cache<String, TermCodeSystemVersion> myCodeSystemCurrentVersionCache = Caffeine.newBuilder().expireAfterWrite(1, TimeUnit.MINUTES).build();
	@Autowired
	protected DaoRegistry myDaoRegistry;
	@Autowired
	protected ITermCodeSystemDao myCodeSystemDao;
	@Autowired
	protected ITermConceptDao myConceptDao;
	@Autowired
	protected ITermConceptPropertyDao myConceptPropertyDao;
	@Autowired
	protected ITermConceptDesignationDao myConceptDesignationDao;
	@Autowired
	protected ITermValueSetDao myValueSetDao;
	@Autowired
	protected ITermValueSetConceptDao myValueSetConceptDao;
	@Autowired
	protected ITermValueSetConceptDesignationDao myValueSetConceptDesignationDao;
	@Autowired
	protected FhirContext myContext;
	@PersistenceContext(type = PersistenceContextType.TRANSACTION)
	protected EntityManager myEntityManager;
	@Autowired
	private ITermCodeSystemVersionDao myCodeSystemVersionDao;
	@Autowired
	private DaoConfig myDaoConfig;
	private TransactionTemplate myTxTemplate;
	@Autowired
	private PlatformTransactionManager myTransactionManager;
	@Autowired(required = false)
	private IFulltextSearchSvc myFulltextSearchSvc;
	@Autowired
	private PlatformTransactionManager myTxManager;
	@Autowired
	private ITermValueSetConceptViewDao myTermValueSetConceptViewDao;
	@Autowired
	private ITermValueSetConceptViewOracleDao myTermValueSetConceptViewOracleDao;
	@Autowired
	private ISchedulerService mySchedulerService;
	@Autowired(required = false)
	private ITermDeferredStorageSvc myDeferredStorageSvc;
	@Autowired(required = false)
	private ITermCodeSystemStorageSvc myConceptStorageSvc;
	@Autowired
	private ApplicationContext myApplicationContext;
	@Autowired
	private ITermConceptMappingSvc myTermConceptMappingSvc;

	@Autowired
	private ITermValueSetDao myTermValueSetDao;

	private volatile IValidationSupport myJpaValidationSupport;
	private volatile IValidationSupport myValidationSupport;

	//We need this bean so we can tell which mode hibernate search is running in.
	@Autowired
	private HibernatePropertiesProvider myHibernatePropertiesProvider;

	private boolean isFullTextSetToUseElastic() {
		return "elasticsearch".equalsIgnoreCase(myHibernatePropertiesProvider.getHibernateSearchBackend());
	}

	@Override
	public boolean isCodeSystemSupported(ValidationSupportContext theValidationSupportContext, String theSystem) {
		TermCodeSystemVersion cs = getCurrentCodeSystemVersion(theSystem);
		return cs != null;
	}

	private boolean addCodeIfNotAlreadyAdded(IValueSetConceptAccumulator theValueSetCodeAccumulator, Set<String> theAddedCodes, TermConcept theConcept, boolean theAdd, String theValueSetIncludeVersion) {
		String codeSystem = theConcept.getCodeSystemVersion().getCodeSystem().getCodeSystemUri();
		String code = theConcept.getCode();
		String display = theConcept.getDisplay();
		Long sourceConceptPid = theConcept.getId();

		String directParentPids = theConcept
			.getParents()
			.stream()
			.map(t -> t.getParent().getId().toString())
			.collect(Collectors.joining(" "));

		Collection<TermConceptDesignation> designations = theConcept.getDesignations();
		if (StringUtils.isNotEmpty(theValueSetIncludeVersion)) {
			return addCodeIfNotAlreadyAdded(theValueSetCodeAccumulator, theAddedCodes, designations, theAdd, codeSystem + "|" + theValueSetIncludeVersion, code, display, sourceConceptPid, directParentPids);
		} else {
			return addCodeIfNotAlreadyAdded(theValueSetCodeAccumulator, theAddedCodes, designations, theAdd, codeSystem, code, display, sourceConceptPid, directParentPids);
		}
	}

	private void addCodeIfNotAlreadyAdded(IValueSetConceptAccumulator theValueSetCodeAccumulator, Set<String> theAddedCodes, boolean theAdd, String theCodeSystem, String theCodeSystemVersion, String theCode, String theDisplay, Long theSourceConceptPid, String theSourceConceptDirectParentPids) {
		if (StringUtils.isNotEmpty(theCodeSystemVersion)) {
			if (isNoneBlank(theCodeSystem, theCode)) {
				if (theAdd && theAddedCodes.add(theCodeSystem + "|" + theCode)) {
					theValueSetCodeAccumulator.includeConceptWithDesignations(theCodeSystem + "|" + theCodeSystemVersion, theCode, theDisplay, null, theSourceConceptPid, theSourceConceptDirectParentPids);
				}

				if (!theAdd && theAddedCodes.remove(theCodeSystem + "|" + theCode)) {
					theValueSetCodeAccumulator.excludeConcept(theCodeSystem + "|" + theCodeSystemVersion, theCode);
				}
			}
		} else {
			if (theAdd && theAddedCodes.add(theCodeSystem + "|" + theCode)) {
				theValueSetCodeAccumulator.includeConceptWithDesignations(theCodeSystem, theCode, theDisplay, null, theSourceConceptPid, theSourceConceptDirectParentPids);
			}

			if (!theAdd && theAddedCodes.remove(theCodeSystem + "|" + theCode)) {
				theValueSetCodeAccumulator.excludeConcept(theCodeSystem, theCode);
			}
		}
	}

	private boolean addCodeIfNotAlreadyAdded(IValueSetConceptAccumulator theValueSetCodeAccumulator, Set<String> theAddedCodes, Collection<TermConceptDesignation> theDesignations, boolean theAdd, String theCodeSystem, String theCode, String theDisplay, Long theSourceConceptPid, String theSourceConceptDirectParentPids) {
		if (isNoneBlank(theCodeSystem, theCode)) {
			if (theAdd && theAddedCodes.add(theCodeSystem + "|" + theCode)) {
				theValueSetCodeAccumulator.includeConceptWithDesignations(theCodeSystem, theCode, theDisplay, theDesignations, theSourceConceptPid, theSourceConceptDirectParentPids);
				return true;
			}

			if (!theAdd && theAddedCodes.remove(theCodeSystem + "|" + theCode)) {
				theValueSetCodeAccumulator.excludeConcept(theCodeSystem, theCode);
				return true;
			}
		}

		return false;
	}

	private void addConceptsToList(IValueSetConceptAccumulator theValueSetCodeAccumulator, Set<String> theAddedCodes, String theSystem, List<CodeSystem.ConceptDefinitionComponent> theConcept, boolean theAdd, @Nonnull ExpansionFilter theExpansionFilter) {
		for (CodeSystem.ConceptDefinitionComponent next : theConcept) {
			if (isNoneBlank(theSystem, next.getCode())) {
				if (!theExpansionFilter.hasCode() || theExpansionFilter.getCode().equals(next.getCode())) {
					addOrRemoveCode(theValueSetCodeAccumulator, theAddedCodes, theAdd, theSystem, next.getCode(), next.getDisplay());
				}
			}
			addConceptsToList(theValueSetCodeAccumulator, theAddedCodes, theSystem, next.getConcept(), theAdd, theExpansionFilter);
		}
	}

	private boolean addToSet(Set<TermConcept> theSetToPopulate, TermConcept theConcept) {
		boolean retVal = theSetToPopulate.add(theConcept);
		if (retVal) {
			if (theSetToPopulate.size() >= myDaoConfig.getMaximumExpansionSize()) {
				String msg = myContext.getLocalizer().getMessage(BaseTermReadSvcImpl.class, "expansionTooLarge", myDaoConfig.getMaximumExpansionSize());
				throw new ExpansionTooCostlyException(msg);
			}
		}
		return retVal;
	}

	/**
	 * This method is present only for unit tests, do not call from client code
	 */
	@VisibleForTesting
	public void clearCaches() {
		myCodeSystemCurrentVersionCache.invalidateAll();
	}


	public void deleteValueSetForResource(ResourceTable theResourceTable) {
		// Get existing entity so it can be deleted.
		Optional<TermValueSet> optionalExistingTermValueSetById = myValueSetDao.findByResourcePid(theResourceTable.getId());

		if (optionalExistingTermValueSetById.isPresent()) {
			TermValueSet existingTermValueSet = optionalExistingTermValueSetById.get();

			ourLog.info("Deleting existing TermValueSet[{}] and its children...", existingTermValueSet.getId());
			myValueSetConceptDesignationDao.deleteByTermValueSetId(existingTermValueSet.getId());
			myValueSetConceptDao.deleteByTermValueSetId(existingTermValueSet.getId());
			myValueSetDao.deleteById(existingTermValueSet.getId());
			ourLog.info("Done deleting existing TermValueSet[{}] and its children.", existingTermValueSet.getId());
		}
	}

	@Override
	@Transactional
	public void deleteValueSetAndChildren(ResourceTable theResourceTable) {
		deleteValueSetForResource(theResourceTable);
	}


	@Override
	@Transactional
	public List<FhirVersionIndependentConcept> expandValueSetIntoConceptList(@Nullable ValueSetExpansionOptions theExpansionOptions, @Nonnull String theValueSetCanonicalUrl) {
		// TODO: DM 2019-09-10 - This is problematic because an incorrect URL that matches ValueSet.id will not be found in the terminology tables but will yield a ValueSet here. Depending on the ValueSet, the expansion may time-out.

		ValueSet expanded = expandValueSet(theExpansionOptions, theValueSetCanonicalUrl);

		ArrayList<FhirVersionIndependentConcept> retVal = new ArrayList<>();
		for (ValueSet.ValueSetExpansionContainsComponent nextContains : expanded.getExpansion().getContains()) {
			retVal.add(new FhirVersionIndependentConcept(nextContains.getSystem(), nextContains.getCode(), nextContains.getDisplay(), nextContains.getVersion()));
		}
		return retVal;
	}

	@Override
	@Transactional
	public ValueSet expandValueSet(@Nullable ValueSetExpansionOptions theExpansionOptions, @Nonnull String theValueSetCanonicalUrl) {
		ValueSet valueSet = fetchCanonicalValueSetFromCompleteContext(theValueSetCanonicalUrl);
		if (valueSet == null) {
			throw new ResourceNotFoundException("Unknown ValueSet: " + UrlUtil.escapeUrlParam(theValueSetCanonicalUrl));
		}

		return expandValueSet(theExpansionOptions, valueSet);
	}

	@Override
	@Transactional(propagation = Propagation.REQUIRED)
	public ValueSet expandValueSet(@Nullable ValueSetExpansionOptions theExpansionOptions, @Nonnull ValueSet theValueSetToExpand) {
		String filter = null;
		if (theExpansionOptions != null) {
			filter = theExpansionOptions.getFilter();
		}
		return expandValueSet(theExpansionOptions, theValueSetToExpand, ExpansionFilter.fromFilterString(filter));
	}

	private ValueSet expandValueSet(@Nullable ValueSetExpansionOptions theExpansionOptions, ValueSet theValueSetToExpand, ExpansionFilter theFilter) {
		ValidateUtil.isNotNullOrThrowUnprocessableEntity(theValueSetToExpand, "ValueSet to expand can not be null");

		ValueSetExpansionOptions expansionOptions = provideExpansionOptions(theExpansionOptions);
		int offset = expansionOptions.getOffset();
		int count = expansionOptions.getCount();

		ValueSetExpansionComponentWithConceptAccumulator accumulator = new ValueSetExpansionComponentWithConceptAccumulator(myContext, count, expansionOptions.isIncludeHierarchy());
		accumulator.setHardExpansionMaximumSize(myDaoConfig.getMaximumExpansionSize());
		accumulator.setSkipCountRemaining(offset);
		accumulator.setIdentifier(UUID.randomUUID().toString());
		accumulator.setTimestamp(new Date());
		accumulator.setOffset(offset);

		if (theExpansionOptions != null && isHibernateSearchEnabled()) {
			accumulator.addParameter().setName("offset").setValue(new IntegerType(offset));
			accumulator.addParameter().setName("count").setValue(new IntegerType(count));
		}


		expandValueSetIntoAccumulator(theValueSetToExpand, theExpansionOptions, accumulator, theFilter, true);

		if (accumulator.getTotalConcepts() != null) {
			accumulator.setTotal(accumulator.getTotalConcepts());
		}

		ValueSet valueSet = new ValueSet();
		valueSet.setId(theValueSetToExpand.getId());
		valueSet.setStatus(Enumerations.PublicationStatus.ACTIVE);
		valueSet.setCompose(theValueSetToExpand.getCompose());
		valueSet.setExpansion(accumulator);

		for (String next : accumulator.getMessages()) {
			valueSet.getMeta().addExtension()
				.setUrl(HapiExtensions.EXT_VALUESET_EXPANSION_MESSAGE)
				.setValue(new StringType(next));
		}

		if (expansionOptions.isIncludeHierarchy()) {
			accumulator.applyHierarchy();
		}

		return valueSet;
	}

	private void expandValueSetIntoAccumulator(ValueSet theValueSetToExpand, ValueSetExpansionOptions theExpansionOptions, IValueSetConceptAccumulator theAccumulator, ExpansionFilter theFilter, boolean theAdd) {
		Optional<TermValueSet> optionalTermValueSet;
		if (theValueSetToExpand.hasUrl()) {
			if (theValueSetToExpand.hasVersion()) {
				optionalTermValueSet = myValueSetDao.findTermValueSetByUrlAndVersion(theValueSetToExpand.getUrl(), theValueSetToExpand.getVersion());
			} else {
				optionalTermValueSet = myValueSetDao.findTermValueSetByUrlAndCurrentVersion(theValueSetToExpand.getUrl());
			}
		} else {
			optionalTermValueSet = Optional.empty();
		}

		/*
		 * ValueSet doesn't exist in pre-expansion database, so perform in-memory expansion
		 */
		if (!optionalTermValueSet.isPresent()) {
			ourLog.debug("ValueSet is not present in terminology tables. Will perform in-memory expansion without parameters. {}", getValueSetInfo(theValueSetToExpand));
			expandValueSet(theExpansionOptions, theValueSetToExpand, theAccumulator, theFilter);
			return;
		}

		/*
		 * ValueSet exists in pre-expansion database, but pre-expansion is not yet complete so perform in-memory expansion
		 */
		TermValueSet termValueSet = optionalTermValueSet.get();
		if (termValueSet.getExpansionStatus() != TermValueSetPreExpansionStatusEnum.EXPANDED) {
			String msg = myContext.getLocalizer().getMessage(BaseTermReadSvcImpl.class, "valueSetNotYetExpanded", getValueSetInfo(theValueSetToExpand), termValueSet.getExpansionStatus().name(), termValueSet.getExpansionStatus().getDescription());
			theAccumulator.addMessage(msg);
			expandValueSet(theExpansionOptions, theValueSetToExpand, theAccumulator, theFilter);
			return;
		}

		/*
		 * ValueSet is pre-expanded in database so let's use that
		 */
		String msg = myContext.getLocalizer().getMessage(BaseTermReadSvcImpl.class, "valueSetExpandedUsingPreExpansion");
		theAccumulator.addMessage(msg);
		expandConcepts(theAccumulator, termValueSet, theFilter, theAdd, isOracleDialect());
	}

	private boolean isOracleDialect() {
		return myHibernatePropertiesProvider.getDialect() instanceof org.hibernate.dialect.Oracle12cDialect;
	}

	private void expandConcepts(IValueSetConceptAccumulator theAccumulator, TermValueSet theTermValueSet, ExpansionFilter theFilter, boolean theAdd, boolean theOracle) {
		// NOTE: if you modifiy the logic here, look to `expandConceptsOracle` and see if your new code applies to its copy pasted sibling
		Integer offset = theAccumulator.getSkipCountRemaining();
		offset = ObjectUtils.defaultIfNull(offset, 0);
		offset = Math.min(offset, theTermValueSet.getTotalConcepts().intValue());

		Integer count = theAccumulator.getCapacityRemaining();
		count = defaultIfNull(count, myDaoConfig.getMaximumExpansionSize());

		int conceptsExpanded = 0;
		int designationsExpanded = 0;
		int toIndex = offset + count;

		Collection<? extends ITermValueSetConceptView> conceptViews;
		boolean wasFilteredResult = false;
		String filterDisplayValue = null;
		if (!theFilter.getFilters().isEmpty() && JpaConstants.VALUESET_FILTER_DISPLAY.equals(theFilter.getFilters().get(0).getProperty()) && theFilter.getFilters().get(0).getOp() == ValueSet.FilterOperator.EQUAL) {
			filterDisplayValue = lowerCase(theFilter.getFilters().get(0).getValue().replace("%", "[%]"));
			String displayValue = "%" + lowerCase(filterDisplayValue) + "%";
			if (theOracle) {
				conceptViews = myTermValueSetConceptViewOracleDao.findByTermValueSetId(theTermValueSet.getId(), displayValue);
			} else {
				conceptViews = myTermValueSetConceptViewDao.findByTermValueSetId(theTermValueSet.getId(), displayValue);
			}
			wasFilteredResult = true;
		} else {
			// TODO JA HS: I'm pretty sure we are overfetching here.  test says offset 3, count 4, but we are fetching index 3 -> 10 here, grabbing 7 concepts.
			//Specifically this test testExpandInline_IncludePreExpandedValueSetByUri_FilterOnDisplay_LeftMatch_SelectRange
			if (theOracle) {
				conceptViews = myTermValueSetConceptViewOracleDao.findByTermValueSetId(offset, toIndex, theTermValueSet.getId());
			} else {
				conceptViews = myTermValueSetConceptViewDao.findByTermValueSetId(offset, toIndex, theTermValueSet.getId());
			}
			theAccumulator.consumeSkipCount(offset);
			if (theAdd) {
				theAccumulator.incrementOrDecrementTotalConcepts(true, theTermValueSet.getTotalConcepts().intValue());
			}
		}

		if (conceptViews.isEmpty()) {
			logConceptsExpanded("No concepts to expand. ", theTermValueSet, conceptsExpanded);
			return;
		}

		Map<Long, FhirVersionIndependentConcept> pidToConcept = new LinkedHashMap<>();
		ArrayListMultimap<Long, TermConceptDesignation> pidToDesignations = ArrayListMultimap.create();
		Map<Long, Long> pidToSourcePid = new HashMap<>();
		Map<Long, String> pidToSourceDirectParentPids = new HashMap<>();

		for (ITermValueSetConceptView conceptView : conceptViews) {

			String system = conceptView.getConceptSystemUrl();
			String code = conceptView.getConceptCode();
			String display = conceptView.getConceptDisplay();

			//-- this is quick solution, may need to revisit
			if (!applyFilter(display, filterDisplayValue))
				continue;

			Long conceptPid = conceptView.getConceptPid();
			if (!pidToConcept.containsKey(conceptPid)) {
				FhirVersionIndependentConcept concept = new FhirVersionIndependentConcept(system, code, display);
				pidToConcept.put(conceptPid, concept);
			}

			// TODO: DM 2019-08-17 - Implement includeDesignations parameter for $expand operation to designations optional.
			if (conceptView.getDesignationPid() != null) {
				TermConceptDesignation designation = new TermConceptDesignation();
				designation.setUseSystem(conceptView.getDesignationUseSystem());
				designation.setUseCode(conceptView.getDesignationUseCode());
				designation.setUseDisplay(conceptView.getDesignationUseDisplay());
				designation.setValue(conceptView.getDesignationVal());
				designation.setLanguage(conceptView.getDesignationLang());
				pidToDesignations.put(conceptPid, designation);

				if (++designationsExpanded % 250 == 0) {
					logDesignationsExpanded("Expansion of designations in progress. ", theTermValueSet, designationsExpanded);
				}
			}

			if (theAccumulator.isTrackingHierarchy()) {
				pidToSourcePid.put(conceptPid, conceptView.getSourceConceptPid());
				pidToSourceDirectParentPids.put(conceptPid, conceptView.getSourceConceptDirectParentPids());
			}

			if (++conceptsExpanded % 250 == 0) {
				logConceptsExpanded("Expansion of concepts in progress. ", theTermValueSet, conceptsExpanded);
			}
		}

		for (Long nextPid : pidToConcept.keySet()) {
			FhirVersionIndependentConcept concept = pidToConcept.get(nextPid);
			List<TermConceptDesignation> designations = pidToDesignations.get(nextPid);
			String system = concept.getSystem();
			String code = concept.getCode();
			String display = concept.getDisplay();

			if (theAdd) {
				if (theAccumulator.getCapacityRemaining() != null) {
					if (theAccumulator.getCapacityRemaining() == 0) {
						break;
					}
				}

				Long sourceConceptPid = pidToSourcePid.get(nextPid);
				String sourceConceptDirectParentPids = pidToSourceDirectParentPids.get(nextPid);
				theAccumulator.includeConceptWithDesignations(system, code, display, designations, sourceConceptPid, sourceConceptDirectParentPids);
			} else {
				boolean removed = theAccumulator.excludeConcept(system, code);
				if (removed) {
					theAccumulator.incrementOrDecrementTotalConcepts(false, 1);
				}
			}
		}

		if (wasFilteredResult && theAdd) {
			theAccumulator.incrementOrDecrementTotalConcepts(true, pidToConcept.size());
		}

		logDesignationsExpanded("Finished expanding designations. ", theTermValueSet, designationsExpanded);
		logConceptsExpanded("Finished expanding concepts. ", theTermValueSet, conceptsExpanded);
	}

	private void logConceptsExpanded(String theLogDescriptionPrefix, TermValueSet theTermValueSet, int theConceptsExpanded) {
		if (theConceptsExpanded > 0) {
			ourLog.debug("{}Have expanded {} concepts in ValueSet[{}]", theLogDescriptionPrefix, theConceptsExpanded, theTermValueSet.getUrl());
		}
	}

	private void logDesignationsExpanded(String theLogDescriptionPrefix, TermValueSet theTermValueSet, int theDesignationsExpanded) {
		if (theDesignationsExpanded > 0) {
			ourLog.debug("{}Have expanded {} designations in ValueSet[{}]", theLogDescriptionPrefix, theDesignationsExpanded, theTermValueSet.getUrl());
		}
	}

	public boolean applyFilter(final String theDisplay, final String theFilterDisplay) {

		//-- safety check only, no need to apply filter
		if (theDisplay == null || theFilterDisplay == null)
			return true;

		// -- sentence case
		if (startsWithIgnoreCase(theDisplay, theFilterDisplay))
			return true;

		//-- token case
		return startsWithByWordBoundaries(theDisplay, theFilterDisplay);
	}

	private boolean startsWithByWordBoundaries(String theDisplay, String theFilterDisplay) {
		// return true only e.g. the input is 'Body height', theFilterDisplay is "he", or 'bo'
		StringTokenizer tok = new StringTokenizer(theDisplay);
		List<String> tokens = new ArrayList<>();
		while (tok.hasMoreTokens()) {
			String token = tok.nextToken();
			if (startsWithIgnoreCase(token, theFilterDisplay))
				return true;
			tokens.add(token);
		}

		// Allow to search by the end of the phrase.  E.g.  "working proficiency" will match "Limited working proficiency"
		for (int start = 0; start <= tokens.size() - 1; ++start) {
			for (int end = start + 1; end <= tokens.size(); ++end) {
				String sublist = String.join(" ", tokens.subList(start, end));
				if (startsWithIgnoreCase(sublist, theFilterDisplay))
					return true;
			}
		}
		return false;
	}

	@Override
	@Transactional(propagation = Propagation.REQUIRED)
	public void expandValueSet(ValueSetExpansionOptions theExpansionOptions, ValueSet theValueSetToExpand, IValueSetConceptAccumulator theValueSetCodeAccumulator) {
		expandValueSet(theExpansionOptions, theValueSetToExpand, theValueSetCodeAccumulator, ExpansionFilter.NO_FILTER);
	}

	@SuppressWarnings("ConstantConditions")
	private void expandValueSet(ValueSetExpansionOptions theExpansionOptions, ValueSet theValueSetToExpand, IValueSetConceptAccumulator theValueSetCodeAccumulator, @Nonnull ExpansionFilter theExpansionFilter) {
		Set<String> addedCodes = new HashSet<>();

		StopWatch sw = new StopWatch();
		String valueSetInfo = getValueSetInfo(theValueSetToExpand);
		ourLog.debug("Working with {}", valueSetInfo);

		// Offset can't be combined with excludes
		Integer skipCountRemaining = theValueSetCodeAccumulator.getSkipCountRemaining();
		if (skipCountRemaining != null && skipCountRemaining > 0) {
			if (theValueSetToExpand.getCompose().getExclude().size() > 0) {
				String msg = myContext.getLocalizer().getMessage(BaseTermReadSvcImpl.class, "valueSetNotYetExpanded_OffsetNotAllowed", valueSetInfo);
				throw new InvalidRequestException(msg);
			}
		}

		// Handle includes
		ourLog.debug("Handling includes");
		for (ValueSet.ConceptSetComponent include : theValueSetToExpand.getCompose().getInclude()) {
			for (int i = 0; ; i++) {
				int queryIndex = i;
				Boolean shouldContinue = executeInNewTransactionIfNeeded(() -> {
					boolean add = true;
					return expandValueSetHandleIncludeOrExclude(theExpansionOptions, theValueSetCodeAccumulator, addedCodes, include, add, queryIndex, theExpansionFilter);
				});
				if (!shouldContinue) {
					break;
				}
			}
		}

		// Handle excludes
		ourLog.debug("Handling excludes");
		for (ValueSet.ConceptSetComponent exclude : theValueSetToExpand.getCompose().getExclude()) {
			for (int i = 0; ; i++) {
				int queryIndex = i;
				Boolean shouldContinue = executeInNewTransactionIfNeeded(() -> {
					boolean add = false;
					ExpansionFilter expansionFilter = ExpansionFilter.NO_FILTER;
					return expandValueSetHandleIncludeOrExclude(theExpansionOptions, theValueSetCodeAccumulator, addedCodes, exclude, add, queryIndex, expansionFilter);
				});
				if (!shouldContinue) {
					break;
				}
			}
		}

		if (theValueSetCodeAccumulator instanceof ValueSetConceptAccumulator) {
			myTxTemplate.execute(t -> ((ValueSetConceptAccumulator) theValueSetCodeAccumulator).removeGapsFromConceptOrder());
		}

		ourLog.debug("Done working with {} in {}ms", valueSetInfo, sw.getMillis());
	}

	/**
	 * Execute in a new transaction only if we aren't already in one. We do this because in some cases
	 * when performing a VS expansion we throw an {@link ExpansionTooCostlyException} and we don't want
	 * this to cause the TX to be marked a rollback prematurely.
	 */
	private <T> T executeInNewTransactionIfNeeded(Supplier<T> theAction) {
		if (TransactionSynchronizationManager.isSynchronizationActive()) {
			return theAction.get();
		}
		return myTxTemplate.execute(t -> theAction.get());
	}

	private String getValueSetInfo(ValueSet theValueSet) {
		StringBuilder sb = new StringBuilder();
		boolean isIdentified = false;
		if (theValueSet.hasUrl()) {
			isIdentified = true;
			sb
				.append("ValueSet.url[")
				.append(theValueSet.getUrl())
				.append("]");
		} else if (theValueSet.hasId()) {
			isIdentified = true;
			sb
				.append("ValueSet.id[")
				.append(theValueSet.getId())
				.append("]");
		}

		if (!isIdentified) {
			sb.append("Unidentified ValueSet");
		}

		return sb.toString();
	}

	/**
	 * @return Returns true if there are potentially more results to process.
	 */
	private Boolean expandValueSetHandleIncludeOrExclude(@Nullable ValueSetExpansionOptions theExpansionOptions, IValueSetConceptAccumulator theValueSetCodeAccumulator, Set<String> theAddedCodes, ValueSet.ConceptSetComponent theIncludeOrExclude, boolean theAdd, int theQueryIndex, @Nonnull ExpansionFilter theExpansionFilter) {

		String system = theIncludeOrExclude.getSystem();
		boolean hasSystem = isNotBlank(system);
		boolean hasValueSet = theIncludeOrExclude.getValueSet().size() > 0;

		if (hasSystem) {

			if (theExpansionFilter.hasCode() && theExpansionFilter.getSystem() != null && !system.equals(theExpansionFilter.getSystem())) {
				return false;
			}

			ourLog.debug("Starting {} expansion around CodeSystem: {}", (theAdd ? "inclusion" : "exclusion"), system);

			TermCodeSystem cs = myCodeSystemDao.findByCodeSystemUri(system);
			if (cs != null) {

				return expandValueSetHandleIncludeOrExcludeUsingDatabase(theValueSetCodeAccumulator, theAddedCodes, theIncludeOrExclude, theAdd, theQueryIndex, theExpansionFilter, system, cs);

			} else {

				if (theIncludeOrExclude.getConcept().size() > 0 && theExpansionFilter.hasCode()) {
					if (defaultString(theIncludeOrExclude.getSystem()).equals(theExpansionFilter.getSystem())) {
						if (theIncludeOrExclude.getConcept().stream().noneMatch(t -> t.getCode().equals(theExpansionFilter.getCode()))) {
							return false;
						}
					}
				}

				// No CodeSystem matching the URL found in the database.
				CodeSystem codeSystemFromContext = fetchCanonicalCodeSystemFromCompleteContext(system);
				if (codeSystemFromContext == null) {

					// This is a last ditch effort.. We don't have a CodeSystem resource for the desired CS, and we don't have
					// anything at all in the database that matches it. So let's try asking the validation support context
					// just in case there is a registered service that knows how to handle this. This can happen, for example,
					// if someone creates a valueset that includes UCUM codes, since we don't have a CodeSystem resource for those
					// but CommonCodeSystemsTerminologyService can validate individual codes.
					List<FhirVersionIndependentConcept> includedConcepts = null;
					if (theExpansionFilter.hasCode()) {
						includedConcepts = new ArrayList<>();
						includedConcepts.add(theExpansionFilter.toFhirVersionIndependentConcept());
					} else if (!theIncludeOrExclude.getConcept().isEmpty()) {
						includedConcepts = theIncludeOrExclude
							.getConcept()
							.stream()
							.map(t -> new FhirVersionIndependentConcept(theIncludeOrExclude.getSystem(), t.getCode()))
							.collect(Collectors.toList());
					}

					if (includedConcepts != null) {
						int foundCount = 0;
						for (FhirVersionIndependentConcept next : includedConcepts) {
							String nextSystem = next.getSystem();
							if (nextSystem == null) {
								nextSystem = system;
							}

							LookupCodeResult lookup = myValidationSupport.lookupCode(new ValidationSupportContext(provideValidationSupport()), nextSystem, next.getCode());
							if (lookup != null && lookup.isFound()) {
								addOrRemoveCode(theValueSetCodeAccumulator, theAddedCodes, theAdd, nextSystem, next.getCode(), lookup.getCodeDisplay());
								foundCount++;
							}
						}

						if (foundCount == includedConcepts.size()) {
							return false;
							// ELSE, we'll continue below and throw an exception
						}
					}

					String msg = myContext.getLocalizer().getMessage(BaseTermReadSvcImpl.class, "expansionRefersToUnknownCs", system);
					if (provideExpansionOptions(theExpansionOptions).isFailOnMissingCodeSystem()) {
						throw new PreconditionFailedException(msg);
					} else {
						ourLog.warn(msg);
						theValueSetCodeAccumulator.addMessage(msg);
						return false;
					}

				}

				if (!theIncludeOrExclude.getConcept().isEmpty()) {
					for (ValueSet.ConceptReferenceComponent next : theIncludeOrExclude.getConcept()) {
						String nextCode = next.getCode();
						if (!theExpansionFilter.hasCode() || theExpansionFilter.getCode().equals(nextCode)) {
							if (isNoneBlank(system, nextCode) && !theAddedCodes.contains(system + "|" + nextCode)) {

								CodeSystem.ConceptDefinitionComponent code = findCode(codeSystemFromContext.getConcept(), nextCode);
								if (code != null) {
									String display = code.getDisplay();
									addOrRemoveCode(theValueSetCodeAccumulator, theAddedCodes, theAdd, system, nextCode, display);
								}

							}
						}
					}
				} else {
					List<CodeSystem.ConceptDefinitionComponent> concept = codeSystemFromContext.getConcept();
					addConceptsToList(theValueSetCodeAccumulator, theAddedCodes, system, concept, theAdd, theExpansionFilter);
				}

				return false;
			}

		} else if (hasValueSet) {

			for (CanonicalType nextValueSet : theIncludeOrExclude.getValueSet()) {
				String valueSetUrl = nextValueSet.getValueAsString();
				ourLog.debug("Starting {} expansion around ValueSet: {}", (theAdd ? "inclusion" : "exclusion"), valueSetUrl);

				ExpansionFilter subExpansionFilter = new ExpansionFilter(theExpansionFilter, theIncludeOrExclude.getFilter(), theValueSetCodeAccumulator.getCapacityRemaining());

				// TODO: DM 2019-09-10 - This is problematic because an incorrect URL that matches ValueSet.id will not be found in the terminology tables but will yield a ValueSet here. Depending on the ValueSet, the expansion may time-out.

				ValueSet valueSet = fetchCanonicalValueSetFromCompleteContext(valueSetUrl);
				if (valueSet == null) {
					throw new ResourceNotFoundException("Unknown ValueSet: " + UrlUtil.escapeUrlParam(valueSetUrl));
				}

				expandValueSetIntoAccumulator(valueSet, theExpansionOptions, theValueSetCodeAccumulator, subExpansionFilter, theAdd);

			}

			return false;

		} else {
			throw new InvalidRequestException("ValueSet contains " + (theAdd ? "include" : "exclude") + " criteria with no system defined");
		}


	}

	private boolean isHibernateSearchEnabled() {
		return myFulltextSearchSvc != null;
	}

	@Nonnull
	private Boolean expandValueSetHandleIncludeOrExcludeUsingDatabase(IValueSetConceptAccumulator theValueSetCodeAccumulator, Set<String> theAddedCodes, ValueSet.ConceptSetComponent theIncludeOrExclude, boolean theAdd, int theQueryIndex, @Nonnull ExpansionFilter theExpansionFilter, String theSystem, TermCodeSystem theCs) {
		String includeOrExcludeVersion = theIncludeOrExclude.getVersion();
		TermCodeSystemVersion csv;
		if (isEmpty(includeOrExcludeVersion)) {
			csv = theCs.getCurrentVersion();
		} else {
			csv = myCodeSystemVersionDao.findByCodeSystemPidAndVersion(theCs.getPid(), includeOrExcludeVersion);
		}

		SearchSession searchSession = Search.session(myEntityManager);
		/*
		 * If FullText searching is not enabled, we can handle only basic expansions
		 * since we're going to do it without the database.
		 */
		if (!isHibernateSearchEnabled()) {
			expandWithoutHibernateSearch(theValueSetCodeAccumulator, csv, theAddedCodes, theIncludeOrExclude, theSystem, theAdd);
			return false;
		}

		/*
		 * Ok, let's use hibernate search to build the expansion
		 */
		//Manually building a predicate since we need to throw it around.
		SearchPredicateFactory predicate = searchSession.scope(TermConcept.class).predicate();

		//Build the top-level expansion on filters.
		PredicateFinalStep step = predicate.bool(b -> {
			b.must(predicate.match().field("myCodeSystemVersionPid").matching(csv.getPid()));

			if (theExpansionFilter.hasCode()) {
				b.must(predicate.match().field("myCode").matching(theExpansionFilter.getCode()));
			}

			String codeSystemUrlAndVersion = buildCodeSystemUrlAndVersion(theSystem, includeOrExcludeVersion);
			for (ValueSet.ConceptSetFilterComponent nextFilter : theIncludeOrExclude.getFilter()) {
				handleFilter(codeSystemUrlAndVersion, predicate, b, nextFilter);
			}
			for (ValueSet.ConceptSetFilterComponent nextFilter : theExpansionFilter.getFilters()) {
				handleFilter(codeSystemUrlAndVersion, predicate, b, nextFilter);
			}
		});

		List<String> codes = theIncludeOrExclude
			.getConcept()
			.stream()
			.filter(Objects::nonNull)
			.map(ValueSet.ConceptReferenceComponent::getCode)
			.filter(StringUtils::isNotBlank)
			.collect(Collectors.toList());

		PredicateFinalStep expansionStep = buildExpansionPredicate(codes, predicate);
		final PredicateFinalStep finishedQuery;
		if (expansionStep == null) {
			finishedQuery = step;
		} else {
			finishedQuery = predicate.bool().must(step).must(expansionStep);
		}

		/*
		 * DM 2019-08-21 - Processing slows after any ValueSets with many codes explicitly identified. This might
		 * be due to the dark arts that is memory management. Will monitor but not do anything about this right now.
		 */
		//BooleanQuery.setMaxClauseCount(SearchBuilder.getMaximumPageSize());
		//TODO GGG HS looks like we can't set max clause count, but it can be set server side.
		//BooleanQuery.setMaxClauseCount(10000);

		StopWatch sw = new StopWatch();
		AtomicInteger count = new AtomicInteger(0);

		int maxResultsPerBatch = SearchBuilder.getMaximumPageSize();

		/*
		 * If the accumulator is bounded, we may reduce the size of the query to
		 * Lucene in order to be more efficient.
		 */
		if (theAdd) {
			Integer accumulatorCapacityRemaining = theValueSetCodeAccumulator.getCapacityRemaining();
			if (accumulatorCapacityRemaining != null) {
				maxResultsPerBatch = Math.min(maxResultsPerBatch, accumulatorCapacityRemaining + 1);
			}
			if (maxResultsPerBatch <= 0) {
				return false;
			}
		}

		ourLog.debug("Beginning batch expansion for {} with max results per batch: {}", (theAdd ? "inclusion" : "exclusion"), maxResultsPerBatch);

		StopWatch swForBatch = new StopWatch();
		AtomicInteger countForBatch = new AtomicInteger(0);

		SearchQuery<TermConcept> termConceptsQuery = searchSession.search(TermConcept.class)
			.where(f -> finishedQuery).toQuery();

		ourLog.trace("About to query: {}", termConceptsQuery.queryString());
		List<TermConcept> termConcepts = termConceptsQuery.fetchHits(theQueryIndex * maxResultsPerBatch, maxResultsPerBatch);

		// If the include section had multiple codes, return the codes in the same order
		if (codes.size() > 1) {
			termConcepts = new ArrayList<>(termConcepts);
			Map<String, Integer> codeToIndex = new HashMap<>(codes.size());
			for (int i = 0; i < codes.size(); i++) {
				codeToIndex.put(codes.get(i), i);
			}
			termConcepts.sort(((o1, o2) -> {
				Integer idx1 = codeToIndex.get(o1.getCode());
				Integer idx2 = codeToIndex.get(o2.getCode());
				return Comparators.nullsHigh().compare(idx1, idx2);
			}));
		}

		int resultsInBatch = termConcepts.size();
		int firstResult = theQueryIndex * maxResultsPerBatch;// TODO GGG HS we lose the ability to check the index of the first result, so just best-guessing it here.
		int delta = 0;
		for (TermConcept concept : termConcepts) {
			count.incrementAndGet();
			countForBatch.incrementAndGet();
			if (theAdd && expansionStep != null) {
				ValueSet.ConceptReferenceComponent theIncludeConcept = getMatchedConceptIncludedInValueSet(theIncludeOrExclude, concept);
				if (theIncludeConcept != null && isNotBlank(theIncludeConcept.getDisplay())) {
					concept.setDisplay(theIncludeConcept.getDisplay());
				}
			}
			boolean added = addCodeIfNotAlreadyAdded(theValueSetCodeAccumulator, theAddedCodes, concept, theAdd, includeOrExcludeVersion);
			if (added) {
				delta++;
			}
		}

		ourLog.debug("Batch expansion for {} with starting index of {} produced {} results in {}ms", (theAdd ? "inclusion" : "exclusion"), firstResult, countForBatch, swForBatch.getMillis());
		theValueSetCodeAccumulator.incrementOrDecrementTotalConcepts(theAdd, delta);

		if (resultsInBatch < maxResultsPerBatch) {
			ourLog.debug("Expansion for {} produced {} results in {}ms", (theAdd ? "inclusion" : "exclusion"), count, sw.getMillis());
			return false;
		} else {
			return true;
		}
	}

	private ValueSet.ConceptReferenceComponent getMatchedConceptIncludedInValueSet(ValueSet.ConceptSetComponent theIncludeOrExclude, TermConcept concept) {
		ValueSet.ConceptReferenceComponent theIncludeConcept = theIncludeOrExclude.getConcept().stream().filter(includedConcept ->
			includedConcept.getCode().equalsIgnoreCase(concept.getCode())
		).findFirst().orElse(null);
		return theIncludeConcept;
	}

	/**
	 * Helper method which builds a predicate for the expansion
	 */
	private PredicateFinalStep buildExpansionPredicate(List<String> theCodes, SearchPredicateFactory thePredicate) {
		PredicateFinalStep expansionStep;
		/*
		 * Include/Exclude Concepts
		 */
		List<Term> codes = theCodes
			.stream()
			.map(t -> new Term("myCode", t))
			.collect(Collectors.toList());

		if (codes.size() > 0) {
			expansionStep = thePredicate.bool(b -> {
				b.minimumShouldMatchNumber(1);
				for (Term code : codes) {
					b.should(thePredicate.match().field(code.field()).matching(code.text()));
				}
			});
			return expansionStep;
		} else {
			return null;
		}
	}

	private String buildCodeSystemUrlAndVersion(String theSystem, String theIncludeOrExcludeVersion) {
		String codeSystemUrlAndVersion;
		if (theIncludeOrExcludeVersion != null) {
			codeSystemUrlAndVersion = theSystem + "|" + theIncludeOrExcludeVersion;
		} else {
			codeSystemUrlAndVersion = theSystem;
		}
		return codeSystemUrlAndVersion;
	}

	private @Nonnull
	ValueSetExpansionOptions provideExpansionOptions(@Nullable ValueSetExpansionOptions theExpansionOptions) {
		if (theExpansionOptions != null) {
			return theExpansionOptions;
		} else {
			return DEFAULT_EXPANSION_OPTIONS;
		}
	}

	private void addOrRemoveCode(IValueSetConceptAccumulator theValueSetCodeAccumulator, Set<String> theAddedCodes, boolean theAdd, String theSystem, String theCode, String theDisplay) {
		if (theAdd && theAddedCodes.add(theSystem + "|" + theCode)) {
			theValueSetCodeAccumulator.includeConcept(theSystem, theCode, theDisplay, null, null);
		}
		if (!theAdd && theAddedCodes.remove(theSystem + "|" + theCode)) {
			theValueSetCodeAccumulator.excludeConcept(theSystem, theCode);
		}
	}

	private void handleFilter(String theCodeSystemIdentifier, SearchPredicateFactory theF, BooleanPredicateClausesStep<?> theB, ValueSet.ConceptSetFilterComponent theFilter) {
		if (isBlank(theFilter.getValue()) && theFilter.getOp() == null && isBlank(theFilter.getProperty())) {
			return;
		}

		if (isBlank(theFilter.getValue()) || theFilter.getOp() == null || isBlank(theFilter.getProperty())) {
			throw new InvalidRequestException("Invalid filter, must have fields populated: property op value");
		}

		switch (theFilter.getProperty()) {
			case "display:exact":
			case "display":
				handleFilterDisplay(theF, theB, theFilter);
				break;
			case "concept":
			case "code":
				handleFilterConceptAndCode(theCodeSystemIdentifier, theF, theB, theFilter);
				break;
			case "parent":
			case "child":
				isCodeSystemLoincOrThrowInvalidRequestException(theCodeSystemIdentifier, theFilter.getProperty());
				handleFilterLoincParentChild(theF, theB, theFilter);
				break;
			case "ancestor":
				isCodeSystemLoincOrThrowInvalidRequestException(theCodeSystemIdentifier, theFilter.getProperty());
				handleFilterLoincAncestor2(theCodeSystemIdentifier, theF, theB, theFilter);
				break;
			case "descendant":
				isCodeSystemLoincOrThrowInvalidRequestException(theCodeSystemIdentifier, theFilter.getProperty());
				handleFilterLoincDescendant(theCodeSystemIdentifier, theF, theB, theFilter);
				break;
			case "copyright":
				isCodeSystemLoincOrThrowInvalidRequestException(theCodeSystemIdentifier, theFilter.getProperty());
				handleFilterLoincCopyright(theF, theB, theFilter);
				break;
			default:
				handleFilterRegex(theF, theB, theFilter);
				break;
		}
	}

	private void handleFilterRegex(SearchPredicateFactory theF, BooleanPredicateClausesStep<?> theB, ValueSet.ConceptSetFilterComponent theFilter) {
		if (theFilter.getOp() == ValueSet.FilterOperator.REGEX) {

			/*
			 * We treat the regex filter as a match on the regex
			 * anywhere in the property string. The spec does not
			 * say whether or not this is the right behaviour, but
			 * there are examples that seem to suggest that it is.
			 */
			String value = theFilter.getValue();
			if (value.endsWith("$")) {
				value = value.substring(0, value.length() - 1);
			} else if (!value.endsWith(".*")) {
				value = value + ".*";
			}
			if (!value.startsWith("^") && !value.startsWith(".*")) {
				value = ".*" + value;
			} else if (value.startsWith("^")) {
				value = value.substring(1);
			}

			Term term = new Term(TermConceptPropertyBinder.CONCEPT_FIELD_PROPERTY_PREFIX + theFilter.getProperty(), value);

			if (isFullTextSetToUseElastic()) {
				String regexpQuery = "{'regexp':{'" + term.field() + "':{'value':'" + term.text() + "'}}}";
				ourLog.debug("Build Elasticsearch Regexp Query: {}", regexpQuery);
				theB.must(theF.extension(ElasticsearchExtension.get()).fromJson(regexpQuery));
			} else {
				RegexpQuery query = new RegexpQuery(term);
				theB.must(theF.extension(LuceneExtension.get()).fromLuceneQuery(query));
			}
		} else {
			String value = theFilter.getValue();
			Term term = new Term(TermConceptPropertyBinder.CONCEPT_FIELD_PROPERTY_PREFIX + theFilter.getProperty(), value);
			theB.must(theF.match().field(term.field()).matching(term.text()));

		}
	}

	private void handleFilterLoincCopyright(SearchPredicateFactory theF, BooleanPredicateClausesStep<?> theB, ValueSet.ConceptSetFilterComponent theFilter) {
		if (theFilter.getOp() == ValueSet.FilterOperator.EQUAL) {

			String copyrightFilterValue = defaultString(theFilter.getValue()).toLowerCase();
			switch (copyrightFilterValue) {
				case "3rdparty":
					logFilteringValueOnProperty(theFilter.getValue(), theFilter.getProperty());
					addFilterLoincCopyright3rdParty(theF, theB);
					break;
				case "loinc":
					logFilteringValueOnProperty(theFilter.getValue(), theFilter.getProperty());
					addFilterLoincCopyrightLoinc(theF, theB);
					break;
				default:
					throwInvalidRequestForValueOnProperty(theFilter.getValue(), theFilter.getProperty());
			}

		} else {
			throwInvalidRequestForOpOnProperty(theFilter.getOp(), theFilter.getProperty());
		}
	}

	private void addFilterLoincCopyrightLoinc(SearchPredicateFactory thePredicateFactory, BooleanPredicateClausesStep<?> theBooleanClause) {
		theBooleanClause.mustNot(thePredicateFactory.exists().field(TermConceptPropertyBinder.CONCEPT_FIELD_PROPERTY_PREFIX + "EXTERNAL_COPYRIGHT_NOTICE"));
	}

	private void addFilterLoincCopyright3rdParty(SearchPredicateFactory thePredicateFactory, BooleanPredicateClausesStep<?> theBooleanClause) {
		//TODO GGG HS These used to be Term term = new Term(TermConceptPropertyBinder.CONCEPT_FIELD_PROPERTY_PREFIX + "EXTERNAL_COPYRIGHT_NOTICE", ".*");, which was lucene-specific.
		//TODO GGG HS ask diederik if this is equivalent.
		//This old .* regex is the same as an existence check on a field, which I've implemented here.
		theBooleanClause.must(thePredicateFactory.exists().field(TermConceptPropertyBinder.CONCEPT_FIELD_PROPERTY_PREFIX + "EXTERNAL_COPYRIGHT_NOTICE"));
	}

	private void handleFilterLoincAncestor2(String theSystem, SearchPredicateFactory f, BooleanPredicateClausesStep<?> b, ValueSet.ConceptSetFilterComponent theFilter) {
		switch (theFilter.getOp()) {
			case EQUAL:
				addLoincFilterAncestorEqual(theSystem, f, b, theFilter);
				break;
			case IN:
				addLoincFilterAncestorIn(theSystem, f, b, theFilter);
				break;
			default:
				throw new InvalidRequestException("Don't know how to handle op=" + theFilter.getOp() + " on property " + theFilter.getProperty());
		}

	}

	private void addLoincFilterAncestorEqual(String theSystem, SearchPredicateFactory f, BooleanPredicateClausesStep<?> b, ValueSet.ConceptSetFilterComponent theFilter) {
		addLoincFilterAncestorEqual(theSystem, f, b, theFilter.getProperty(), theFilter.getValue());
	}

	private void addLoincFilterAncestorEqual(String theSystem, SearchPredicateFactory f, BooleanPredicateClausesStep<?> b, String theProperty, String theValue) {
		List<Term> terms = getAncestorTerms(theSystem, theProperty, theValue);
		b.must(f.bool(innerB -> terms.forEach(term -> innerB.should(f.match().field(term.field()).matching(term.text())))));
	}

	private void addLoincFilterAncestorIn(String theSystem, SearchPredicateFactory f, BooleanPredicateClausesStep<?> b, ValueSet.ConceptSetFilterComponent theFilter) {
		String[] values = theFilter.getValue().split(",");
		List<Term> terms = new ArrayList<>();
		for (String value : values) {
			terms.addAll(getAncestorTerms(theSystem, theFilter.getProperty(), value));
		}
		b.must(f.bool(innerB -> terms.forEach(term -> innerB.should(f.match().field(term.field()).matching(term.text())))));

	}

	private void handleFilterLoincParentChild(SearchPredicateFactory f, BooleanPredicateClausesStep<?> b, ValueSet.ConceptSetFilterComponent theFilter) {
		switch (theFilter.getOp()) {
			case EQUAL:
				addLoincFilterParentChildEqual(f, b, theFilter.getProperty(), theFilter.getValue());
				break;
			case IN:
				addLoincFilterParentChildIn(f, b, theFilter);
				break;
			default:
				throw new InvalidRequestException("Don't know how to handle op=" + theFilter.getOp() + " on property " + theFilter.getProperty());
		}
	}

	private void addLoincFilterParentChildIn(SearchPredicateFactory f, BooleanPredicateClausesStep<?> b, ValueSet.ConceptSetFilterComponent theFilter) {
		String[] values = theFilter.getValue().split(",");
		List<Term> terms = new ArrayList<>();
		for (String value : values) {
			logFilteringValueOnProperty(value, theFilter.getProperty());
			terms.add(getPropertyTerm(theFilter.getProperty(), value));
		}

		//TODO GGG HS: Not sure if this is the right equivalent...seems to be no equivalent to `TermsQuery` in HS6.
		//Far as I'm aware, this is a single element of a MUST portion of a bool, which itself should contain a list of OR'ed options, e.g.
		// shape == round && color == (green || blue)
		b.must(f.bool(innerB -> terms.forEach(term -> innerB.should(f.match().field(term.field()).matching(term.text())))));
	}

	private void addLoincFilterParentChildEqual(SearchPredicateFactory f, BooleanPredicateClausesStep<?> b, String theProperty, String theValue) {
		logFilteringValueOnProperty(theValue, theProperty);
		//TODO GGG HS: Not sure if this is the right equivalent...seems to be no equivalent to `TermsQuery` in HS6.
		//b.must(new TermsQuery(getPropertyTerm(theProperty, theValue)));
		//According to the DSL migration reference (https://docs.jboss.org/hibernate/search/6.0/migration/html_single/#queries-reference),
		//Since this property is handled with a specific analyzer, I'm not sure a terms match here is actually correct. The analyzer is literally just a whitespace tokenizer here.

		b.must(f.match().field(TermConceptPropertyBinder.CONCEPT_FIELD_PROPERTY_PREFIX + theProperty).matching(theValue));
	}

	private void handleFilterConceptAndCode(String theSystem, SearchPredicateFactory f, BooleanPredicateClausesStep<?> b, ValueSet.ConceptSetFilterComponent theFilter) {


		TermConcept code = findCode(theSystem, theFilter.getValue())
			.orElseThrow(() -> new InvalidRequestException("Invalid filter criteria - code does not exist: {" + Constants.codeSystemWithDefaultDescription(theSystem) + "}" + theFilter.getValue()));

		if (theFilter.getOp() == ValueSet.FilterOperator.ISA) {
			ourLog.debug(" * Filtering on codes with a parent of {}/{}/{}", code.getId(), code.getCode(), code.getDisplay());

			b.must(f.match().field("myParentPids").matching("" + code.getId()));
		} else {
			throw new InvalidRequestException("Don't know how to handle op=" + theFilter.getOp() + " on property " + theFilter.getProperty());
		}
	}


	private void isCodeSystemLoincOrThrowInvalidRequestException(String theSystemIdentifier, String theProperty) {
		String systemUrl = getUrlFromIdentifier(theSystemIdentifier);
		if (!isCodeSystemLoinc(systemUrl)) {
			throw new InvalidRequestException("Invalid filter, property " + theProperty + " is LOINC-specific and cannot be used with system: " + systemUrl);
		}
	}

	private boolean isCodeSystemLoinc(String theSystem) {
		return ITermLoaderSvc.LOINC_URI.equals(theSystem);
	}

	private void handleFilterDisplay(SearchPredicateFactory f, BooleanPredicateClausesStep<?> b, ValueSet.ConceptSetFilterComponent theFilter) {
		if (theFilter.getProperty().equals("display:exact") && theFilter.getOp() == ValueSet.FilterOperator.EQUAL) {
			addDisplayFilterExact(f, b, theFilter);
		} else if (theFilter.getProperty().equals("display") && theFilter.getOp() == ValueSet.FilterOperator.EQUAL) {
			if (theFilter.getValue().trim().contains(" ")) {
				addDisplayFilterExact(f, b, theFilter);
			} else {
				addDisplayFilterInexact(f, b, theFilter);
			}
		}
	}

	private void addDisplayFilterExact(SearchPredicateFactory f, BooleanPredicateClausesStep<?> bool, ValueSet.ConceptSetFilterComponent nextFilter) {
		bool.must(f.phrase().field("myDisplay").matching(nextFilter.getValue()));
	}


	private void addDisplayFilterInexact(SearchPredicateFactory f, BooleanPredicateClausesStep<?> bool, ValueSet.ConceptSetFilterComponent nextFilter) {
		bool.must(f.phrase()
			.field("myDisplay").boost(4.0f)
			.field("myDisplayWordEdgeNGram").boost(1.0f)
			.field("myDisplayEdgeNGram").boost(1.0f)
			.matching(nextFilter.getValue().toLowerCase())
			.slop(2)
		);
	}

	private Term getPropertyTerm(String theProperty, String theValue) {
		return new Term(TermConceptPropertyBinder.CONCEPT_FIELD_PROPERTY_PREFIX + theProperty, theValue);
	}

	private List<Term> getAncestorTerms(String theSystem, String theProperty, String theValue) {
		List<Term> retVal = new ArrayList<>();

		TermConcept code = findCode(theSystem, theValue)
			.orElseThrow(() -> new InvalidRequestException("Invalid filter criteria - code does not exist: {" + Constants.codeSystemWithDefaultDescription(theSystem) + "}" + theValue));

		retVal.add(new Term("myParentPids", "" + code.getId()));
		logFilteringValueOnProperty(theValue, theProperty);

		return retVal;
	}

	@SuppressWarnings("EnumSwitchStatementWhichMissesCases")
	private void handleFilterLoincDescendant(String theSystem, SearchPredicateFactory f, BooleanPredicateClausesStep<?> b, ValueSet.ConceptSetFilterComponent theFilter) {
		switch (theFilter.getOp()) {
			case EQUAL:
				addLoincFilterDescendantEqual(theSystem, f, b, theFilter);
				break;
			case IN:
				addLoincFilterDescendantIn(theSystem, f, b, theFilter);
				break;
			default:
				throw new InvalidRequestException("Don't know how to handle op=" + theFilter.getOp() + " on property " + theFilter.getProperty());
		}
	}


	private void addLoincFilterDescendantEqual(String theSystem, SearchPredicateFactory f, BooleanPredicateClausesStep<?> b, ValueSet.ConceptSetFilterComponent theFilter) {
		addLoincFilterDescendantEqual(theSystem, f, b, theFilter.getProperty(), theFilter.getValue());
	}

	private void addLoincFilterDescendantIn(String theSystem, SearchPredicateFactory f, BooleanPredicateClausesStep<?> b, ValueSet.ConceptSetFilterComponent theFilter) {
		String[] values = theFilter.getValue().split(",");
		List<Term> terms = new ArrayList<>();
		for (String value : values) {
			terms.addAll(getDescendantTerms(theSystem, theFilter.getProperty(), value));
		}
		searchByParentPids(f, b, terms);
	}

	private void addLoincFilterDescendantEqual(String theSystem, SearchPredicateFactory f, BooleanPredicateClausesStep<?> b, String theProperty, String theValue) {
		List<Term> terms = getDescendantTerms(theSystem, theProperty, theValue);
		searchByParentPids(f, b, terms);
	}

	private void searchByParentPids(SearchPredicateFactory f, BooleanPredicateClausesStep<?> b, List<Term> theTerms) {
		List<Long> parentPids = convertTermsToParentPids(theTerms);
		b.must(f.bool(innerB -> {
			parentPids.forEach(pid -> innerB.should(f.match().field(theTerms.get(0).field()).matching(pid)));
		}));
	}

	private List<Long> convertTermsToParentPids(List<Term> theTerms) {
		return theTerms.stream().map(Term::text).map(Long::valueOf).collect(Collectors.toList());
	}


	private List<Term> getDescendantTerms(String theSystem, String theProperty, String theValue) {
		List<Term> retVal = new ArrayList<>();

		TermConcept code = findCode(theSystem, theValue)
			.orElseThrow(() -> new InvalidRequestException("Invalid filter criteria - code does not exist: {" + Constants.codeSystemWithDefaultDescription(theSystem) + "}" + theValue));

		String[] parentPids = code.getParentPidsAsString().split(" ");
		for (String parentPid : parentPids) {
			if (!StringUtils.equals(parentPid, "NONE")) {
				retVal.add(new Term("myId", parentPid));
			}
		}
		logFilteringValueOnProperty(theValue, theProperty);

		return retVal;
	}


	private void logFilteringValueOnProperty(String theValue, String theProperty) {
		ourLog.debug(" * Filtering with value={} on property {}", theValue, theProperty);
	}

	private void throwInvalidRequestForOpOnProperty(ValueSet.FilterOperator theOp, String theProperty) {
		throw new InvalidRequestException("Don't know how to handle op=" + theOp + " on property " + theProperty);
	}

	private void throwInvalidRequestForValueOnProperty(String theValue, String theProperty) {
		throw new InvalidRequestException("Don't know how to handle value=" + theValue + " on property " + theProperty);
	}

	private void expandWithoutHibernateSearch(IValueSetConceptAccumulator theValueSetCodeAccumulator, TermCodeSystemVersion theVersion, Set<String> theAddedCodes, ValueSet.ConceptSetComponent theInclude, String theSystem, boolean theAdd) {
		ourLog.trace("Hibernate search is not enabled");

		if (theValueSetCodeAccumulator instanceof ValueSetExpansionComponentWithConceptAccumulator) {
			Validate.isTrue(((ValueSetExpansionComponentWithConceptAccumulator) theValueSetCodeAccumulator).getParameter().isEmpty(), "Can not expand ValueSet with parameters - Hibernate Search is not enabled on this server.");
		}

		Validate.isTrue(theInclude.getFilter().isEmpty(), "Can not expand ValueSet with filters - Hibernate Search is not enabled on this server.");
		Validate.isTrue(isNotBlank(theSystem), "Can not expand ValueSet without explicit system - Hibernate Search is not enabled on this server.");


		if (theInclude.getConcept().isEmpty()) {
			for (TermConcept next : theVersion.getConcepts()) {
				addCodeIfNotAlreadyAdded(theValueSetCodeAccumulator, theAddedCodes, theAdd, theSystem, theInclude.getVersion(), next.getCode(), next.getDisplay(), next.getId(), next.getParentPidsAsString());
			}
		}

		for (ValueSet.ConceptReferenceComponent next : theInclude.getConcept()) {
			if (!theSystem.equals(theInclude.getSystem()) && isNotBlank(theSystem)) {
				continue;
			}
			addCodeIfNotAlreadyAdded(theValueSetCodeAccumulator, theAddedCodes, theAdd, theSystem, theInclude.getVersion(), next.getCode(), next.getDisplay(), null, null);
		}


	}

	@Override
	public boolean isValueSetPreExpandedForCodeValidation(ValueSet theValueSet) {
		ResourcePersistentId valueSetResourcePid = myConceptStorageSvc.getValueSetResourcePid(theValueSet.getIdElement());
		Optional<TermValueSet> optionalTermValueSet = myValueSetDao.findByResourcePid(valueSetResourcePid.getIdAsLong());

		if (!optionalTermValueSet.isPresent()) {
			ourLog.warn("ValueSet is not present in terminology tables. Will perform in-memory code validation. {}", getValueSetInfo(theValueSet));
			return false;
		}

		TermValueSet termValueSet = optionalTermValueSet.get();

		if (termValueSet.getExpansionStatus() != TermValueSetPreExpansionStatusEnum.EXPANDED) {
			ourLog.warn("{} is present in terminology tables but not ready for persistence-backed invocation of operation $validation-code. Will perform in-memory code validation. Current status: {} | {}",
				getValueSetInfo(theValueSet), termValueSet.getExpansionStatus().name(), termValueSet.getExpansionStatus().getDescription());
			return false;
		}

		return true;
	}

	protected IValidationSupport.CodeValidationResult validateCodeIsInPreExpandedValueSet(
		ConceptValidationOptions theValidationOptions,
		ValueSet theValueSet, String theSystem, String theCode, String theDisplay, Coding theCoding, CodeableConcept theCodeableConcept) {

		ValidateUtil.isNotNullOrThrowUnprocessableEntity(theValueSet.hasId(), "ValueSet.id is required");
		ResourcePersistentId valueSetResourcePid = myConceptStorageSvc.getValueSetResourcePid(theValueSet.getIdElement());

		List<TermValueSetConcept> concepts = new ArrayList<>();
		if (isNotBlank(theCode)) {
			if (theValidationOptions.isInferSystem()) {
				concepts.addAll(myValueSetConceptDao.findByValueSetResourcePidAndCode(valueSetResourcePid.getIdAsLong(), theCode));
			} else if (isNotBlank(theSystem)) {
				concepts.addAll(findByValueSetResourcePidSystemAndCode(valueSetResourcePid, theSystem, theCode));
			}
		} else if (theCoding != null) {
			if (theCoding.hasSystem() && theCoding.hasCode()) {
				concepts.addAll(findByValueSetResourcePidSystemAndCode(valueSetResourcePid, theCoding.getSystem(), theCoding.getCode()));
			}
		} else if (theCodeableConcept != null) {
			for (Coding coding : theCodeableConcept.getCoding()) {
				if (coding.hasSystem() && coding.hasCode()) {
					concepts.addAll(findByValueSetResourcePidSystemAndCode(valueSetResourcePid, coding.getSystem(), coding.getCode()));
					if (!concepts.isEmpty()) {
						break;
					}
				}
			}
		} else {
			return null;
		}

		if (theValidationOptions.isValidateDisplay() && concepts.size() > 0) {
			for (TermValueSetConcept concept : concepts) {
				if (isBlank(theDisplay) || isBlank(concept.getDisplay()) || theDisplay.equals(concept.getDisplay())) {
					return new IValidationSupport.CodeValidationResult()
						.setCode(concept.getCode())
						.setDisplay(concept.getDisplay());
				}
			}

			return createFailureCodeValidationResult(theSystem, theCode, " - Concept Display \"" + theDisplay + "\" does not match expected \"" + concepts.get(0).getDisplay() + "\"").setDisplay(concepts.get(0).getDisplay());
		}

		if (!concepts.isEmpty()) {
			return new IValidationSupport.CodeValidationResult()
				.setCode(concepts.get(0).getCode())
				.setDisplay(concepts.get(0).getDisplay());
		}

		return createFailureCodeValidationResult(theSystem, theCode);
	}

	private CodeValidationResult createFailureCodeValidationResult(String theSystem, String theCode) {
		String append = "";
		return createFailureCodeValidationResult(theSystem, theCode, append);
	}

	private CodeValidationResult createFailureCodeValidationResult(String theSystem, String theCode, String theAppend) {
		return new CodeValidationResult()
			.setSeverity(IssueSeverity.ERROR)
			.setMessage("Unknown code {" + theSystem + "}" + theCode + theAppend);
	}

	private List<TermValueSetConcept> findByValueSetResourcePidSystemAndCode(ResourcePersistentId theResourcePid, String theSystem, String theCode) {
		List<TermValueSetConcept> retVal = new ArrayList<>();
		Optional<TermValueSetConcept> optionalTermValueSetConcept;
		int versionIndex = theSystem.indexOf("|");
		if (versionIndex >= 0) {
			String systemUrl = theSystem.substring(0, versionIndex);
			String systemVersion = theSystem.substring(versionIndex + 1);
			optionalTermValueSetConcept = myValueSetConceptDao.findByValueSetResourcePidSystemAndCodeWithVersion(theResourcePid.getIdAsLong(), systemUrl, systemVersion, theCode);
		} else {
			optionalTermValueSetConcept = myValueSetConceptDao.findByValueSetResourcePidSystemAndCode(theResourcePid.getIdAsLong(), theSystem, theCode);
		}
		optionalTermValueSetConcept.ifPresent(retVal::add);
		return retVal;
	}

	private void fetchChildren(TermConcept theConcept, Set<TermConcept> theSetToPopulate) {
		for (TermConceptParentChildLink nextChildLink : theConcept.getChildren()) {
			TermConcept nextChild = nextChildLink.getChild();
			if (addToSet(theSetToPopulate, nextChild)) {
				fetchChildren(nextChild, theSetToPopulate);
			}
		}
	}

	private Optional<TermConcept> fetchLoadedCode(Long theCodeSystemResourcePid, String theCode) {
		TermCodeSystemVersion codeSystem = myCodeSystemVersionDao.findCurrentVersionForCodeSystemResourcePid(theCodeSystemResourcePid);
		return myConceptDao.findByCodeSystemAndCode(codeSystem, theCode);
	}

	private void fetchParents(TermConcept theConcept, Set<TermConcept> theSetToPopulate) {
		for (TermConceptParentChildLink nextChildLink : theConcept.getParents()) {
			TermConcept nextChild = nextChildLink.getParent();
			if (addToSet(theSetToPopulate, nextChild)) {
				fetchParents(nextChild, theSetToPopulate);
			}
		}
	}

	private CodeSystem.ConceptDefinitionComponent findCode(List<CodeSystem.ConceptDefinitionComponent> theConcepts, String theCode) {
		for (CodeSystem.ConceptDefinitionComponent next : theConcepts) {
			if (theCode.equals(next.getCode())) {
				return next;
			}
			CodeSystem.ConceptDefinitionComponent val = findCode(next.getConcept(), theCode);
			if (val != null) {
				return val;
			}
		}
		return null;
	}

	@Override
	public Optional<TermConcept> findCode(String theCodeSystem, String theCode) {
		/*
		 * Loading concepts without a transaction causes issues later on some
		 * platforms (e.g. PSQL) so this transactiontemplate is here to make
		 * sure that we always call this with an open transaction
		 */
		TransactionTemplate txTemplate = new TransactionTemplate(myTransactionManager);
		txTemplate.setPropagationBehavior(TransactionDefinition.PROPAGATION_MANDATORY);

		return txTemplate.execute(t -> {
			TermCodeSystemVersion csv = getCurrentCodeSystemVersion(theCodeSystem);
			if (csv == null) {
				return Optional.empty();
			}
			return myConceptDao.findByCodeSystemAndCode(csv, theCode);
		});
	}

	@Nullable
	private TermCodeSystemVersion getCurrentCodeSystemVersion(String theCodeSystemIdentifier) {
		String version = getVersionFromIdentifier(theCodeSystemIdentifier);
		TermCodeSystemVersion retVal = myCodeSystemCurrentVersionCache.get(theCodeSystemIdentifier, t -> myTxTemplate.execute(tx -> {
			TermCodeSystemVersion csv = null;
			TermCodeSystem cs = myCodeSystemDao.findByCodeSystemUri(getUrlFromIdentifier(theCodeSystemIdentifier));
			if (cs != null) {
				if (version != null) {
					csv = myCodeSystemVersionDao.findByCodeSystemPidAndVersion(cs.getPid(), version);
				} else if (cs.getCurrentVersion() != null) {
					csv = cs.getCurrentVersion();
				}
			}
			if (csv != null) {
				return csv;
			} else {
				return NO_CURRENT_VERSION;
			}
		}));
		if (retVal == NO_CURRENT_VERSION) {
			return null;
		}
		return retVal;
	}

	private String getVersionFromIdentifier(String theUri) {
		String retVal = null;
		if (StringUtils.isNotEmpty((theUri))) {
			int versionSeparator = theUri.lastIndexOf('|');
			if (versionSeparator != -1) {
				retVal = theUri.substring(versionSeparator + 1);
			}
		}
		return retVal;
	}

	private String getUrlFromIdentifier(String theUri) {
		String retVal = theUri;
		if (StringUtils.isNotEmpty((theUri))) {
			int versionSeparator = theUri.lastIndexOf('|');
			if (versionSeparator != -1) {
				retVal = theUri.substring(0, versionSeparator);
			}
		}
		return retVal;
	}

	@Transactional(propagation = Propagation.REQUIRED)
	@Override
	public Set<TermConcept> findCodesAbove(Long theCodeSystemResourcePid, Long theCodeSystemVersionPid, String theCode) {
		StopWatch stopwatch = new StopWatch();

		Optional<TermConcept> concept = fetchLoadedCode(theCodeSystemResourcePid, theCode);
		if (!concept.isPresent()) {
			return Collections.emptySet();
		}

		Set<TermConcept> retVal = new HashSet<>();
		retVal.add(concept.get());

		fetchParents(concept.get(), retVal);

		ourLog.debug("Fetched {} codes above code {} in {}ms", retVal.size(), theCode, stopwatch.getMillis());
		return retVal;
	}

	@Transactional
	@Override
	public List<FhirVersionIndependentConcept> findCodesAbove(String theSystem, String theCode) {
		TermCodeSystem cs = getCodeSystem(theSystem);
		if (cs == null) {
			return findCodesAboveUsingBuiltInSystems(theSystem, theCode);
		}
		TermCodeSystemVersion csv = cs.getCurrentVersion();

		Set<TermConcept> codes = findCodesAbove(cs.getResource().getId(), csv.getPid(), theCode);
		return toVersionIndependentConcepts(theSystem, codes);
	}

	@Transactional(propagation = Propagation.REQUIRED)
	@Override
	public Set<TermConcept> findCodesBelow(Long theCodeSystemResourcePid, Long theCodeSystemVersionPid, String theCode) {
		Stopwatch stopwatch = Stopwatch.createStarted();

		Optional<TermConcept> concept = fetchLoadedCode(theCodeSystemResourcePid, theCode);
		if (!concept.isPresent()) {
			return Collections.emptySet();
		}

		Set<TermConcept> retVal = new HashSet<>();
		retVal.add(concept.get());

		fetchChildren(concept.get(), retVal);

		ourLog.debug("Fetched {} codes below code {} in {}ms", retVal.size(), theCode, stopwatch.elapsed(TimeUnit.MILLISECONDS));
		return retVal;
	}

	@Transactional
	@Override
	public List<FhirVersionIndependentConcept> findCodesBelow(String theSystem, String theCode) {
		TermCodeSystem cs = getCodeSystem(theSystem);
		if (cs == null) {
			return findCodesBelowUsingBuiltInSystems(theSystem, theCode);
		}
		TermCodeSystemVersion csv = cs.getCurrentVersion();

		Set<TermConcept> codes = findCodesBelow(cs.getResource().getId(), csv.getPid(), theCode);
		return toVersionIndependentConcepts(theSystem, codes);
	}

	private TermCodeSystem getCodeSystem(String theSystem) {
		return myCodeSystemDao.findByCodeSystemUri(theSystem);
	}

	@PostConstruct
	public void start() {
		RuleBasedTransactionAttribute rules = new RuleBasedTransactionAttribute();
		rules.getRollbackRules().add(new NoRollbackRuleAttribute(ExpansionTooCostlyException.class));
		myTxTemplate = new TransactionTemplate(myTransactionManager, rules);
		scheduleJob();
	}

	public void scheduleJob() {
		// Register scheduled job to pre-expand ValueSets
		// In the future it would be great to make this a cluster-aware task somehow
		ScheduledJobDefinition vsJobDefinition = new ScheduledJobDefinition();
		vsJobDefinition.setId(getClass().getName());
		vsJobDefinition.setJobClass(Job.class);
		mySchedulerService.scheduleClusteredJob(10 * DateUtils.MILLIS_PER_MINUTE, vsJobDefinition);
	}


	@Override
	public synchronized void preExpandDeferredValueSetsToTerminologyTables() {
		if (!myDaoConfig.isEnableTaskPreExpandValueSets()) {
			return;
		}
		if (isNotSafeToPreExpandValueSets()) {
			ourLog.info("Skipping scheduled pre-expansion of ValueSets while deferred entities are being loaded.");
			return;
		}
		TransactionTemplate txTemplate = new TransactionTemplate(myTxManager);

		while (true) {
			StopWatch sw = new StopWatch();
			TermValueSet valueSetToExpand = txTemplate.execute(t -> {
				Optional<TermValueSet> optionalTermValueSet = getNextTermValueSetNotExpanded();
				if (!optionalTermValueSet.isPresent()) {
					return null;
				}

				TermValueSet termValueSet = optionalTermValueSet.get();
				termValueSet.setExpansionStatus(TermValueSetPreExpansionStatusEnum.EXPANSION_IN_PROGRESS);
				return myValueSetDao.saveAndFlush(termValueSet);
			});
			if (valueSetToExpand == null) {
				return;
			}

			// We have a ValueSet to pre-expand.
			try {
				ValueSet valueSet = txTemplate.execute(t -> {
					TermValueSet refreshedValueSetToExpand = myValueSetDao.findById(valueSetToExpand.getId()).orElseThrow(() -> new IllegalStateException("Unknown VS ID: " + valueSetToExpand.getId()));
					return getValueSetFromResourceTable(refreshedValueSetToExpand.getResource());
				});
				assert valueSet != null;

				ValueSetConceptAccumulator accumulator = new ValueSetConceptAccumulator(valueSetToExpand, myValueSetDao, myValueSetConceptDao, myValueSetConceptDesignationDao);
				expandValueSet(null, valueSet, accumulator);

				// We are done with this ValueSet.
				txTemplate.execute(t -> {
					valueSetToExpand.setExpansionStatus(TermValueSetPreExpansionStatusEnum.EXPANDED);
					myValueSetDao.saveAndFlush(valueSetToExpand);
					return null;
				});

				ourLog.info("Pre-expanded ValueSet[{}] with URL[{}] - Saved {} concepts in {}", valueSet.getId(), valueSet.getUrl(), accumulator.getConceptsSaved(), sw);

			} catch (Exception e) {
				ourLog.error("Failed to pre-expand ValueSet: " + e.getMessage(), e);
				txTemplate.execute(t -> {
					valueSetToExpand.setExpansionStatus(TermValueSetPreExpansionStatusEnum.FAILED_TO_EXPAND);
					myValueSetDao.saveAndFlush(valueSetToExpand);
					return null;
				});
			}
		}
	}

	@Override
	public CodeValidationResult validateCode(ConceptValidationOptions theOptions, IIdType theValueSetId, String theValueSetIdentifier, String theCodeSystemIdentifierToValidate, String theCodeToValidate, String theDisplayToValidate, IBaseDatatype theCodingToValidate, IBaseDatatype theCodeableConceptToValidate) {

		CodeableConcept codeableConcept = toCanonicalCodeableConcept(theCodeableConceptToValidate);
		boolean haveCodeableConcept = codeableConcept != null && codeableConcept.getCoding().size() > 0;

		Coding canonicalCodingToValidate = toCanonicalCoding(theCodingToValidate);
		boolean haveCoding = canonicalCodingToValidate != null && canonicalCodingToValidate.isEmpty() == false;

		boolean haveCode = theCodeToValidate != null && theCodeToValidate.isEmpty() == false;

		if (!haveCodeableConcept && !haveCoding && !haveCode) {
			throw new InvalidRequestException("No code, coding, or codeableConcept provided to validate");
		}
		if (!LogicUtil.multiXor(haveCodeableConcept, haveCoding, haveCode)) {
			throw new InvalidRequestException("$validate-code can only validate (system AND code) OR (coding) OR (codeableConcept)");
		}

		boolean haveIdentifierParam = isNotBlank(theValueSetIdentifier);
		String valueSetIdentifier;
		if (theValueSetId != null) {
			IBaseResource valueSet = myDaoRegistry.getResourceDao("ValueSet").read(theValueSetId);
			StringBuilder valueSetIdentifierBuilder = new StringBuilder(CommonCodeSystemsTerminologyService.getValueSetUrl(valueSet));
			String valueSetVersion = CommonCodeSystemsTerminologyService.getValueSetVersion(valueSet);
			if (valueSetVersion != null) {
				valueSetIdentifierBuilder.append("|").append(valueSetVersion);
			}
			valueSetIdentifier = valueSetIdentifierBuilder.toString();

		} else if (haveIdentifierParam) {
			valueSetIdentifier = theValueSetIdentifier;
		} else {
			throw new InvalidRequestException("Either ValueSet ID or ValueSet identifier or system and code must be provided. Unable to validate.");
		}

		ValidationSupportContext validationContext = new ValidationSupportContext(provideValidationSupport());

		String codeValueToValidate = theCodeToValidate;
		String codeSystemIdentifierValueToValidate = theCodeSystemIdentifierToValidate;
		String codeDisplayValueToValidate = theDisplayToValidate;

		if (haveCodeableConcept) {
			for (int i = 0; i < codeableConcept.getCoding().size(); i++) {
				Coding nextCoding = codeableConcept.getCoding().get(i);
				String codeSystemIdentifier;
				if (nextCoding.hasVersion()) {
					codeSystemIdentifier = nextCoding.getSystem() + "|" + nextCoding.getVersion();
				} else {
					codeSystemIdentifier = nextCoding.getSystem();
				}
				CodeValidationResult nextValidation = validateCode(validationContext, theOptions, codeSystemIdentifier, nextCoding.getCode(), nextCoding.getDisplay(), valueSetIdentifier);
				if (nextValidation.isOk() || i == codeableConcept.getCoding().size() - 1) {
					return nextValidation;
				}
			}
		} else if (haveCoding) {
			if (canonicalCodingToValidate.hasVersion()) {
				codeSystemIdentifierValueToValidate = canonicalCodingToValidate.getSystem() + "|" + canonicalCodingToValidate.getVersion();
			} else {
				codeSystemIdentifierValueToValidate = canonicalCodingToValidate.getSystem();
			}
			codeValueToValidate = canonicalCodingToValidate.getCode();
			codeDisplayValueToValidate = canonicalCodingToValidate.getDisplay();
		}

		return validateCode(validationContext, theOptions, codeSystemIdentifierValueToValidate, codeValueToValidate, codeDisplayValueToValidate, valueSetIdentifier);
	}

	private boolean isNotSafeToPreExpandValueSets() {
		return myDeferredStorageSvc != null && !myDeferredStorageSvc.isStorageQueueEmpty();
	}

	protected abstract ValueSet getValueSetFromResourceTable(ResourceTable theResourceTable);

	private Optional<TermValueSet> getNextTermValueSetNotExpanded() {
		Optional<TermValueSet> retVal = Optional.empty();
		Slice<TermValueSet> page = myValueSetDao.findByExpansionStatus(PageRequest.of(0, 1), TermValueSetPreExpansionStatusEnum.NOT_EXPANDED);

		if (!page.getContent().isEmpty()) {
			retVal = Optional.of(page.getContent().get(0));
		}

		return retVal;
	}

	@Override
	@Transactional
	public void storeTermValueSet(ResourceTable theResourceTable, ValueSet theValueSet , RequestDetails theRequestDetails) {

		ValidateUtil.isTrueOrThrowInvalidRequest(theResourceTable != null, "No resource supplied");
		if (isPlaceholder(theValueSet)) {
			ourLog.info("Not storing TermValueSet for placeholder {}", theValueSet.getIdElement().toVersionless().getValueAsString());
			return;
		}

		ValidateUtil.isNotBlankOrThrowUnprocessableEntity(theValueSet.getUrl(), "ValueSet has no value for ValueSet.url");
		ourLog.info("Storing TermValueSet for {}", theValueSet.getIdElement().toVersionless().getValueAsString());

		/*
		 * Get CodeSystem and validate CodeSystemVersion
		 */
		TermValueSet termValueSet = new TermValueSet();
		termValueSet.setResource(theResourceTable);
		termValueSet.setUrl(theValueSet.getUrl());
		termValueSet.setVersion(theValueSet.getVersion());
		termValueSet.setName(theValueSet.hasName() ? theValueSet.getName() : null);

		// value sets must be marked as current only when version is present and flag indicates that
		if (theValueSet.getVersion() != null) {
			if (ITermCodeSystemStorageSvc.isMakeVersionCurrent(theRequestDetails)) {
				makeVersionCurrent(theValueSet);
			}
		}

		// Delete version being replaced
		deleteValueSetForResource(theResourceTable);

		/*
		 * Do the upload.
		 */
		String url = termValueSet.getUrl();
		String version = termValueSet.getVersion();
		Optional<TermValueSet> optionalExistingTermValueSetByUrl;
		if (version != null) {
			optionalExistingTermValueSetByUrl = myValueSetDao.findTermValueSetByUrlAndVersion(url, version);
		} else {
			optionalExistingTermValueSetByUrl = myValueSetDao.findTermValueSetByUrlAndNullVersion(url);
		}
		if (!optionalExistingTermValueSetByUrl.isPresent()) {

			myValueSetDao.save(termValueSet);

		} else {
			TermValueSet existingTermValueSet = optionalExistingTermValueSetByUrl.get();
			String msg;
			if (version != null) {
				msg = myContext.getLocalizer().getMessage(
					BaseTermReadSvcImpl.class,
					"cannotCreateDuplicateValueSetUrlAndVersion",
					url, version, existingTermValueSet.getResource().getIdDt().toUnqualifiedVersionless().getValue());
			} else {
				msg = myContext.getLocalizer().getMessage(
					BaseTermReadSvcImpl.class,
					"cannotCreateDuplicateValueSetUrl",
					url, existingTermValueSet.getResource().getIdDt().toUnqualifiedVersionless().getValue());
			}
			throw new UnprocessableEntityException(msg);
		}
	}


	private void makeVersionCurrent(ValueSet theValueSet) {
		resetCurrentValueSetVersion(theValueSet);

		TermValueSet termValueSet = myTermValueSetDao.findTermValueSetByUrlAndVersion(
			theValueSet.getUrl(), theValueSet.getVersion())
			.orElseThrow(() ->
				new InternalErrorException("Couldn't retrieve TermValueSet with url: " +
					theValueSet.getUrl() + " and version: " + theValueSet.getVersion() ) );

		termValueSet.setCurrentVersion(true);
		myTermValueSetDao.save(termValueSet);
	}


	private void resetCurrentValueSetVersion(ValueSet theValueSet) {
		Optional<TermValueSet> termValueSetOpt = myTermValueSetDao.findTermValueSetByUrlAndCurrentVersion(theValueSet.getUrl());
		if (! termValueSetOpt.isPresent())  return;

		TermValueSet termValueSet = termValueSetOpt.get();
		termValueSet.setCurrentVersion(false);
		myTermValueSetDao.save(termValueSet);
	}


	@Override
	@Transactional
	public IFhirResourceDaoCodeSystem.SubsumesResult subsumes(IPrimitiveType<String> theCodeA, IPrimitiveType<String> theCodeB,
																				 IPrimitiveType<String> theSystem, IBaseCoding theCodingA, IBaseCoding theCodingB) {
		FhirVersionIndependentConcept conceptA = toConcept(theCodeA, theSystem, theCodingA);
		FhirVersionIndependentConcept conceptB = toConcept(theCodeB, theSystem, theCodingB);

		if (!StringUtils.equals(conceptA.getSystem(), conceptB.getSystem())) {
			throw new InvalidRequestException("Unable to test subsumption across different code systems");
		}

		if (!StringUtils.equals(conceptA.getSystemVersion(), conceptB.getSystemVersion())) {
			throw new InvalidRequestException("Unable to test subsumption across different code system versions");
		}

		String codeASystemIdentifier;
		if (StringUtils.isNotEmpty(conceptA.getSystemVersion())) {
			codeASystemIdentifier = conceptA.getSystem() + "|" + conceptA.getSystemVersion();
		} else {
			codeASystemIdentifier = conceptA.getSystem();
		}
		TermConcept codeA = findCode(codeASystemIdentifier, conceptA.getCode())
			.orElseThrow(() -> new InvalidRequestException("Unknown code: " + conceptA));

		String codeBSystemIdentifier;
		if (StringUtils.isNotEmpty(conceptB.getSystemVersion())) {
			codeBSystemIdentifier = conceptB.getSystem() + "|" + conceptB.getSystemVersion();
		} else {
			codeBSystemIdentifier = conceptB.getSystem();
		}
		TermConcept codeB = findCode(codeBSystemIdentifier, conceptB.getCode())
			.orElseThrow(() -> new InvalidRequestException("Unknown code: " + conceptB));

		SearchSession searchSession = Search.session(myEntityManager);

		ConceptSubsumptionOutcome subsumes;
		subsumes = testForSubsumption(searchSession, codeA, codeB, ConceptSubsumptionOutcome.SUBSUMES);
		if (subsumes == null) {
			subsumes = testForSubsumption(searchSession, codeB, codeA, ConceptSubsumptionOutcome.SUBSUMEDBY);
		}
		if (subsumes == null) {
			subsumes = ConceptSubsumptionOutcome.NOTSUBSUMED;
		}

		return new IFhirResourceDaoCodeSystem.SubsumesResult(subsumes);
	}

	protected abstract ValueSet toCanonicalValueSet(IBaseResource theValueSet);

	protected IValidationSupport.LookupCodeResult lookupCode(String theSystem, String theCode, String theDisplayLanguage) {
		TransactionTemplate txTemplate = new TransactionTemplate(myTransactionManager);
		return txTemplate.execute(t -> {
			Optional<TermConcept> codeOpt = findCode(theSystem, theCode);
			if (codeOpt.isPresent()) {
				TermConcept code = codeOpt.get();

				IValidationSupport.LookupCodeResult result = new IValidationSupport.LookupCodeResult();
				result.setCodeSystemDisplayName(code.getCodeSystemVersion().getCodeSystemDisplayName());
				result.setCodeSystemVersion(code.getCodeSystemVersion().getCodeSystemVersionId());
				result.setSearchedForSystem(theSystem);
				result.setSearchedForCode(theCode);
				result.setFound(true);
				result.setCodeDisplay(code.getDisplay());

				for (TermConceptDesignation next : code.getDesignations()) {
					IValidationSupport.ConceptDesignation designation = new IValidationSupport.ConceptDesignation();
					// filter out the designation based on displayLanguage if any
					if (isDisplayLanguageMatch(theDisplayLanguage, next.getLanguage())) {
						designation.setLanguage(next.getLanguage());
						designation.setUseSystem(next.getUseSystem());
						designation.setUseCode(next.getUseCode());
						designation.setUseDisplay(next.getUseDisplay());
						designation.setValue(next.getValue());
						result.getDesignations().add(designation);
					}
				}

				for (TermConceptProperty next : code.getProperties()) {
					if (next.getType() == TermConceptPropertyTypeEnum.CODING) {
						IValidationSupport.CodingConceptProperty property = new IValidationSupport.CodingConceptProperty(next.getKey(), next.getCodeSystem(), next.getValue(), next.getDisplay());
						result.getProperties().add(property);
					} else if (next.getType() == TermConceptPropertyTypeEnum.STRING) {
						IValidationSupport.StringConceptProperty property = new IValidationSupport.StringConceptProperty(next.getKey(), next.getValue());
						result.getProperties().add(property);
					} else {
						throw new InternalErrorException("Unknown type: " + next.getType());
					}
				}

				return result;

			} else {
				return null;
			}
		});
	}

	
	@Nullable
	private ConceptSubsumptionOutcome testForSubsumption(SearchSession theSearchSession, TermConcept theLeft, TermConcept theRight, ConceptSubsumptionOutcome theOutput) {
		List<TermConcept> fetch = theSearchSession.search(TermConcept.class)
			.where(f -> f.bool()
				.must(f.match().field("myId").matching(theRight.getId()))
				.must(f.match().field("myParentPids").matching(Long.toString(theLeft.getId())))
			).fetchHits(1);

		if (fetch.size() > 0) {
			return theOutput;
		} else {
			return null;
		}
	}

	private ArrayList<FhirVersionIndependentConcept> toVersionIndependentConcepts(String theSystem, Set<TermConcept> codes) {
		ArrayList<FhirVersionIndependentConcept> retVal = new ArrayList<>(codes.size());
		for (TermConcept next : codes) {
			retVal.add(new FhirVersionIndependentConcept(theSystem, next.getCode()));
		}
		return retVal;
	}

	@Override
	@Transactional
	public CodeValidationResult validateCodeInValueSet(ValidationSupportContext theValidationSupportContext, ConceptValidationOptions theOptions, String theCodeSystem, String theCode, String theDisplay, @Nonnull IBaseResource theValueSet) {
		invokeRunnableForUnitTest();

		IPrimitiveType<?> urlPrimitive = myContext.newTerser().getSingleValueOrNull(theValueSet, "url", IPrimitiveType.class);
		String url = urlPrimitive.getValueAsString();
		if (isNotBlank(url)) {
			return validateCode(theValidationSupportContext, theOptions, theCodeSystem, theCode, theDisplay, url);
		}
		return null;
	}

	@CoverageIgnore
	@Override
	public IValidationSupport.CodeValidationResult validateCode(ValidationSupportContext theValidationSupportContext, ConceptValidationOptions theOptions, String theCodeSystem, String theCode, String theDisplay, String theValueSetUrl) {
		//TODO GGG TRY TO JUST AUTO_PASS HERE AND SEE WHAT HAPPENS.
		invokeRunnableForUnitTest();

		if (isNotBlank(theValueSetUrl)) {
			return validateCodeInValueSet(theValidationSupportContext, theOptions, theValueSetUrl, theCodeSystem, theCode, theDisplay);
		}

		TransactionTemplate txTemplate = new TransactionTemplate(myTransactionManager);
		txTemplate.setPropagationBehavior(TransactionDefinition.PROPAGATION_REQUIRED);
		Optional<FhirVersionIndependentConcept> codeOpt = txTemplate.execute(t -> findCode(theCodeSystem, theCode).map(c -> new FhirVersionIndependentConcept(theCodeSystem, c.getCode())));

		if (codeOpt != null && codeOpt.isPresent()) {
			FhirVersionIndependentConcept code = codeOpt.get();
			if (!theOptions.isValidateDisplay() || (isNotBlank(code.getDisplay()) && isNotBlank(theDisplay) && code.getDisplay().equals(theDisplay))) {
				return new CodeValidationResult()
					.setCode(code.getCode())
					.setDisplay(code.getDisplay());
			} else {
				return createFailureCodeValidationResult(theCodeSystem, theCode, " - Concept Display \"" + code.getDisplay() + "\" does not match expected \"" + code.getDisplay() + "\"").setDisplay(code.getDisplay());
			}
		}

		return createFailureCodeValidationResult(theCodeSystem, theCode);
	}

	IValidationSupport.CodeValidationResult validateCodeInValueSet(ValidationSupportContext theValidationSupportContext, ConceptValidationOptions theValidationOptions, String theValueSetUrl, String theCodeSystem, String theCode, String theDisplay) {
		IBaseResource valueSet = theValidationSupportContext.getRootValidationSupport().fetchValueSet(theValueSetUrl);

		// If we don't have a PID, this came from some source other than the JPA
		// database, so we don't need to check if it's pre-expanded or not
		if (valueSet instanceof IAnyResource) {
			Long pid = IDao.RESOURCE_PID.get((IAnyResource) valueSet);
			if (pid != null) {
				if (isValueSetPreExpandedForCodeValidation(valueSet)) {
					return validateCodeIsInPreExpandedValueSet(theValidationOptions, valueSet, theCodeSystem, theCode, null, null, null);
				}
			}
		}

		CodeValidationResult retVal;
		if (valueSet != null) {
			retVal = new InMemoryTerminologyServerValidationSupport(myContext).validateCodeInValueSet(theValidationSupportContext, theValidationOptions, theCodeSystem, theCode, theDisplay, valueSet);
		} else {
			String append = " - Unable to locate ValueSet[" + theValueSetUrl + "]";
			retVal = createFailureCodeValidationResult(theCodeSystem, theCode, append);
		}

		return retVal;

	}

	@Override
	public IBaseResource fetchCodeSystem(String theSystem) {
		IValidationSupport jpaValidationSupport = provideJpaValidationSupport();
		return jpaValidationSupport.fetchCodeSystem(theSystem);
	}

	@Override
	public CodeSystem fetchCanonicalCodeSystemFromCompleteContext(String theSystem) {
		IValidationSupport validationSupport = provideValidationSupport();
		IBaseResource codeSystem = validationSupport.fetchCodeSystem(theSystem);
		if (codeSystem != null) {
			codeSystem = toCanonicalCodeSystem(codeSystem);
		}
		return (CodeSystem) codeSystem;
	}

	@Nonnull
	private IValidationSupport provideJpaValidationSupport() {
		IValidationSupport jpaValidationSupport = myJpaValidationSupport;
		if (jpaValidationSupport == null) {
			jpaValidationSupport = myApplicationContext.getBean("myJpaValidationSupport", IValidationSupport.class);
			myJpaValidationSupport = jpaValidationSupport;
		}
		return jpaValidationSupport;
	}

	@Nonnull
	private IValidationSupport provideValidationSupport() {
		IValidationSupport validationSupport = myValidationSupport;
		if (validationSupport == null) {
			validationSupport = myApplicationContext.getBean(IValidationSupport.class);
			myValidationSupport = validationSupport;
		}
		return validationSupport;
	}

	public ValueSet fetchCanonicalValueSetFromCompleteContext(String theSystem) {
		IValidationSupport validationSupport = provideValidationSupport();
		IBaseResource valueSet = validationSupport.fetchValueSet(theSystem);
		if (valueSet != null) {
			valueSet = toCanonicalValueSet(valueSet);
		}
		return (ValueSet) valueSet;
	}

	protected abstract CodeSystem toCanonicalCodeSystem(IBaseResource theCodeSystem);

	@Override
	public IBaseResource fetchValueSet(String theValueSetUrl) {
		return provideJpaValidationSupport().fetchValueSet(theValueSetUrl);
	}

	@Override
	public FhirContext getFhirContext() {
		return myContext;
	}

	private void findCodesAbove(CodeSystem theSystem, String theSystemString, String theCode, List<FhirVersionIndependentConcept> theListToPopulate) {
		List<CodeSystem.ConceptDefinitionComponent> conceptList = theSystem.getConcept();
		for (CodeSystem.ConceptDefinitionComponent next : conceptList) {
			addTreeIfItContainsCode(theSystemString, next, theCode, theListToPopulate);
		}
	}

	@Override
	public List<FhirVersionIndependentConcept> findCodesAboveUsingBuiltInSystems(String theSystem, String theCode) {
		ArrayList<FhirVersionIndependentConcept> retVal = new ArrayList<>();
		CodeSystem system = fetchCanonicalCodeSystemFromCompleteContext(theSystem);
		if (system != null) {
			findCodesAbove(system, theSystem, theCode, retVal);
		}
		return retVal;
	}

	private void findCodesBelow(CodeSystem theSystem, String theSystemString, String theCode, List<FhirVersionIndependentConcept> theListToPopulate) {
		List<CodeSystem.ConceptDefinitionComponent> conceptList = theSystem.getConcept();
		findCodesBelow(theSystemString, theCode, theListToPopulate, conceptList);
	}

	private void findCodesBelow(String theSystemString, String theCode, List<FhirVersionIndependentConcept> theListToPopulate, List<CodeSystem.ConceptDefinitionComponent> conceptList) {
		for (CodeSystem.ConceptDefinitionComponent next : conceptList) {
			if (theCode.equals(next.getCode())) {
				addAllChildren(theSystemString, next, theListToPopulate);
			} else {
				findCodesBelow(theSystemString, theCode, theListToPopulate, next.getConcept());
			}
		}
	}

	@Override
	public List<FhirVersionIndependentConcept> findCodesBelowUsingBuiltInSystems(String theSystem, String theCode) {
		ArrayList<FhirVersionIndependentConcept> retVal = new ArrayList<>();
		CodeSystem system = fetchCanonicalCodeSystemFromCompleteContext(theSystem);
		if (system != null) {
			findCodesBelow(system, theSystem, theCode, retVal);
		}
		return retVal;
	}

	private void addAllChildren(String theSystemString, CodeSystem.ConceptDefinitionComponent theCode, List<FhirVersionIndependentConcept> theListToPopulate) {
		if (isNotBlank(theCode.getCode())) {
			theListToPopulate.add(new FhirVersionIndependentConcept(theSystemString, theCode.getCode()));
		}
		for (CodeSystem.ConceptDefinitionComponent nextChild : theCode.getConcept()) {
			addAllChildren(theSystemString, nextChild, theListToPopulate);
		}
	}

	private boolean addTreeIfItContainsCode(String theSystemString, CodeSystem.ConceptDefinitionComponent theNext, String theCode, List<FhirVersionIndependentConcept> theListToPopulate) {
		boolean foundCodeInChild = false;
		for (CodeSystem.ConceptDefinitionComponent nextChild : theNext.getConcept()) {
			foundCodeInChild |= addTreeIfItContainsCode(theSystemString, nextChild, theCode, theListToPopulate);
		}

		if (theCode.equals(theNext.getCode()) || foundCodeInChild) {
			theListToPopulate.add(new FhirVersionIndependentConcept(theSystemString, theNext.getCode()));
			return true;
		}

		return false;
	}

	@Nullable
	protected abstract Coding toCanonicalCoding(@Nullable IBaseDatatype theCoding);

	@Nullable
	protected abstract Coding toCanonicalCoding(@Nullable IBaseCoding theCoding);

	@Nullable
	protected abstract CodeableConcept toCanonicalCodeableConcept(@Nullable IBaseDatatype theCodeableConcept);

	@NotNull
	private FhirVersionIndependentConcept toConcept(IPrimitiveType<String> theCodeType, IPrimitiveType<String> theCodeSystemIdentifierType, IBaseCoding theCodingType) {
		String code = theCodeType != null ? theCodeType.getValueAsString() : null;
		String system = theCodeSystemIdentifierType != null ? getUrlFromIdentifier(theCodeSystemIdentifierType.getValueAsString()) : null;
		String systemVersion = theCodeSystemIdentifierType != null ? getVersionFromIdentifier(theCodeSystemIdentifierType.getValueAsString()) : null;
		if (theCodingType != null) {
			Coding canonicalizedCoding = toCanonicalCoding(theCodingType);
			assert canonicalizedCoding != null; // Shouldn't be null, since theCodingType isn't
			code = canonicalizedCoding.getCode();
			system = canonicalizedCoding.getSystem();
			systemVersion = canonicalizedCoding.getVersion();
		}
		return new FhirVersionIndependentConcept(system, code, null, systemVersion);
	}

	@Override
	@Transactional
	public CodeValidationResult codeSystemValidateCode(IIdType theCodeSystemId, String theCodeSystemUrl, String theVersion, String theCode, String theDisplay, IBaseDatatype theCoding, IBaseDatatype theCodeableConcept) {

		CodeableConcept codeableConcept = toCanonicalCodeableConcept(theCodeableConcept);
		boolean haveCodeableConcept = codeableConcept != null && codeableConcept.getCoding().size() > 0;

		Coding coding = toCanonicalCoding(theCoding);
		boolean haveCoding = coding != null && coding.isEmpty() == false;

		boolean haveCode = theCode != null && theCode.isEmpty() == false;

		if (!haveCodeableConcept && !haveCoding && !haveCode) {
			throw new InvalidRequestException("No code, coding, or codeableConcept provided to validate.");
		}
		if (!LogicUtil.multiXor(haveCodeableConcept, haveCoding, haveCode)) {
			throw new InvalidRequestException("$validate-code can only validate (code) OR (coding) OR (codeableConcept)");
		}

		boolean haveIdentifierParam = isNotBlank(theCodeSystemUrl);
		String codeSystemUrl;
		if (theCodeSystemId != null) {
			IBaseResource codeSystem = myDaoRegistry.getResourceDao("CodeSystem").read(theCodeSystemId);
			codeSystemUrl = CommonCodeSystemsTerminologyService.getCodeSystemUrl(codeSystem);
		} else if (haveIdentifierParam) {
			codeSystemUrl = theCodeSystemUrl;
		} else {
			throw new InvalidRequestException("Either CodeSystem ID or CodeSystem identifier must be provided. Unable to validate.");
		}


		String code = theCode;
		String display = theDisplay;

		if (haveCodeableConcept) {
			for (int i = 0; i < codeableConcept.getCoding().size(); i++) {
				Coding nextCoding = codeableConcept.getCoding().get(i);
				if (nextCoding.hasSystem()) {
					if (!codeSystemUrl.equalsIgnoreCase(nextCoding.getSystem())) {
						throw new InvalidRequestException("Coding.system '" + nextCoding.getSystem() + "' does not equal with CodeSystem.url '" + theCodeSystemUrl + "'. Unable to validate.");
					}
					codeSystemUrl = nextCoding.getSystem();
				}
				code = nextCoding.getCode();
				display = nextCoding.getDisplay();
				CodeValidationResult nextValidation = codeSystemValidateCode(codeSystemUrl, theVersion, code, display);
				if (nextValidation.isOk() || i == codeableConcept.getCoding().size() - 1) {
					return nextValidation;
				}
			}
		} else if (haveCoding) {
			if (coding.hasSystem()) {
				if (!codeSystemUrl.equalsIgnoreCase(coding.getSystem())) {
					throw new InvalidRequestException("Coding.system '" + coding.getSystem() + "' does not equal with CodeSystem.url '" + theCodeSystemUrl + "'. Unable to validate.");
				}
				codeSystemUrl = coding.getSystem();
			}
			code = coding.getCode();
			display = coding.getDisplay();
		}

		return codeSystemValidateCode(codeSystemUrl, theVersion, code, display);
	}

	@SuppressWarnings("unchecked")
	private CodeValidationResult codeSystemValidateCode(String theCodeSystemUrl, String theCodeSystemVersion, String theCode, String theDisplay) {

		CriteriaBuilder criteriaBuilder = myEntityManager.getCriteriaBuilder();
		CriteriaQuery<TermConcept> query = criteriaBuilder.createQuery(TermConcept.class);
		Root<TermConcept> root = query.from(TermConcept.class);

		Fetch<TermCodeSystemVersion, TermConcept> systemVersionFetch = root.fetch("myCodeSystem", JoinType.INNER);
		Join<TermCodeSystemVersion, TermConcept> systemVersionJoin = (Join<TermCodeSystemVersion, TermConcept>) systemVersionFetch;
		Fetch<TermCodeSystem, TermCodeSystemVersion> systemFetch = systemVersionFetch.fetch("myCodeSystem", JoinType.INNER);
		Join<TermCodeSystem, TermCodeSystemVersion> systemJoin = (Join<TermCodeSystem, TermCodeSystemVersion>) systemFetch;

		ArrayList<Predicate> predicates = new ArrayList<>();

		if (isNotBlank(theCode)) {
			predicates.add(criteriaBuilder.equal(root.get("myCode"), theCode));
		}

		if (isNotBlank(theDisplay)) {
			predicates.add(criteriaBuilder.equal(root.get("myDisplay"), theDisplay));
		}

		if (isNoneBlank(theCodeSystemUrl)) {
			predicates.add(criteriaBuilder.equal(systemJoin.get("myCodeSystemUri"), theCodeSystemUrl));
		}

		if (isNoneBlank(theCodeSystemVersion)) {
			predicates.add(criteriaBuilder.equal(systemVersionJoin.get("myCodeSystemVersionId"), theCodeSystemVersion));
		} else {
			query.orderBy(criteriaBuilder.desc(root.get("myUpdated")));
		}

		Predicate outerPredicate = criteriaBuilder.and(predicates.toArray(new Predicate[0]));
		query.where(outerPredicate);

		final TypedQuery<TermConcept> typedQuery = myEntityManager.createQuery(query.select(root));
		org.hibernate.query.Query<TermConcept> hibernateQuery = (org.hibernate.query.Query<TermConcept>) typedQuery;
		hibernateQuery.setFetchSize(SINGLE_FETCH_SIZE);
		List<TermConcept> resultsList = hibernateQuery.getResultList();

		if (!resultsList.isEmpty()) {
			TermConcept concept = resultsList.get(0);
			return new CodeValidationResult().setCode(concept.getCode()).setDisplay(concept.getDisplay());
		}

		if (isBlank(theDisplay))
			return createFailureCodeValidationResult(theCodeSystemUrl, theCode);
		else
			return createFailureCodeValidationResult(theCodeSystemUrl, theCode, " - Concept Display : " + theDisplay);
	}

	public static class Job implements HapiJob {
		@Autowired
		private ITermReadSvc myTerminologySvc;

		@Override
		public void execute(JobExecutionContext theContext) {
			myTerminologySvc.preExpandDeferredValueSetsToTerminologyTables();
		}
	}

	static boolean isPlaceholder(DomainResource theResource) {
		boolean retVal = false;
		Extension extension = theResource.getExtensionByUrl(HapiExtensions.EXT_RESOURCE_PLACEHOLDER);
		if (extension != null && extension.hasValue() && extension.getValue() instanceof BooleanType) {
			retVal = ((BooleanType) extension.getValue()).booleanValue();
		}
		return retVal;
	}

	/**
	 * This is only used for unit tests to test failure conditions
	 */
	static void invokeRunnableForUnitTest() {
		if (myInvokeOnNextCallForUnitTest != null) {
			Runnable invokeOnNextCallForUnitTest = myInvokeOnNextCallForUnitTest;
			myInvokeOnNextCallForUnitTest = null;
			invokeOnNextCallForUnitTest.run();
		}
	}

	@VisibleForTesting
	public static void setInvokeOnNextCallForUnitTest(Runnable theInvokeOnNextCallForUnitTest) {
		myInvokeOnNextCallForUnitTest = theInvokeOnNextCallForUnitTest;
	}

	static List<TermConcept> toPersistedConcepts(List<CodeSystem.ConceptDefinitionComponent> theConcept, TermCodeSystemVersion theCodeSystemVersion) {
		ArrayList<TermConcept> retVal = new ArrayList<>();

		for (CodeSystem.ConceptDefinitionComponent next : theConcept) {
			if (isNotBlank(next.getCode())) {
				TermConcept termConcept = toTermConcept(next, theCodeSystemVersion);
				retVal.add(termConcept);
			}
		}

		return retVal;
	}

	@Nonnull
	static TermConcept toTermConcept(CodeSystem.ConceptDefinitionComponent theConceptDefinition, TermCodeSystemVersion theCodeSystemVersion) {
		TermConcept termConcept = new TermConcept();
		termConcept.setCode(theConceptDefinition.getCode());
		termConcept.setCodeSystemVersion(theCodeSystemVersion);
		termConcept.setDisplay(theConceptDefinition.getDisplay());
		termConcept.addChildren(toPersistedConcepts(theConceptDefinition.getConcept(), theCodeSystemVersion), RelationshipTypeEnum.ISA);

		for (CodeSystem.ConceptDefinitionDesignationComponent designationComponent : theConceptDefinition.getDesignation()) {
			if (isNotBlank(designationComponent.getValue())) {
				TermConceptDesignation designation = termConcept.addDesignation();
				designation.setLanguage(designationComponent.hasLanguage() ? designationComponent.getLanguage() : null);
				if (designationComponent.hasUse()) {
					designation.setUseSystem(designationComponent.getUse().hasSystem() ? designationComponent.getUse().getSystem() : null);
					designation.setUseCode(designationComponent.getUse().hasCode() ? designationComponent.getUse().getCode() : null);
					designation.setUseDisplay(designationComponent.getUse().hasDisplay() ? designationComponent.getUse().getDisplay() : null);
				}
				designation.setValue(designationComponent.getValue());
			}
		}

		for (CodeSystem.ConceptPropertyComponent next : theConceptDefinition.getProperty()) {
			TermConceptProperty property = new TermConceptProperty();

			property.setKey(next.getCode());
			property.setConcept(termConcept);
			property.setCodeSystemVersion(theCodeSystemVersion);

			if (next.getValue() instanceof StringType) {
				property.setType(TermConceptPropertyTypeEnum.STRING);
				property.setValue(next.getValueStringType().getValue());
			} else if (next.getValue() instanceof Coding) {
				Coding nextCoding = next.getValueCoding();
				property.setType(TermConceptPropertyTypeEnum.CODING);
				property.setCodeSystem(nextCoding.getSystem());
				property.setValue(nextCoding.getCode());
				property.setDisplay(nextCoding.getDisplay());
			} else if (next.getValue() != null) {
				// TODO: LOINC has properties of type BOOLEAN that we should handle
				ourLog.warn("Don't know how to handle properties of type: " + next.getValue().getClass());
				continue;
			}

			termConcept.getProperties().add(property);
		}
		return termConcept;
	}

<<<<<<< HEAD

	@Override
	@Transactional
	public Optional<String> getValueSetCurrentVersion(UriType theUrl) {
		Optional<TermValueSet> termValueSetOpt =
			myTermValueSetDao.findTermValueSetByUrlAndCurrentVersion(theUrl.getValueAsString());

		if (! termValueSetOpt.isPresent() || StringUtils.isBlank(termValueSetOpt.get().getVersion())) {
			return Optional.empty();
		}

		return termValueSetOpt.map(TermValueSet::getVersion);
	}

=======
    static boolean isDisplayLanguageMatch(String theReqLang, String theStoredLang) {
		// NOTE: return the designation when one of then is not specified.
		if (theReqLang == null || theStoredLang == null)
			return true;
		
		return theReqLang.equalsIgnoreCase(theStoredLang);
    }
>>>>>>> 090a8b08
}<|MERGE_RESOLUTION|>--- conflicted
+++ resolved
@@ -2069,7 +2069,7 @@
 		});
 	}
 
-	
+
 	@Nullable
 	private ConceptSubsumptionOutcome testForSubsumption(SearchSession theSearchSession, TermConcept theLeft, TermConcept theRight, ConceptSubsumptionOutcome theOutput) {
 		List<TermConcept> fetch = theSearchSession.search(TermConcept.class)
@@ -2517,7 +2517,13 @@
 		return termConcept;
 	}
 
-<<<<<<< HEAD
+    static boolean isDisplayLanguageMatch(String theReqLang, String theStoredLang) {
+		// NOTE: return the designation when one of then is not specified.
+		if (theReqLang == null || theStoredLang == null)
+			return true;
+
+		return theReqLang.equalsIgnoreCase(theStoredLang);
+    }
 
 	@Override
 	@Transactional
@@ -2532,13 +2538,4 @@
 		return termValueSetOpt.map(TermValueSet::getVersion);
 	}
 
-=======
-    static boolean isDisplayLanguageMatch(String theReqLang, String theStoredLang) {
-		// NOTE: return the designation when one of then is not specified.
-		if (theReqLang == null || theStoredLang == null)
-			return true;
-		
-		return theReqLang.equalsIgnoreCase(theStoredLang);
-    }
->>>>>>> 090a8b08
 }