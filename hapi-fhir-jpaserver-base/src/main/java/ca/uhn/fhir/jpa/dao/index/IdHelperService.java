--- conflicted
+++ resolved
@@ -51,10 +51,6 @@
 import org.springframework.stereotype.Service;
 
 import javax.annotation.Nonnull;
-<<<<<<< HEAD
-import java.util.*;
-import java.util.stream.Stream;
-=======
 import javax.annotation.PostConstruct;
 import java.util.ArrayList;
 import java.util.Collection;
@@ -65,7 +61,6 @@
 import java.util.Map;
 import java.util.concurrent.TimeUnit;
 import java.util.stream.Collectors;
->>>>>>> 6b019492
 
 import static org.apache.commons.lang3.StringUtils.isBlank;
 
@@ -114,15 +109,21 @@
 	}
 
 	/**
-<<<<<<< HEAD
-	 * Given a forced ID, convert it to it's Long value. Since you are allowed to use string IDs for resources, we need to
-	 * convert those to the underlying Long values that are stored, for lookup and comparison purposes.
-=======
 	 * Given a resource type and ID, looks up the resource and returns a {@link IResourceLookup}. This
 	 * object contains the internal PID for the resource and the resource deletion status, making it sufficient
 	 * for persisting resource links between resources without adding any further database calls after the
 	 * single one performed by this call.
->>>>>>> 6b019492
+	 *
+	 * @throws ResourceNotFoundException If the ID can not be found
+	 */
+	@Nonnull
+	public ResourcePersistentId translateForcedIdToPid(IIdType theId, RequestDetails theRequestDetails) {
+		return translateForcedIdToPid(theId.getResourceType(), theId.getIdPart(), theRequestDetails);
+	}
+
+	/**
+	 * Given a forced ID, convert it to it's Long value. Since you are allowed to use string IDs for resources, we need to
+	 * convert those to the underlying Long values that are stored, for lookup and comparison purposes.
 	 *
 	 * @throws ResourceNotFoundException If the ID can not be found
 	 */
@@ -174,24 +175,6 @@
 
 		List<ResourcePersistentId> retVal = new ArrayList<>();
 
-<<<<<<< HEAD
-		ListMultimap<String, String> typeToIds = MultimapBuilder.hashKeys().arrayListValues().build();
-		//If the PID is fully numeric and we aren't in ClientIdStrategyEnum.ANY, add it to return value.
-		//Otherwise, add it to a map of resource type -> ID.
-		for (IIdType nextId : theId) {
-			if (theDaoConfig.getResourceClientIdStrategy() != DaoConfig.ClientIdStrategyEnum.ANY && isValidPid(nextId)) {
-				retVal.add(new ResourcePersistentId(nextId.getIdPartAsLong()));
-			} else {
-				if (nextId.hasResourceType()) {
-					typeToIds.put(nextId.getResourceType(), nextId.getIdPart());
-				} else {
-					typeToIds.put("", nextId.getIdPart());
-				}
-			}
-		}
-
-		// For every resource type, fetch all of the requested ids against the forcedPidDao, and add them to the return value.
-=======
 		if (myDaoConfig.getResourceClientIdStrategy() != DaoConfig.ClientIdStrategyEnum.ANY) {
 			theIds
 				.stream()
@@ -203,26 +186,11 @@
 
 		ListMultimap<String, String> typeToIds = organizeIdsByResourceType(theIds);
 
->>>>>>> 6b019492
 		for (Map.Entry<String, Collection<String>> nextEntry : typeToIds.asMap().entrySet()) {
 			String nextResourceType = nextEntry.getKey();
 			Collection<String> nextIds = nextEntry.getValue();
-			List<Long> convertedPidStream;
 			if (isBlank(nextResourceType)) {
 
-<<<<<<< HEAD
-				StorageProcessingMessage msg = new StorageProcessingMessage()
-					.setMessage("This search uses unqualified resource IDs (an ID without a resource type). This is less efficient than using a qualified type.");
-				HookParams params = new HookParams()
-					.add(RequestDetails.class, theRequest)
-					.addIfMatchesType(ServletRequestDetails.class, theRequest)
-					.add(StorageProcessingMessage.class, msg);
-				JpaInterceptorBroadcaster.doCallHooks(theInterceptorBroadcaster, theRequest, Pointcut.JPA_PERFTRACE_WARNING, params);
-
-				convertedPidStream =  theForcedIdDao.findByForcedId(nextIds);
-			} else {
-				convertedPidStream = theForcedIdDao.findByTypeAndForcedId(nextResourceType, nextIds);
-=======
 				List<Long> views = myForcedIdDao.findByForcedId(nextIds);
 				views.forEach(t -> retVal.add(new ResourcePersistentId(t)));
 
@@ -254,19 +222,10 @@
 					}
 				}
 
->>>>>>> 6b019492
-			}
-			convertedPidStream
-				.stream()
-				.map(ResourcePersistentId::new)
-				.forEach(retVal::add);
-		}
-<<<<<<< HEAD
-			return retVal;
-=======
+			}
+		}
 
 		return retVal;
->>>>>>> 6b019492
 	}
 
 	/**
