package ca.uhn.fhir.jpa.dao.data;

/*-
 * #%L
 * HAPI FHIR JPA Server
 * %%
 * Copyright (C) 2014 - 2021 Smile CDR, Inc.
 * %%
 * Licensed under the Apache License, Version 2.0 (the "License");
 * you may not use this file except in compliance with the License.
 * You may obtain a copy of the License at
 *
 *      http://www.apache.org/licenses/LICENSE-2.0
 *
 * Unless required by applicable law or agreed to in writing, software
 * distributed under the License is distributed on an "AS IS" BASIS,
 * WITHOUT WARRANTIES OR CONDITIONS OF ANY KIND, either express or implied.
 * See the License for the specific language governing permissions and
 * limitations under the License.
 * #L%
 */

import ca.uhn.fhir.mdm.api.MdmMatchResultEnum;
import ca.uhn.fhir.jpa.entity.MdmLink;
import org.springframework.beans.factory.annotation.Value;
import org.springframework.data.jpa.repository.JpaRepository;
import org.springframework.data.jpa.repository.Modifying;
import org.springframework.data.jpa.repository.Query;
import org.springframework.data.repository.query.Param;
import org.springframework.stereotype.Repository;

import java.util.List;

@Repository
public interface IMdmLinkDao extends JpaRepository<MdmLink, Long> {
	@Modifying
	@Query("DELETE FROM MdmLink f WHERE f.myGoldenResourcePid = :pid OR f.mySourcePid = :pid")
	int deleteWithAnyReferenceToPid(@Param("pid") Long thePid);

	@Modifying
	@Query("DELETE FROM MdmLink f WHERE (f.myGoldenResourcePid = :pid OR f.mySourcePid = :pid) AND f.myMatchResult <> :matchResult")
	int deleteWithAnyReferenceToPidAndMatchResultNot(@Param("pid") Long thePid, @Param("matchResult") MdmMatchResultEnum theMatchResult);

	@Query("SELECT ml2.myGoldenResourcePid as goldenPid, ml2.mySourcePid as sourcePid FROM MdmLink ml2 " +
		"WHERE ml2.myMatchResult=:matchResult " +
		"AND ml2.myGoldenResourcePid IN (" +
			"SELECT ml.myGoldenResourcePid FROM MdmLink ml " +
			"INNER JOIN ResourceLink hrl " +
			"ON hrl.myTargetResourcePid=ml.mySourcePid " +
			"AND hrl.mySourceResourcePid=:groupPid " +
			"AND hrl.mySourcePath='Group.member.entity' " +
			"AND hrl.myTargetResourceType='Patient'" +
		")")
<<<<<<< HEAD
	List<List<Long>> expandPidsFromGroupPidGivenMatchResult(@Param("groupPid") Long theGroupPid, @Param("matchResult") MdmMatchResultEnum theMdmMatchResultEnum);

	@Query("SELECT ml.myGoldenResourcePid, ml.mySourcePid " +
		"FROM MdmLink ml " +
		"INNER JOIN MdmLink ml2 " +
		"on ml.myGoldenResourcePid=ml2.myGoldenResourcePid " +
		"WHERE ml2.mySourcePid=:sourcePid " +
		"AND ml2.myMatchResult=:matchResult " +
		"AND ml.myMatchResult=:matchResult")
	List<List<Long>> expandPidsBySourcePidAndMatchResult(@Param("sourcePid") Long theSourcePid, @Param("matchResult") MdmMatchResultEnum theMdmMatchResultEnum);
=======
	List<MdmPidTuple> expandPidsFromGroupPidGivenMatchResult(@Param("groupPid") Long theGroupPid, @Param("matchResult") MdmMatchResultEnum theMdmMatchResultEnum);

	interface MdmPidTuple {
		Long getGoldenPid();
		Long getSourcePid();
	}
>>>>>>> 953dd408

}<|MERGE_RESOLUTION|>--- conflicted
+++ resolved
@@ -34,11 +34,11 @@
 @Repository
 public interface IMdmLinkDao extends JpaRepository<MdmLink, Long> {
 	@Modifying
-	@Query("DELETE FROM MdmLink f WHERE f.myGoldenResourcePid = :pid OR f.mySourcePid = :pid")
+	@Query("DELETE FROM MdmLink f WHERE myGoldenResourcePid = :pid OR mySourcePid = :pid")
 	int deleteWithAnyReferenceToPid(@Param("pid") Long thePid);
 
 	@Modifying
-	@Query("DELETE FROM MdmLink f WHERE (f.myGoldenResourcePid = :pid OR f.mySourcePid = :pid) AND f.myMatchResult <> :matchResult")
+	@Query("DELETE FROM MdmLink f WHERE (myGoldenResourcePid = :pid OR mySourcePid = :pid) AND myMatchResult <> :matchResult")
 	int deleteWithAnyReferenceToPidAndMatchResultNot(@Param("pid") Long thePid, @Param("matchResult") MdmMatchResultEnum theMatchResult);
 
 	@Query("SELECT ml2.myGoldenResourcePid as goldenPid, ml2.mySourcePid as sourcePid FROM MdmLink ml2 " +
@@ -51,24 +51,11 @@
 			"AND hrl.mySourcePath='Group.member.entity' " +
 			"AND hrl.myTargetResourceType='Patient'" +
 		")")
-<<<<<<< HEAD
-	List<List<Long>> expandPidsFromGroupPidGivenMatchResult(@Param("groupPid") Long theGroupPid, @Param("matchResult") MdmMatchResultEnum theMdmMatchResultEnum);
-
-	@Query("SELECT ml.myGoldenResourcePid, ml.mySourcePid " +
-		"FROM MdmLink ml " +
-		"INNER JOIN MdmLink ml2 " +
-		"on ml.myGoldenResourcePid=ml2.myGoldenResourcePid " +
-		"WHERE ml2.mySourcePid=:sourcePid " +
-		"AND ml2.myMatchResult=:matchResult " +
-		"AND ml.myMatchResult=:matchResult")
-	List<List<Long>> expandPidsBySourcePidAndMatchResult(@Param("sourcePid") Long theSourcePid, @Param("matchResult") MdmMatchResultEnum theMdmMatchResultEnum);
-=======
 	List<MdmPidTuple> expandPidsFromGroupPidGivenMatchResult(@Param("groupPid") Long theGroupPid, @Param("matchResult") MdmMatchResultEnum theMdmMatchResultEnum);
 
 	interface MdmPidTuple {
 		Long getGoldenPid();
 		Long getSourcePid();
 	}
->>>>>>> 953dd408
 
 }