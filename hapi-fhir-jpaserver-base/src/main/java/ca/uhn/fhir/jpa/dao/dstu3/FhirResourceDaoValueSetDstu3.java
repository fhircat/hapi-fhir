package ca.uhn.fhir.jpa.dao.dstu3;

/*
 * #%L
 * HAPI FHIR JPA Server
 * %%
 * Copyright (C) 2014 - 2020 University Health Network
 * %%
 * Licensed under the Apache License, Version 2.0 (the "License");
 * you may not use this file except in compliance with the License.
 * You may obtain a copy of the License at
 *
 * http://www.apache.org/licenses/LICENSE-2.0
 *
 * Unless required by applicable law or agreed to in writing, software
 * distributed under the License is distributed on an "AS IS" BASIS,
 * WITHOUT WARRANTIES OR CONDITIONS OF ANY KIND, either express or implied.
 * See the License for the specific language governing permissions and
 * limitations under the License.
 * #L%
 */

import ca.uhn.fhir.context.support.ConceptValidationOptions;
import ca.uhn.fhir.context.support.IValidationSupport;
import ca.uhn.fhir.context.support.ValueSetExpansionOptions;
import ca.uhn.fhir.jpa.api.dao.IFhirResourceDaoValueSet;
import ca.uhn.fhir.jpa.dao.BaseHapiFhirResourceDao;
import ca.uhn.fhir.jpa.model.cross.IBasePersistedResource;
import ca.uhn.fhir.jpa.model.entity.ResourceTable;
import ca.uhn.fhir.rest.api.server.RequestDetails;
import ca.uhn.fhir.rest.api.server.storage.TransactionDetails;
import ca.uhn.fhir.rest.server.exceptions.InternalErrorException;
<<<<<<< HEAD
import ca.uhn.fhir.rest.server.exceptions.InvalidRequestException;
import ca.uhn.fhir.util.ElementUtil;
import ca.uhn.fhir.util.StringUtil;

=======
import org.hl7.fhir.convertors.conv30_40.ValueSet30_40;
>>>>>>> fb8658da
import org.hl7.fhir.dstu3.model.CodeableConcept;
import org.hl7.fhir.dstu3.model.Coding;
import org.hl7.fhir.dstu3.model.ValueSet;
import org.hl7.fhir.exceptions.FHIRException;
import org.hl7.fhir.instance.model.api.IBaseResource;
import org.hl7.fhir.instance.model.api.IIdType;
import org.hl7.fhir.instance.model.api.IPrimitiveType;

import java.util.Date;

import static ca.uhn.fhir.jpa.dao.FhirResourceDaoValueSetDstu2.toStringOrNull;
import static org.hl7.fhir.convertors.conv30_40.ValueSet30_40.convertValueSet;

public class FhirResourceDaoValueSetDstu3 extends BaseHapiFhirResourceDao<ValueSet> implements IFhirResourceDaoValueSet<ValueSet, Coding, CodeableConcept> {

	@Override
	public org.hl7.fhir.dstu3.model.ValueSet expand(IIdType theId, String theFilter, RequestDetails theRequestDetails) {
		org.hl7.fhir.dstu3.model.ValueSet source = read(theId, theRequestDetails);
		return expand(source, theFilter);
	}

	@Override
	public org.hl7.fhir.dstu3.model.ValueSet expand(IIdType theId, String theFilter, int theOffset, int theCount, RequestDetails theRequestDetails) {
		org.hl7.fhir.dstu3.model.ValueSet source = read(theId, theRequestDetails);
		return expand(source, theFilter, theOffset, theCount);
	}

	@Override
	public org.hl7.fhir.dstu3.model.ValueSet expandByIdentifier(String theUri, String theFilter) {
		org.hl7.fhir.r4.model.ValueSet canonicalOutput = myTerminologySvc.expandValueSet(null, theUri, theFilter);
		return ValueSet30_40.convertValueSet(canonicalOutput);
	}

	@Override
	public org.hl7.fhir.dstu3.model.ValueSet expandByIdentifier(String theUri, String theFilter, int theOffset, int theCount) {
		ValueSetExpansionOptions options = ValueSetExpansionOptions.forOffsetAndCount(theOffset, theCount);
		org.hl7.fhir.r4.model.ValueSet canonicalOutput = myTerminologySvc.expandValueSet(options, theUri, theFilter);
		return ValueSet30_40.convertValueSet(canonicalOutput);
	}

	@Override
	public org.hl7.fhir.dstu3.model.ValueSet expand(org.hl7.fhir.dstu3.model.ValueSet theSource, String theFilter) {
		org.hl7.fhir.r4.model.ValueSet canonicalInput = ValueSet30_40.convertValueSet(theSource);
		org.hl7.fhir.r4.model.ValueSet canonicalOutput = myTerminologySvc.expandValueSet(null, canonicalInput, theFilter);
		return ValueSet30_40.convertValueSet(canonicalOutput);
	}

	@Override
<<<<<<< HEAD
	public ValueSet expand(ValueSet theSource, String theFilter, int theOffset, int theCount) {
		ValueSet toExpand = new ValueSet();
		toExpand.setId(theSource.getId());
		toExpand.setUrl(theSource.getUrl());
		if (theSource.getVersion() != null) {
			toExpand.setVersion(theSource.getVersion());
		}

		for (ConceptSetComponent next : theSource.getCompose().getInclude()) {
			toExpand.getCompose().addInclude(next);
			addFilterIfPresent(theFilter, next);
		}

		if (toExpand.getCompose().isEmpty()) {
			throw new InvalidRequestException("ValueSet does not have any compose.include or compose.import values, can not expand");
		}

		toExpand.getCompose().getExclude().addAll(theSource.getCompose().getExclude());

		ValueSet retVal = doExpand(toExpand, theOffset, theCount);

		if (isNotBlank(theFilter)) {
			applyFilter(retVal.getExpansion().getTotalElement(), retVal.getExpansion().getContains(), theFilter);
		}

		return retVal;
	}

	private void applyFilter(IntegerType theTotalElement, List<ValueSetExpansionContainsComponent> theContains, String theFilter) {

		for (int idx = 0; idx < theContains.size(); idx++) {
			ValueSetExpansionContainsComponent next = theContains.get(idx);
			if (isBlank(next.getDisplay()) || !StringUtil.isStartsWithIgnoreCase(next.getDisplay(), theFilter)) {
				theContains.remove(idx);
				idx--;
				if (theTotalElement.getValue() != null) {
					theTotalElement.setValue(theTotalElement.getValue() - 1);
				}
			}
			applyFilter(theTotalElement, next.getContains(), theFilter);
		}
	}

	private void addFilterIfPresent(String theFilter, ConceptSetComponent include) {
		if (ElementUtil.isEmpty(include.getConcept())) {
			if (isNotBlank(theFilter)) {
				include.addFilter().setProperty("display").setOp(FilterOperator.EQUAL).setValue(theFilter);
			}
		}
=======
	public org.hl7.fhir.dstu3.model.ValueSet expand(org.hl7.fhir.dstu3.model.ValueSet theSource, String theFilter, int theOffset, int theCount) {
		ValueSetExpansionOptions options = ValueSetExpansionOptions.forOffsetAndCount(theOffset, theCount);
		org.hl7.fhir.r4.model.ValueSet canonicalInput = ValueSet30_40.convertValueSet(theSource);
		org.hl7.fhir.r4.model.ValueSet canonicalOutput = myTerminologySvc.expandValueSet(options, canonicalInput, theFilter);
		return ValueSet30_40.convertValueSet(canonicalOutput);
>>>>>>> fb8658da
	}

	@Override
	public IValidationSupport.CodeValidationResult validateCode(IPrimitiveType<String> theValueSetIdentifier, IIdType theId, IPrimitiveType<String> theCode,
																					IPrimitiveType<String> theSystem, IPrimitiveType<String> theDisplay, Coding theCoding,
																					CodeableConcept theCodeableConcept, RequestDetails theRequestDetails) {
		return myTerminologySvc.validateCode(vsValidateCodeOptions(), theId, toStringOrNull(theValueSetIdentifier), toStringOrNull(theSystem), toStringOrNull(theCode), toStringOrNull(theDisplay), theCoding, theCodeableConcept);
	}

	@Override
	public void purgeCaches() {
		// nothing
	}

	@Override
	public ResourceTable updateEntity(RequestDetails theRequestDetails, IBaseResource theResource, IBasePersistedResource theEntity, Date theDeletedTimestampOrNull, boolean thePerformIndexing,
												 boolean theUpdateVersion, TransactionDetails theTransactionDetails, boolean theForceUpdate, boolean theCreateNewHistoryEntry) {
		ResourceTable retVal = super.updateEntity(theRequestDetails, theResource, theEntity, theDeletedTimestampOrNull, thePerformIndexing, theUpdateVersion, theTransactionDetails, theForceUpdate, theCreateNewHistoryEntry);

		if (myDaoConfig.isPreExpandValueSets() && !retVal.isUnchangedInCurrentOperation()) {
			if (retVal.getDeleted() == null) {
				try {
					ValueSet valueSet = (ValueSet) theResource;
					org.hl7.fhir.r4.model.ValueSet converted = convertValueSet(valueSet);
					myTerminologySvc.storeTermValueSet(retVal, converted);
				} catch (FHIRException fe) {
					throw new InternalErrorException(fe);
				}
			} else {
				myTerminologySvc.deleteValueSetAndChildren(retVal);
			}
		}

		return retVal;
	}

	public static ConceptValidationOptions vsValidateCodeOptions() {
		return new ConceptValidationOptions().setValidateDisplay(true);
	}

}<|MERGE_RESOLUTION|>--- conflicted
+++ resolved
@@ -30,14 +30,7 @@
 import ca.uhn.fhir.rest.api.server.RequestDetails;
 import ca.uhn.fhir.rest.api.server.storage.TransactionDetails;
 import ca.uhn.fhir.rest.server.exceptions.InternalErrorException;
-<<<<<<< HEAD
-import ca.uhn.fhir.rest.server.exceptions.InvalidRequestException;
-import ca.uhn.fhir.util.ElementUtil;
-import ca.uhn.fhir.util.StringUtil;
-
-=======
 import org.hl7.fhir.convertors.conv30_40.ValueSet30_40;
->>>>>>> fb8658da
 import org.hl7.fhir.dstu3.model.CodeableConcept;
 import org.hl7.fhir.dstu3.model.Coding;
 import org.hl7.fhir.dstu3.model.ValueSet;
@@ -86,63 +79,11 @@
 	}
 
 	@Override
-<<<<<<< HEAD
-	public ValueSet expand(ValueSet theSource, String theFilter, int theOffset, int theCount) {
-		ValueSet toExpand = new ValueSet();
-		toExpand.setId(theSource.getId());
-		toExpand.setUrl(theSource.getUrl());
-		if (theSource.getVersion() != null) {
-			toExpand.setVersion(theSource.getVersion());
-		}
-
-		for (ConceptSetComponent next : theSource.getCompose().getInclude()) {
-			toExpand.getCompose().addInclude(next);
-			addFilterIfPresent(theFilter, next);
-		}
-
-		if (toExpand.getCompose().isEmpty()) {
-			throw new InvalidRequestException("ValueSet does not have any compose.include or compose.import values, can not expand");
-		}
-
-		toExpand.getCompose().getExclude().addAll(theSource.getCompose().getExclude());
-
-		ValueSet retVal = doExpand(toExpand, theOffset, theCount);
-
-		if (isNotBlank(theFilter)) {
-			applyFilter(retVal.getExpansion().getTotalElement(), retVal.getExpansion().getContains(), theFilter);
-		}
-
-		return retVal;
-	}
-
-	private void applyFilter(IntegerType theTotalElement, List<ValueSetExpansionContainsComponent> theContains, String theFilter) {
-
-		for (int idx = 0; idx < theContains.size(); idx++) {
-			ValueSetExpansionContainsComponent next = theContains.get(idx);
-			if (isBlank(next.getDisplay()) || !StringUtil.isStartsWithIgnoreCase(next.getDisplay(), theFilter)) {
-				theContains.remove(idx);
-				idx--;
-				if (theTotalElement.getValue() != null) {
-					theTotalElement.setValue(theTotalElement.getValue() - 1);
-				}
-			}
-			applyFilter(theTotalElement, next.getContains(), theFilter);
-		}
-	}
-
-	private void addFilterIfPresent(String theFilter, ConceptSetComponent include) {
-		if (ElementUtil.isEmpty(include.getConcept())) {
-			if (isNotBlank(theFilter)) {
-				include.addFilter().setProperty("display").setOp(FilterOperator.EQUAL).setValue(theFilter);
-			}
-		}
-=======
 	public org.hl7.fhir.dstu3.model.ValueSet expand(org.hl7.fhir.dstu3.model.ValueSet theSource, String theFilter, int theOffset, int theCount) {
 		ValueSetExpansionOptions options = ValueSetExpansionOptions.forOffsetAndCount(theOffset, theCount);
 		org.hl7.fhir.r4.model.ValueSet canonicalInput = ValueSet30_40.convertValueSet(theSource);
 		org.hl7.fhir.r4.model.ValueSet canonicalOutput = myTerminologySvc.expandValueSet(options, canonicalInput, theFilter);
 		return ValueSet30_40.convertValueSet(canonicalOutput);
->>>>>>> fb8658da
 	}
 
 	@Override
