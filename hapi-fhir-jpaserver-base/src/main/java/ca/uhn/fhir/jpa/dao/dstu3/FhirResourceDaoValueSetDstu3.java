--- conflicted
+++ resolved
@@ -241,24 +241,7 @@
 			}
 		}
 
-<<<<<<< HEAD
-		
-=======
-		for (IIdType nextId : codeSystemIds) {
-			ValueSet expansion = expand(nextId, null, theRequestDetails);
-			List<ValueSetExpansionContainsComponent> contains = expansion.getExpansion().getContains();
-			ValidateCodeResult result = validateCodeIsInContains(contains, toStringOrNull(theSystem), toStringOrNull(theCode), theCoding, theCodeableConcept);
-			if (result != null) {
-				if (theDisplay != null && isNotBlank(theDisplay.getValue()) && isNotBlank(result.getDisplay())) {
-					if (!theDisplay.getValue().equals(result.getDisplay())) {
-						return new ValidateCodeResult(false, "Display for code does not match", result.getDisplay());
-					}
-				}
-				return result;
-			}
-		}
-
->>>>>>> c28a2c40
+		
 		return new ValidateCodeResult(false, "Code not found", null);
 	}
 
