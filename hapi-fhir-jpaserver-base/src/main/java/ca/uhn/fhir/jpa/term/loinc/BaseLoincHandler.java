package ca.uhn.fhir.jpa.term.loinc;

/*-
 * #%L
 * HAPI FHIR JPA Server
 * %%
 * Copyright (C) 2014 - 2020 University Health Network
 * %%
 * Licensed under the Apache License, Version 2.0 (the "License");
 * you may not use this file except in compliance with the License.
 * You may obtain a copy of the License at
 *
 *      http://www.apache.org/licenses/LICENSE-2.0
 *
 * Unless required by applicable law or agreed to in writing, software
 * distributed under the License is distributed on an "AS IS" BASIS,
 * WITHOUT WARRANTIES OR CONDITIONS OF ANY KIND, either express or implied.
 * See the License for the specific language governing permissions and
 * limitations under the License.
 * #L%
 */

import ca.uhn.fhir.jpa.entity.TermConcept;
import ca.uhn.fhir.jpa.term.IRecordHandler;
import org.hl7.fhir.r4.model.ConceptMap;
import org.hl7.fhir.r4.model.ContactPoint;
import org.hl7.fhir.r4.model.Enumerations;
import org.hl7.fhir.r4.model.ValueSet;
import org.slf4j.Logger;
import org.slf4j.LoggerFactory;

import java.util.HashMap;
import java.util.List;
import java.util.Map;
import java.util.Properties;

import static ca.uhn.fhir.jpa.term.loinc.LoincUploadPropertiesEnum.*;
import static org.apache.commons.lang3.StringUtils.*;

public abstract class BaseLoincHandler implements IRecordHandler {
	private static final Logger ourLog = LoggerFactory.getLogger(BaseLoincHandler.class);
	public static final String LOINC_COPYRIGHT_STATEMENT = "This content from LOINC® is copyright © 1995 Regenstrief Institute, Inc. and the LOINC Committee, and available at no cost under the license at https://loinc.org/license/";

	/**
	 * This is <b>NOT</b> the LOINC CodeSystem URI! It is just
	 * the website URL to LOINC.
	 */
	public static final String LOINC_WEBSITE_URL = "https://loinc.org";
	public static final String REGENSTRIEF_INSTITUTE_INC = "Regenstrief Institute, Inc.";
	private final List<ConceptMap> myConceptMaps;
	private final Map<String, ConceptMap> myIdToConceptMaps = new HashMap<>();
	private final List<ValueSet> myValueSets;
	private final Map<String, ValueSet> myIdToValueSet = new HashMap<>();
	private final Map<String, TermConcept> myCode2Concept;
<<<<<<< HEAD
	final Properties myUploadProperties;
=======
	protected final Properties myUploadProperties;
>>>>>>> 6f987446

	BaseLoincHandler(Map<String, TermConcept> theCode2Concept, List<ValueSet> theValueSets, List<ConceptMap> theConceptMaps, Properties theUploadProperties) {
		myValueSets = theValueSets;
		myValueSets.forEach(t -> myIdToValueSet.put(t.getId(), t));
		myCode2Concept = theCode2Concept;
		myConceptMaps = theConceptMaps;
		myConceptMaps.forEach(t -> myIdToConceptMaps.put(t.getId(), t));
		myUploadProperties = theUploadProperties;
	}

	void addCodeAsIncludeToValueSet(ValueSet theVs, String theCodeSystemUrl, String theCode, String theDisplayName) {
		ValueSet.ConceptSetComponent include = null;
		for (ValueSet.ConceptSetComponent next : theVs.getCompose().getInclude()) {
			if (next.getSystem().equals(theCodeSystemUrl)) {
				include = next;
				break;
			}
		}
		if (include == null) {
			include = theVs.getCompose().addInclude();
			include.setSystem(theCodeSystemUrl);
		}

		boolean found = false;
		for (ValueSet.ConceptReferenceComponent next : include.getConcept()) {
			if (next.getCode().equals(theCode)) {
				found = true;
			}
		}
		if (!found) {

			String displayName = theDisplayName;
			if (isBlank(displayName)) {
				TermConcept concept = myCode2Concept.get(theCode);
				if (concept != null) {
					displayName = concept.getDisplay();
				}
			}

			include
				.addConcept()
				.setCode(theCode)
				.setDisplay(displayName);

		}
	}


	void addConceptMapEntry(ConceptMapping theMapping, String theCopyright) {
		if (isBlank(theMapping.getSourceCode())) {
			return;
		}
		if (isBlank(theMapping.getTargetCode())) {
			return;
		}

		ConceptMap conceptMap;
		if (!myIdToConceptMaps.containsKey(theMapping.getConceptMapId())) {
			conceptMap = new ConceptMap();
			conceptMap.setId(theMapping.getConceptMapId());
			conceptMap.setUrl(theMapping.getConceptMapUri());
			conceptMap.setName(theMapping.getConceptMapName());
			conceptMap.setVersion(theMapping.getConceptMapVersion());
			conceptMap.setPublisher(REGENSTRIEF_INSTITUTE_INC);
			conceptMap.addContact()
				.setName(REGENSTRIEF_INSTITUTE_INC)
				.addTelecom()
				.setSystem(ContactPoint.ContactPointSystem.URL)
				.setValue(LOINC_WEBSITE_URL);
			String copyright = theCopyright;
			if (!copyright.contains("LOINC")) {
				copyright = LOINC_COPYRIGHT_STATEMENT + ". " + copyright;
			}
			conceptMap.setCopyright(copyright);
			myIdToConceptMaps.put(theMapping.getConceptMapId(), conceptMap);
			myConceptMaps.add(conceptMap);
		} else {
			conceptMap = myIdToConceptMaps.get(theMapping.getConceptMapId());
		}

		if (isBlank(theMapping.getCopyright())) {
			conceptMap.setCopyright(theMapping.getCopyright());
		}

		ConceptMap.SourceElementComponent source = null;
		ConceptMap.ConceptMapGroupComponent group = null;

		for (ConceptMap.ConceptMapGroupComponent next : conceptMap.getGroup()) {
			if (next.getSource().equals(theMapping.getSourceCodeSystem())) {
				if (next.getTarget().equals(theMapping.getTargetCodeSystem())) {
					if (!defaultString(theMapping.getTargetCodeSystemVersion()).equals(defaultString(next.getTargetVersion()))) {
						continue;
					}
					group = next;
					break;
				}
			}
		}
		if (group == null) {
			group = conceptMap.addGroup();
			group.setSource(theMapping.getSourceCodeSystem());
			group.setTarget(theMapping.getTargetCodeSystem());
			group.setTargetVersion(defaultIfBlank(theMapping.getTargetCodeSystemVersion(), null));
		}

		for (ConceptMap.SourceElementComponent next : group.getElement()) {
			if (next.getCode().equals(theMapping.getSourceCode())) {
				source = next;
			}
		}
		if (source == null) {
			source = group.addElement();
			source.setCode(theMapping.getSourceCode());
			source.setDisplay(theMapping.getSourceDisplay());
		}

		boolean found = false;
		for (ConceptMap.TargetElementComponent next : source.getTarget()) {
			if (next.getCode().equals(theMapping.getTargetCode())) {
				found = true;
			}
		}
		if (!found) {
			source
				.addTarget()
				.setCode(theMapping.getTargetCode())
				.setDisplay(theMapping.getTargetDisplay())
				.setEquivalence(theMapping.getEquivalence());
		} else {
			ourLog.info("Not going to add a mapping from [{}/{}] to [{}/{}] because one already exists", theMapping.getSourceCodeSystem(), theMapping.getSourceCode(), theMapping.getTargetCodeSystem(), theMapping.getTargetCode());
		}
	}

	ValueSet getValueSet(String theValueSetId, String theValueSetUri, String theValueSetName, String theVersionPropertyName) {

		String version = null;
		if (isNotBlank(theVersionPropertyName)) {
			version = myUploadProperties.getProperty(theVersionPropertyName);
		} else {
			version = myUploadProperties.getProperty(LOINC_CONCEPTMAP_VERSION.getCode());
		}

		ValueSet vs;
		if (!myIdToValueSet.containsKey(theValueSetId)) {
			vs = new ValueSet();
			vs.setUrl(theValueSetUri);
			vs.setId(theValueSetId);
			vs.setVersion(version);
			vs.setStatus(Enumerations.PublicationStatus.ACTIVE);
			vs.setPublisher(REGENSTRIEF_INSTITUTE_INC);
			vs.addContact()
				.setName(REGENSTRIEF_INSTITUTE_INC)
				.addTelecom()
				.setSystem(ContactPoint.ContactPointSystem.URL)
				.setValue(LOINC_WEBSITE_URL);
			vs.setCopyright(LOINC_COPYRIGHT_STATEMENT);
			myIdToValueSet.put(theValueSetId, vs);
			myValueSets.add(vs);
		} else {
			vs = myIdToValueSet.get(theValueSetId);
		}

		if (isBlank(vs.getName()) && isNotBlank(theValueSetName)) {
			vs.setName(theValueSetName);
		}

		return vs;
	}


	static class ConceptMapping {

		private String myCopyright;
		private String myConceptMapId;
		private String myConceptMapUri;
		private String myConceptMapVersion;
		private String myConceptMapName;
		private String mySourceCodeSystem;
		private String mySourceCode;
		private String mySourceDisplay;
		private String myTargetCodeSystem;
		private String myTargetCode;
		private String myTargetDisplay;
		private Enumerations.ConceptMapEquivalence myEquivalence;
		private String myTargetCodeSystemVersion;

		String getConceptMapId() {
			return myConceptMapId;
		}

		ConceptMapping setConceptMapId(String theConceptMapId) {
			myConceptMapId = theConceptMapId;
			return this;
		}

		String getConceptMapName() {
			return myConceptMapName;
		}

		ConceptMapping setConceptMapName(String theConceptMapName) {
			myConceptMapName = theConceptMapName;
			return this;
		}

		String getConceptMapUri() {
			return myConceptMapUri;
		}

		ConceptMapping setConceptMapUri(String theConceptMapUri) {
			myConceptMapUri = theConceptMapUri;
			return this;
		}

		String getConceptMapVersion() {
			return myConceptMapVersion;
		}

		ConceptMapping setConceptMapVersion(String theConceptMapVersion) {
			myConceptMapVersion = theConceptMapVersion;
			return this;
		}
		
		String getCopyright() {
			return myCopyright;
		}

		ConceptMapping setCopyright(String theCopyright) {
			myCopyright = theCopyright;
			return this;
		}

		Enumerations.ConceptMapEquivalence getEquivalence() {
			return myEquivalence;
		}

		ConceptMapping setEquivalence(Enumerations.ConceptMapEquivalence theEquivalence) {
			myEquivalence = theEquivalence;
			return this;
		}

		String getSourceCode() {
			return mySourceCode;
		}

		ConceptMapping setSourceCode(String theSourceCode) {
			mySourceCode = theSourceCode;
			return this;
		}

		String getSourceCodeSystem() {
			return mySourceCodeSystem;
		}

		ConceptMapping setSourceCodeSystem(String theSourceCodeSystem) {
			mySourceCodeSystem = theSourceCodeSystem;
			return this;
		}

		String getSourceDisplay() {
			return mySourceDisplay;
		}

		ConceptMapping setSourceDisplay(String theSourceDisplay) {
			mySourceDisplay = theSourceDisplay;
			return this;
		}

		String getTargetCode() {
			return myTargetCode;
		}

		ConceptMapping setTargetCode(String theTargetCode) {
			myTargetCode = theTargetCode;
			return this;
		}

		String getTargetCodeSystem() {
			return myTargetCodeSystem;
		}

		ConceptMapping setTargetCodeSystem(String theTargetCodeSystem) {
			myTargetCodeSystem = theTargetCodeSystem;
			return this;
		}

		String getTargetCodeSystemVersion() {
			return myTargetCodeSystemVersion;
		}

		ConceptMapping setTargetCodeSystemVersion(String theTargetCodeSystemVersion) {
			myTargetCodeSystemVersion = theTargetCodeSystemVersion;
			return this;
		}

		String getTargetDisplay() {
			return myTargetDisplay;
		}

		ConceptMapping setTargetDisplay(String theTargetDisplay) {
			myTargetDisplay = theTargetDisplay;
			return this;
		}

	}
}<|MERGE_RESOLUTION|>--- conflicted
+++ resolved
@@ -52,11 +52,7 @@
 	private final List<ValueSet> myValueSets;
 	private final Map<String, ValueSet> myIdToValueSet = new HashMap<>();
 	private final Map<String, TermConcept> myCode2Concept;
-<<<<<<< HEAD
-	final Properties myUploadProperties;
-=======
 	protected final Properties myUploadProperties;
->>>>>>> 6f987446
 
 	BaseLoincHandler(Map<String, TermConcept> theCode2Concept, List<ValueSet> theValueSets, List<ConceptMap> theConceptMaps, Properties theUploadProperties) {
 		myValueSets = theValueSets;
@@ -278,7 +274,7 @@
 			myConceptMapVersion = theConceptMapVersion;
 			return this;
 		}
-		
+
 		String getCopyright() {
 			return myCopyright;
 		}
