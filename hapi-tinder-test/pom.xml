--- conflicted
+++ resolved
@@ -4,11 +4,7 @@
 	<parent>
 		<groupId>ca.uhn.hapi.fhir</groupId>
 		<artifactId>hapi-fhir</artifactId>
-<<<<<<< HEAD
-		<version>0.2</version>
-=======
 		<version>0.3</version>
->>>>>>> 9ab7f8fa
 		<relativePath>../pom.xml</relativePath>
 	</parent>
 
