--- conflicted
+++ resolved
@@ -34,16 +34,11 @@
 	@Autowired
 	private IResourceLoader myResourceLoader;
 	@Autowired
-<<<<<<< HEAD
+	private IEmpiSettings myEmpiSettings;
+	@Autowired
 	private IEmpiResetSvc myEmpiExpungeSvc;
 	@Autowired
 	private IEmpiBatchService myEmpiBatchSvc;
-
-	@BeforeEach
-	public void before() {
-		myEmpiProviderR4 = new EmpiProviderR4(myFhirContext, myEmpiMatchFinderSvc, myPersonMergerSvc, myEmpiLinkUpdaterSvc, myEmpiLinkQuerySvc, myResourceLoader, myEmpiExpungeSvc, myEmpiBatchSvc);
-=======
-	private IEmpiSettings myEmpiSettings;
 
 	private String defaultScript;
 
@@ -57,13 +52,12 @@
 
 	@BeforeEach
 	public void before() {
-		myEmpiProviderR4 = new EmpiProviderR4(myFhirContext, myEmpiMatchFinderSvc, myPersonMergerSvc, myEmpiLinkUpdaterSvc, myEmpiLinkQuerySvc, myResourceLoader);
+		myEmpiProviderR4 = new EmpiProviderR4(myFhirContext, myEmpiMatchFinderSvc, myPersonMergerSvc, myEmpiLinkUpdaterSvc, myEmpiLinkQuerySvc, myResourceLoader, myEmpiExpungeSvc, myEmpiBatchSvc);
 		defaultScript = ((EmpiSettings)myEmpiSettings).getScriptText();
 	}
 	@AfterEach
 	public void after() throws IOException {
 		super.after();
 		((EmpiSettings)myEmpiSettings).setScriptText(defaultScript);
->>>>>>> 3a7ac0de
 	}
 }